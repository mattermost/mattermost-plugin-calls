GO ?= $(shell command -v go 2> /dev/null)
NPM ?= $(shell command -v npm 2> /dev/null)
CURL ?= $(shell command -v curl 2> /dev/null)
MM_DEBUG ?=
MANIFEST_FILE ?= plugin.json
GOPATH ?= $(shell go env GOPATH)
GO_TEST_FLAGS ?= -race
GO_BUILD_FLAGS ?=
MM_UTILITIES_DIR ?= ../mattermost-utilities
DLV_DEBUG_PORT := 2346
DEFAULT_GOOS := $(shell go env GOOS)
DEFAULT_GOARCH := $(shell go env GOARCH)
BUILD_HASH = $(shell git rev-parse HEAD)
LDFLAGS += -X "main.buildHash=$(BUILD_HASH)"
LDFLAGS+= -X "main.isDebug=$(MM_DEBUG)"
LDFLAGS += -X "main.rudderWriteKey=$(MM_RUDDER_CALLS_PROD)"
LDFLAGS += -X "main.rudderDataplaneURL=$(MM_RUDDER_DATAPLANE_URL)"

export GO111MODULE=on

# We need to export GOBIN to allow it to be set
# for processes spawned from the Makefile
export GOBIN ?= $(PWD)/bin

# You can include assets this directory into the bundle. This can be e.g. used to include profile pictures.
ASSETS_DIR ?= assets

## Define the default target (make all)
.PHONY: default
default: all

# Verify environment, and define PLUGIN_ID, PLUGIN_VERSION, HAS_SERVER and HAS_WEBAPP as needed.
include build/setup.mk

BUNDLE_NAME ?= $(PLUGIN_ID)-$(PLUGIN_VERSION).tar.gz

# Include custom makefile, if present
ifneq ($(wildcard build/custom.mk),)
	include build/custom.mk
endif

## Checks the code style, tests, builds and bundles the plugin.
.PHONY: all
all: check-style test dist

## Propagates plugin manifest information into the server/ and webapp/ folders.
.PHONY: apply
apply:
	./build/bin/manifest apply

## Check go mod files consistency
.PHONY: gomod-check
gomod-check:
	@echo Checking go mod files consistency
	go mod tidy -v && git --no-pager diff --exit-code go.mod go.sum || (echo "Please run \"go mod tidy\" and commit the changes in go.mod and go.sum." && exit 1)

## Check i18 files
.PHONY: i18n-check
i18n-check:
	@echo Checking i18n files
	cd webapp && $(NPM) run extract && git --no-pager diff --exit-code i18n/en.json || (echo "Missing translations. Please run \"make i18n-extract\" and commit the changes." && exit 1)
	cd standalone && $(NPM) run extract && git --no-pager diff --exit-code i18n/en.json || (echo "Missing translations. Please run \"make i18n-extract\" and commit the changes." && exit 1)

## Runs eslint and golangci-lint
.PHONY: check-style
check-style: apply golangci-lint webapp/node_modules standalone/node_modules e2e/node_modules gomod-check i18n-check
	@echo Checking for style guide compliance

ifneq ($(HAS_WEBAPP),)
	cd webapp && npm run lint && npm run check-types
	cd standalone && npm run lint && npm run check-types
	cd e2e && npm run lint && npm run check-types
endif

golangci-lint: ## Run golangci-lint on codebase
ifneq ($(HAS_SERVER),)
	@if ! [ -x "$$(command -v golangci-lint)" ]; then \
		echo "golangci-lint is not installed. Please see https://github.com/golangci/golangci-lint#install for installation instructions."; \
		exit 1; \
	fi; \

	@echo Running golangci-lint
<<<<<<< HEAD
	golangci-lint run ./...
	cd server/public && golangci-lint run ./...
=======
	golangci-lint run ./server/... ./lt/...
>>>>>>> 1cc67c82
endif

## Builds the server, if it exists, for all supported architectures, unless MM_SERVICESETTINGS_ENABLEDEVELOPER is set
.PHONY: server
server:
ifneq ($(HAS_SERVER),)
	mkdir -p server/dist;
ifeq ($(MM_DEBUG),)
ifneq ($(MM_SERVICESETTINGS_ENABLEDEVELOPER),)
	cd server && env CGO_ENABLED=0 $(GO) build $(GO_BUILD_FLAGS) -ldflags '$(LDFLAGS)' -trimpath -o dist/plugin-$(DEFAULT_GOOS)-$(DEFAULT_GOARCH);
else
	cd server && env CGO_ENABLED=0 GOOS=linux GOARCH=amd64 $(GO) build $(GO_BUILD_FLAGS) -ldflags '$(LDFLAGS)' -trimpath -o dist/plugin-linux-amd64;
	cd server && env CGO_ENABLED=0 GOOS=linux GOARCH=arm64 $(GO) build $(GO_BUILD_FLAGS) -ldflags '$(LDFLAGS)' -trimpath -o dist/plugin-linux-arm64;
	cd server && env CGO_ENABLED=0 GOOS=darwin GOARCH=amd64 $(GO) build $(GO_BUILD_FLAGS) -ldflags '$(LDFLAGS)' -trimpath -o dist/plugin-darwin-amd64;
	cd server && env CGO_ENABLED=0 GOOS=darwin GOARCH=arm64 $(GO) build $(GO_BUILD_FLAGS) -ldflags '$(LDFLAGS)' -trimpath -o dist/plugin-darwin-arm64;
	cd server && env CGO_ENABLED=0 GOOS=freebsd GOARCH=amd64 $(GO) build $(GO_BUILD_FLAGS) -ldflags '$(LDFLAGS)' -trimpath -o dist/plugin-freebsd-amd64;
	cd server && env CGO_ENABLED=0 GOOS=openbsd GOARCH=amd64 $(GO) build $(GO_BUILD_FLAGS) -ldflags '$(LDFLAGS)' -trimpath -o dist/plugin-openbsd-amd64;
endif
else
	$(info DEBUG mode is on; to disable, unset MM_DEBUG)
ifneq ($(MM_SERVICESETTINGS_ENABLEDEVELOPER),)
	cd server && env CGO_ENABLED=0 $(GO) build $(GO_BUILD_FLAGS) -ldflags '$(LDFLAGS)' -gcflags "all=-N -l" -trimpath -o dist/plugin-$(DEFAULT_GOOS)-$(DEFAULT_GOARCH);
else
	cd server && env CGO_ENABLED=0 GOOS=linux GOARCH=amd64 $(GO) build $(GO_BUILD_FLAGS) -ldflags '$(LDFLAGS)' -gcflags "all=-N -l" -trimpath -o dist/plugin-linux-amd64;
	cd server && env CGO_ENABLED=0 GOOS=linux GOARCH=arm64 $(GO) build $(GO_BUILD_FLAGS) -ldflags '$(LDFLAGS)' -gcflags "all=-N -l" -trimpath -o dist/plugin-linux-arm64;
	cd server && env CGO_ENABLED=0 GOOS=darwin GOARCH=amd64 $(GO) build $(GO_BUILD_FLAGS) -ldflags '$(LDFLAGS)' -gcflags "all=-N -l" -trimpath -o dist/plugin-darwin-amd64;
	cd server && env CGO_ENABLED=0 GOOS=darwin GOARCH=arm64 $(GO) build $(GO_BUILD_FLAGS) -ldflags '$(LDFLAGS)' -gcflags "all=-N -l" -trimpath -o dist/plugin-darwin-arm64;
	cd server && env CGO_ENABLED=0 GOOS=freebsd GOARCH=amd64 $(GO) build $(GO_BUILD_FLAGS) -ldflags '$(LDFLAGS)' -gcflags "all=-N -l" -trimpath -o dist/plugin-freebsd-amd64;
	cd server && env CGO_ENABLED=0 GOOS=openbsd GOARCH=amd64 $(GO) build $(GO_BUILD_FLAGS) -ldflags '$(LDFLAGS)' -gcflags "all=-N -l" -trimpath -o dist/plugin-openbsd-amd64;
endif
endif
endif

## Builds the server on ci -- only build for linux-amd64, linux-arm64, freebsd-amd64 and openbsd-amd64 (for now)
.PHONY: server-ci
server-ci:
ifneq ($(HAS_SERVER),)
	mkdir -p server/dist;
ifneq ($(MM_SERVICESETTINGS_ENABLEDEVELOPER),)
	cd server && env CGO_ENABLED=0 GOOS=linux GOARCH=amd64 $(GO) build $(GO_BUILD_FLAGS) -ldflags '$(LDFLAGS)' -trimpath -o dist/plugin-linux-amd64;
else
	cd server && env CGO_ENABLED=0 GOOS=linux GOARCH=amd64 $(GO) build $(GO_BUILD_FLAGS) -ldflags '$(LDFLAGS)' -trimpath -o dist/plugin-linux-amd64;
	cd server && env CGO_ENABLED=0 GOOS=linux GOARCH=arm64 $(GO) build $(GO_BUILD_FLAGS) -ldflags '$(LDFLAGS)' -trimpath -o dist/plugin-linux-arm64;
	cd server && env CGO_ENABLED=0 GOOS=freebsd GOARCH=amd64 $(GO) build $(GO_BUILD_FLAGS) -ldflags '$(LDFLAGS)' -trimpath -o dist/plugin-freebsd-amd64;
	cd server && env CGO_ENABLED=0 GOOS=openbsd GOARCH=amd64 $(GO) build $(GO_BUILD_FLAGS) -ldflags '$(LDFLAGS)' -trimpath -o dist/plugin-openbsd-amd64;
endif
endif

## Ensures NPM dependencies are installed without having to run this all the time.
webapp/node_modules: $(wildcard webapp/package.json)
ifneq ($(HAS_WEBAPP),)
	cd webapp && $(NPM) install
	touch $@
endif

standalone/node_modules: $(wildcard standalone/package.json)
ifneq ($(HAS_WEBAPP),)
	cd standalone && $(NPM) install
	touch $@
endif

e2e/node_modules: $(wildcard e2e/package.json)
ifneq ($(HAS_WEBAPP),)
	cd e2e && $(NPM) install
	touch $@
endif

## Builds the webapp, if it exists.
.PHONY: webapp
webapp: webapp/node_modules
ifneq ($(HAS_WEBAPP),)
ifeq ($(MM_DEBUG),)
	cd webapp && $(NPM) run build;
else
	cd webapp && $(NPM) run debug;
endif
endif

## Builds the standalone apps.
.PHONY: standalone
standalone: standalone/node_modules
ifeq ($(MM_DEBUG),)
	cd standalone && $(NPM) run build;
else
	cd standalone && $(NPM) run debug;
endif

## Generates a tar bundle of the plugin for install.
.PHONY: bundle
bundle:
	rm -rf dist/
	rm -rf webapp/dist/i18n
	rm -rf standalone/dist/i18n
	mkdir -p dist/$(PLUGIN_ID)
	./build/bin/manifest dist
ifneq ($(wildcard $(ASSETS_DIR)/.),)
	cp -r $(ASSETS_DIR) dist/$(PLUGIN_ID)/
endif
ifneq ($(HAS_PUBLIC),)
	cp -r public dist/$(PLUGIN_ID)/
endif
ifneq ($(HAS_SERVER),)
	mkdir -p dist/$(PLUGIN_ID)/server
	cp -r server/dist dist/$(PLUGIN_ID)/server/
endif
ifneq ($(HAS_WEBAPP),)
	mkdir -p dist/$(PLUGIN_ID)/webapp
	cp -r webapp/dist dist/$(PLUGIN_ID)/webapp/
	rm -fr standalone/dist/files/*.png
	mkdir dist/$(PLUGIN_ID)/standalone
	cp -r standalone/dist dist/$(PLUGIN_ID)/standalone/dist
endif
	cd dist && tar -cvzf $(BUNDLE_NAME) $(PLUGIN_ID)

	@echo plugin built at: dist/$(BUNDLE_NAME)

## Builds and bundles the plugin.
.PHONY: dist
dist:

ifeq ($(CI),true)
dist: apply server-ci webapp standalone bundle
else
dist: apply server webapp standalone bundle
endif

## Builds and installs the plugin to a server.
.PHONY: deploy
deploy: dist
	./build/bin/pluginctl deploy $(PLUGIN_ID) dist/$(BUNDLE_NAME)

## Builds and installs the plugin to a server, updating the webapp automatically when changed.
.PHONY: watch
watch: apply server bundle
ifeq ($(MM_DEBUG),)
	cd webapp && $(NPM) run build:watch
else
	cd webapp && $(NPM) run debug:watch
endif

## Installs a previous built plugin with updated webpack assets to a server.
.PHONY: deploy-from-watch
deploy-from-watch: bundle
	./build/bin/pluginctl deploy $(PLUGIN_ID) dist/$(BUNDLE_NAME)

## Setup dlv for attaching, identifying the plugin PID for other targets.
.PHONY: setup-attach
setup-attach:
	$(eval PLUGIN_PID := $(shell ps aux | grep "plugins/${PLUGIN_ID}" | grep -v "grep" | awk -F " " '{print $$2}'))
	$(eval NUM_PID := $(shell echo -n ${PLUGIN_PID} | wc -w))

	@if [ ${NUM_PID} -gt 2 ]; then \
		echo "** There is more than 1 plugin process running. Run 'make kill reset' to restart just one."; \
		exit 1; \
	fi

## Check if setup-attach succeeded.
.PHONY: check-attach
check-attach:
	@if [ -z ${PLUGIN_PID} ]; then \
		echo "Could not find plugin PID; the plugin is not running. Exiting."; \
		exit 1; \
	else \
		echo "Located Plugin running with PID: ${PLUGIN_PID}"; \
	fi

## Attach dlv to an existing plugin instance.
.PHONY: attach
attach: setup-attach check-attach
	dlv attach ${PLUGIN_PID}

## Attach dlv to an existing plugin instance, exposing a headless instance on $DLV_DEBUG_PORT.
.PHONY: attach-headless
attach-headless: setup-attach check-attach
	dlv attach ${PLUGIN_PID} --listen :$(DLV_DEBUG_PORT) --headless=true --api-version=2 --accept-multiclient

## Detach dlv from an existing plugin instance, if previously attached.
.PHONY: detach
detach: setup-attach
	@DELVE_PID=$(shell ps aux | grep "dlv attach ${PLUGIN_PID}" | grep -v "grep" | awk -F " " '{print $$2}') && \
	if [ "$$DELVE_PID" -gt 0 ] > /dev/null 2>&1 ; then \
		echo "Located existing delve process running with PID: $$DELVE_PID. Killing." ; \
		kill -9 $$DELVE_PID ; \
	fi

## Ensure gotestsum is installed and available as a tool for testing.
gotestsum:
	$(GO) install gotest.tools/gotestsum@v1.7.0

## Runs any lints and unit tests defined for the server and webapp, if they exist.
.PHONY: test

ifeq ($(CI),true)
test-ci: apply webapp/node_modules standalone/node_modules gotestsum
ifneq ($(HAS_SERVER),)
	$(GOBIN)/gotestsum --format standard-verbose --junitfile report.xml -- ./...
endif
ifneq ($(HAS_WEBAPP),)
	cd webapp && $(NPM) run test;
endif
else
test: apply webapp/node_modules standalone/node_modules gotestsum
ifneq ($(HAS_SERVER),)
	$(GOBIN)/gotestsum -- -v $(GO_TEST_FLAGS) ./server/...
	cd ./server/public && $(GOBIN)/gotestsum -- -v $(GO_TEST_FLAGS) ./...
endif
ifneq ($(HAS_WEBAPP),)
	cd webapp && $(NPM) run test;
endif
ifneq ($(wildcard ./build/sync/plan/.),)
	cd ./build/sync && $(GOBIN)/gotestsum -- -v $(GO_TEST_FLAGS) ./...
endif
endif

## Creates a coverage report for the server code.
.PHONY: coverage
coverage: apply webapp/node_modules standalone/node_modules
ifneq ($(HAS_SERVER),)
	$(GO) test $(GO_TEST_FLAGS) -coverprofile=server/coverage.txt ./server/...
	$(GO) tool cover -html=server/coverage.txt
endif

## Runs e2e tests.
.PHONY: test-e2e
test-e2e: e2e/node_modules
	cd e2e && npm i && npx playwright test

## Runs e2e tests and updates snapshots.
.PHONY: test-e2e-update-snapshots
test-e2e-update-snapshots:
	cd e2e && npm i && npx playwright test --update-snapshots

## Extract strings for translation from the source code.
.PHONY: i18n-extract
i18n-extract:
ifneq ($(HAS_WEBAPP),)
	cd webapp && $(NPM) run extract
	cd standalone && $(NPM) run extract
endif

## Disable the plugin.
.PHONY: disable
disable: detach
	./build/bin/pluginctl disable $(PLUGIN_ID)

## Enable the plugin.
.PHONY: enable
enable:
	./build/bin/pluginctl enable $(PLUGIN_ID)

## Reset the plugin, effectively disabling and re-enabling it on the server.
.PHONY: reset
reset: detach
	./build/bin/pluginctl reset $(PLUGIN_ID)

## Kill all instances of the plugin, detaching any existing dlv instance.
.PHONY: kill
kill: detach
	$(eval PLUGIN_PID := $(shell ps aux | grep "plugins/${PLUGIN_ID}" | grep -v "grep" | awk -F " " '{print $$2}'))

	@for PID in ${PLUGIN_PID}; do \
		echo "Killing plugin pid $$PID"; \
		kill -9 $$PID; \
	done; \

## Clean removes all build artifacts.
.PHONY: clean
clean:
	rm -fr dist/
ifneq ($(HAS_SERVER),)
	rm -fr server/coverage.txt
	rm -fr server/dist
endif
ifneq ($(HAS_WEBAPP),)
	rm -fr webapp/junit.xml
	rm -fr webapp/dist
	rm -fr webapp/node_modules
	rm -fr standalone/dist
	rm -fr standalone/node_modules
	rm -fr e2e/node_modules
endif
	rm -fr build/bin/
	rm -fr e2e/tests-results/

## Sync directory with a starter template
sync:
ifndef STARTERTEMPLATE_PATH
	@echo STARTERTEMPLATE_PATH is not set.
	@echo Set STARTERTEMPLATE_PATH to a local clone of https://github.com/mattermost/mattermost-plugin-starter-template and retry.
	@exit 1
endif
	cd ${STARTERTEMPLATE_PATH} && go run ./build/sync/main.go ./build/sync/plan.yml $(PWD)

# Help documentation à la https://marmelab.com/blog/2016/02/29/auto-documented-makefile.html
help:
	@cat Makefile build/*.mk | grep -v '\.PHONY' |  grep -v '\help:' | grep -B1 -E '^[a-zA-Z0-9_.-]+:.*' | sed -e "s/:.*//" | sed -e "s/^## //" |  grep -v '\-\-' | sed '1!G;h;$$!d' | awk 'NR%2{printf "\033[36m%-30s\033[0m",$$0;next;}1' | sort<|MERGE_RESOLUTION|>--- conflicted
+++ resolved
@@ -80,12 +80,8 @@
 	fi; \
 
 	@echo Running golangci-lint
-<<<<<<< HEAD
-	golangci-lint run ./...
+	golangci-lint run ./server/... ./lt/...
 	cd server/public && golangci-lint run ./...
-=======
-	golangci-lint run ./server/... ./lt/...
->>>>>>> 1cc67c82
 endif
 
 ## Builds the server, if it exists, for all supported architectures, unless MM_SERVICESETTINGS_ENABLEDEVELOPER is set
