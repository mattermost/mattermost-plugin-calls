{
  "id": "com.mattermost.calls",
  "name": "Calls",
  "description": "Integrates real-time voice communication in Mattermost",
  "homepage_url": "https://github.com/mattermost/mattermost-plugin-calls/",
  "support_url": "https://github.com/mattermost/mattermost-plugin-calls/issues",
  "min_server_version": "9.5.0",
  "server": {
    "executables": {
      "linux-amd64": "server/dist/plugin-linux-amd64",
      "linux-arm64": "server/dist/plugin-linux-arm64",
      "freebsd-amd64": "server/dist/plugin-freebsd-amd64",
      "openbsd-amd64": "server/dist/plugin-openbsd-amd64"
    }
  },
  "webapp": {
    "bundle_path": "webapp/dist/main.js"
  },
  "settings_schema": {
    "header": "Calls plugin enables voice calls with screensharing in channels. See [documentation](https://docs.mattermost.com/channels/make-calls.html) to learn more.",
    "footer": "",
    "settings": [
      {
        "key": "DefaultEnabled",
        "display_name": "Test mode",
        "type": "custom",
        "help_text": "When test mode is enabled, only system admins are able to start calls in channels. This allows testing to confirm calls are working as expected.",
        "hosting": "on-prem"
      },
      {
        "key": "UDPServerAddress",
        "display_name": "RTC Server Address (UDP)",
        "type": "text",
        "help_text": "The local IP address used by the RTC server to listen on for UDP connections.",
        "default": "",
        "placeholder": "127.0.0.1",
        "hosting": "on-prem"
      },
      {
        "key": "TCPServerAddress",
        "display_name": "RTC Server Address (TCP)",
        "type": "text",
        "help_text": "The local IP address used by the RTC server to listen on for TCP connections.",
        "default": "",
        "placeholder": "127.0.0.1",
        "hosting": "on-prem"
      },
      {
        "key": "UDPServerPort",
        "display_name": "RTC Server Port (UDP)",
        "type": "number",
        "help_text": "The UDP port the RTC server will listen on.",
        "default": 8443,
        "placeholder": "8443",
        "hosting": "on-prem"
      },
      {
        "key": "TCPServerPort",
        "display_name": "RTC Server Port (TCP)",
        "type": "number",
        "help_text": "The TCP port the RTC server will listen on.",
        "default": 8443,
        "placeholder": "8443",
        "hosting": "on-prem"
      },
      {
        "key": "ICEHostOverride",
        "display_name": "ICE Host Override",
        "type": "text",
        "help_text": "(Optional) The IP (or hostname) to be used as the host ICE candidate. If empty, it defaults to resolving via STUN.",
        "default": "",
        "hosting": "on-prem"
      },
      {
        "key": "ICEHostPortOverride",
        "display_name": "ICE Host Port Override",
        "type": "number",
        "help_text": "(Optional) A port number to be used as an override for host candidates in place of the one used to listen on.\nNote: this port will apply to both UDP and TCP host candidates",
        "hosting": "on-prem"
      },
      {
        "key": "RTCDServiceURL",
        "display_name": "RTCD service URL",
        "type": "text",
        "help_text": "(Optional) The URL to a running RTCD service instance that should host the calls. When set (non empty) all calls will be handled by the external service.",
        "placeholder": "https://rtcd.example.com",
        "hosting": "on-prem"
      },
      {
        "key": "MaxCallParticipants",
        "display_name": "Max call participants",
        "type": "number",
        "help_text": "The maximum number of participants that can join a call. If left empty, or set to 0, it means unlimited.",
        "default": 0,
        "hosting": "on-prem"
      },
      {
        "key": "ICEServersConfigs",
        "display_name": "ICE Servers Configurations",
        "type": "longtext",
        "help_text": "(Optional) A list of ICE servers (STUN/TURN) configurations to use. This field should contain a valid JSON array.",
        "default": "[{\"urls\":[\"stun:stun.global.calls.mattermost.com:3478\"]}]",
        "placeholder": "[{\n \"urls\":[\"turn:turnserver.example.org:3478\"],\n \"username\": \"webrtc\",\n \"credential\": \"turnpassword\"\n}]",
        "hosting": "on-prem"
      },
      {
        "key": "TURNStaticAuthSecret",
        "display_name": "TURN Static Auth Secret",
        "type": "text",
        "default": "",
        "help_text": "(Optional) The secret key used to generate TURN short-lived authentication credentials.",
        "hosting": "on-prem"
      },
      {
        "key": "TURNCredentialsExpirationMinutes",
        "display_name": "TURN Credentials Expiration (minutes)",
        "type": "number",
        "default": 1440,
        "help_text": "(Optional) The number of minutes that the generated TURN credentials will be valid for.",
        "hosting": "on-prem"
      },
      {
        "key": "ServerSideTURN",
        "display_name": "Server Side TURN",
        "type": "bool",
        "default": false,
        "help_text": "(Optional) When set to on it will pass and use configured TURN candidates to server initiated connections.",
        "hosting": "on-prem"
      },
      {
        "key": "AllowScreenSharing",
        "display_name": "Allow screen sharing",
        "type": "bool",
        "default": true,
        "help_text": "When set to true it allows call participants to share their screen."
      },
      {
        "key": "EnableSimulcast",
        "display_name": "Enable simulcast for screen sharing (Experimental)",
        "type": "bool",
        "default": false,
        "help_text": "When set to true it enables simulcast for screen sharing. This can help to improve screen sharing quality."
      },
      {
        "key": "EnableRecordings",
        "display_name": "Enable call recordings (Beta)",
        "type": "bool",
        "default": false,
        "help_text": "(Optional) When set to true, call recordings are enabled."
      },
      {
        "key": "JobServiceURL",
        "display_name": "Job service URL",
        "type": "text",
        "help_text": "The URL to a running calls job service instance used for call recordings.",
        "placeholder": "https://calls-job-service.example.com"
      },
      {
        "key": "MaxRecordingDuration",
        "display_name": "Maximum call recording duration",
        "type": "number",
        "default": 60,
        "help_text": "The maximum duration (in minutes) for call recordings. Value must be in the range [15, 180]."
      },
      {
        "key": "RecordingQuality",
        "display_name": "Call recording quality",
        "type": "dropdown",
        "default": "medium",
        "help_text": "The audio and video quality of call recordings.\n Note: this setting can affect the overall performance of the job service and the number of concurrent recording jobs that can be run.",
        "options": [
          {
            "display_name": "Low",
            "value": "low"
          },
          {
            "display_name": "Medium",
            "value": "medium"
          },
          {
            "display_name": "High",
            "value": "high"
          }
        ],
        "hosting": "on-prem"
      },
      {
        "key": "EnableTranscriptions",
        "display_name": "Enable call transcriptions (Experimental)",
        "type": "bool",
        "default": false,
        "help_text": "(Optional) When set to true, post-call transcriptions are enabled."
      },
      {
        "key": "TranscriberModelSize",
        "display_name": "Call transcriber model size",
        "type": "dropdown",
        "default": "base",
        "help_text": "The speech-to-text model size to use for post-call transcriptions. Heavier models will produce more accurate results at the expense of processing time and resources usage.",
        "options": [
          {
            "display_name": "Tiny",
            "value": "tiny"
          },
          {
            "display_name": "Base",
            "value": "base"
          },
          {
            "display_name": "Small",
            "value": "small"
          }
        ],
        "hosting": "on-prem"
      },
      {
        "key": "TranscriberNumThreads",
        "display_name": "Call transcriber threads",
        "type": "number",
        "default": 2,
        "help_text": "The number of threads used by the post-call transcriber. This must be in the range [1, numCPUs]."
      },
      {
        "key": "EnableLiveCaptions",
        "display_name": "Enable live captions (Experimental)",
        "type": "bool",
        "default": false,
        "help_text": "(Optional) When set to true, live captions are enabled."
      },
      {
        "key": "LiveCaptionsModelSize",
        "display_name": "Live captions: Model size",
        "type": "dropdown",
        "default": "tiny",
        "help_text": "The speech-to-text model size to use for live captions. Heavier models will produce more accurate results at the expense of processing time and resources usage.",
        "options": [
          {
            "display_name": "Tiny",
            "value": "tiny"
          },
          {
            "display_name": "Base",
            "value": "base"
          },
          {
            "display_name": "Small",
            "value": "small"
          }
        ],
        "hosting": "on-prem"
      },
      {
        "key": "LiveCaptionsNumTranscribers",
        "display_name": "Live captions: Number of transcribers used per call",
        "type": "number",
        "default": 1,
        "help_text": "The number of separate live-captions transcribers for each call. Each transcribes one audio stream at a time. The product of LiveCaptionsNumTranscribers * LiveCaptionsNumThreadsPerTranscriber must be in the range [1, numCPUs]."
      },
      {
        "key": "LiveCaptionsNumThreadsPerTranscriber",
        "display_name": "Live captions: Number of threads per transcriber",
        "type": "number",
        "default": 2,
        "help_text": "The number of threads per live-captions transcriber. The product of LiveCaptionsNumTranscribers * LiveCaptionsNumThreadsPerTranscriber must be in the range [1, numCPUs]."
      },
      {
        "key": "EnableIPv6",
        "display_name": "(Experimental) Enable IPv6 support",
        "type": "bool",
        "help_text": "When set to true the RTC service will work in dual-stack mode, listening for IPv6 connections and generating candidates in addition to IPv4 ones.",
        "default": false,
        "hosting": "on-prem"
      },
      {
        "key": "EnableRinging",
        "display_name": "Enable call ringing (Beta)",
        "type": "bool",
        "default": false,
        "help_text": "When set to true, ringing functionality is enabled: participants in DM and GM channels will receive a desktop alert and a ringing notification when a call is started. Changing this setting requires a plugin restart."
      }
    ]
  },
  "props": {
    "min_rtcd_version": "v0.12.0",
<<<<<<< HEAD
    "min_offloader_version": "v0.6.0",
    "calls_recorder_version": "v0.6.4",
    "calls_transcriber_version": "v0.2.2-dev"
=======
    "min_offloader_version": "v0.7.0",
    "calls_recorder_version": "v0.7.0",
    "calls_transcriber_version": "v0.1.9"
>>>>>>> 9e2d2c8c
  }
}<|MERGE_RESOLUTION|>--- conflicted
+++ resolved
@@ -282,14 +282,8 @@
   },
   "props": {
     "min_rtcd_version": "v0.12.0",
-<<<<<<< HEAD
-    "min_offloader_version": "v0.6.0",
-    "calls_recorder_version": "v0.6.4",
-    "calls_transcriber_version": "v0.2.2-dev"
-=======
     "min_offloader_version": "v0.7.0",
     "calls_recorder_version": "v0.7.0",
     "calls_transcriber_version": "v0.1.9"
->>>>>>> 9e2d2c8c
   }
 }