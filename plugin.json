{
    "id": "com.mattermost.calls",
    "name": "Calls (Beta)",
    "description": "Integrates real-time voice communication in Mattermost",
    "homepage_url": "https://github.com/mattermost/mattermost-plugin-calls/",
    "support_url": "https://github.com/mattermost/mattermost-plugin-calls/issues",
    "min_server_version": "7.6.0",
    "server": {
        "executables": {
            "linux-amd64": "server/dist/plugin-linux-amd64",
            "linux-arm64": "server/dist/plugin-linux-arm64",
            "darwin-amd64": "server/dist/plugin-darwin-amd64",
            "darwin-arm64": "server/dist/plugin-darwin-arm64",
            "freebsd-amd64": "server/dist/plugin-freebsd-amd64",
            "openbsd-amd64": "server/dist/plugin-openbsd-amd64"
        }
    },
    "webapp": {
        "bundle_path": "webapp/dist/main.js"
    },
    "settings_schema": {
        "header": "Calls plugin enables voice calls with screensharing in channels. See [documentation](https://docs.mattermost.com/channels/make-calls.html) to learn more.",
        "footer": "",
        "settings": [
        {
          "key": "UDPServerPort",
          "display_name": "RTC Server Port",
          "type": "number",
          "help_text": "The UDP port the RTC server will listen on.",
          "default": 8443,
          "placeholder": "8443"
        },
        {
          "key": "AllowEnableCalls",
          "display_name": "Enable on specific channels",
          "type": "bool",
          "help_text": "When set to true, Channel Admins can enable or disable calls in their channels. It also allows participants in DMs/GMs to enable or disable calls.",
          "default": false
        },
        {
          "key": "DefaultEnabled",
          "display_name": "Enable on all channels",
          "type": "bool",
          "help_text": "When set to true, calls can be started in all channels where they're not explicitly disabled.",
          "default": false
        },
        {
          "key": "MaxCallParticipants",
          "display_name": "Max call participants",
          "type": "number",
          "help_text": "The maximum number of participants that can join a call. If left empty, or set to 0, it means unlimited.",
          "default": 0
        },
        {
          "key": "ICEHostOverride",
          "display_name": "ICE Host Override",
          "type": "text",
          "help_text": "(Optional) The IP (or hostname) to be used as the host ICE candidate. If empty, it defaults to resolving via STUN.",
          "default": ""
        },
        {
          "key": "ICEServersConfigs",
          "display_name": "ICE Servers Configurations",
          "type": "longtext",
          "help_text": "(Optional) A list of ICE servers (STUN/TURN) configurations to use. This field should contain a valid JSON array.",
          "default": "[{\"urls\":[\"stun:stun.global.calls.mattermost.com:3478\"]}]",
          "placeholder": "[{\n \"urls\":[\"turn:turnserver.example.org:3478\"],\n \"username\": \"webrtc\",\n \"credential\": \"turnpassword\"\n}]"
        },
        {
          "key": "TURNStaticAuthSecret",
          "display_name": "TURN Static Auth Secret",
          "type": "text",
          "default": "",
          "help_text": "(Optional) The secret key used to generate TURN short-lived authentication credentials."
        },
        {
          "key": "TURNCredentialsExpirationMinutes",
          "display_name": "TURN Credentials Expiration (minutes)",
          "type": "number",
          "default": 1440,
          "help_text": "(Optional) The number of minutes that the generated TURN credentials will be valid for."
        },
        {
          "key": "ServerSideTURN",
          "display_name": "Server Side TURN",
          "type": "bool",
          "default": false,
          "help_text": "(Optional) When set to true it will pass and use configured TURN candidates to server initiated connections."
        },

        {
          "key": "AllowScreenSharing",
          "display_name": "Allow screen sharing",
          "type": "bool",
          "default": true,
          "help_text": "When set to true it allows call participants to share their screen."
        },
        {
          "key": "RTCDServiceURL",
          "display_name": "RTCD service URL",
          "type": "text",
          "help_text": "(Optional) The URL to a running RTCD service instance that should host the calls. When set (non empty) all calls will be handled by the external service.",
          "placeholder": "https://rtcd.example.com"
        },
        {
          "key": "EnableRecordings",
          "display_name": "Enable call recordings (Beta)",
          "type": "bool",
          "default": false,
          "help_text": "(Optional) When set to true it enables the call recordings functionality."
        },
        {
          "key": "JobServiceURL",
          "display_name": "Job service URL",
          "type": "text",
          "help_text": "The URL to a running calls job service instance used for call recordings.",
          "placeholder": "https://calls-job-service.example.com"
        },
        {
          "key": "MaxRecordingDuration",
          "display_name": "Maximum call recording duration",
          "type": "number",
          "default": 60,
<<<<<<< HEAD
          "help_text": "The maximum duration (in minutes) for call recordings."
=======
          "help_text": "The maximum duration (in minutes) for call recordings. Value must be in the range [15, 180]."
        },
        {
          "key": "JobServiceURL",
          "display_name": "Job service URL",
          "type": "text",
          "help_text": "(Optional) The URL to a running calls job service instance.",
          "placeholder": "http://192.168.1.100:4545"
>>>>>>> fd8fd863
        }
        ]
    }
}<|MERGE_RESOLUTION|>--- conflicted
+++ resolved
@@ -121,18 +121,7 @@
           "display_name": "Maximum call recording duration",
           "type": "number",
           "default": 60,
-<<<<<<< HEAD
-          "help_text": "The maximum duration (in minutes) for call recordings."
-=======
           "help_text": "The maximum duration (in minutes) for call recordings. Value must be in the range [15, 180]."
-        },
-        {
-          "key": "JobServiceURL",
-          "display_name": "Job service URL",
-          "type": "text",
-          "help_text": "(Optional) The URL to a running calls job service instance.",
-          "placeholder": "http://192.168.1.100:4545"
->>>>>>> fd8fd863
         }
         ]
     }
