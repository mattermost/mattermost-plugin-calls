{
  "id": "com.mattermost.calls",
  "name": "Calls",
  "description": "Integrates real-time voice communication in Mattermost",
  "homepage_url": "https://github.com/mattermost/mattermost-plugin-calls/",
  "support_url": "https://github.com/mattermost/mattermost-plugin-calls/issues",
  "min_server_version": "7.8.0",
  "server": {
    "executables": {
      "linux-amd64": "server/dist/plugin-linux-amd64",
      "linux-arm64": "server/dist/plugin-linux-arm64",
      "freebsd-amd64": "server/dist/plugin-freebsd-amd64",
      "openbsd-amd64": "server/dist/plugin-openbsd-amd64"
    }
  },
  "webapp": {
    "bundle_path": "webapp/dist/main.js"
  },
  "settings_schema": {
    "header": "Calls plugin enables voice calls with screensharing in channels. See [documentation](https://docs.mattermost.com/channels/make-calls.html) to learn more.",
    "footer": "",
    "settings": [
      {
        "key": "DefaultEnabled",
        "display_name": "Test mode",
        "type": "custom",
        "help_text": "When test mode is enabled, only system admins are able to start calls in channels. This allows testing to confirm calls are working as expected.",
        "hosting": "on-prem"
      },
      {
        "key": "UDPServerAddress",
        "display_name": "RTC Server Address (UDP)",
        "type": "text",
        "help_text": "The local IP address used by the RTC server to listen on for UDP connections.",
        "default": "",
        "placeholder": "127.0.0.1",
        "hosting": "on-prem"
      },
      {
        "key": "TCPServerAddress",
        "display_name": "RTC Server Address (TCP)",
        "type": "text",
        "help_text": "The local IP address used by the RTC server to listen on for TCP connections.",
        "default": "",
        "placeholder": "127.0.0.1",
        "hosting": "on-prem"
      },
      {
        "key": "UDPServerPort",
        "display_name": "RTC Server Port (UDP)",
        "type": "number",
        "help_text": "The UDP port the RTC server will listen on.",
        "default": 8443,
        "placeholder": "8443",
        "hosting": "on-prem"
      },
      {
        "key": "TCPServerPort",
        "display_name": "RTC Server Port (TCP)",
        "type": "number",
        "help_text": "The TCP port the RTC server will listen on.",
        "default": 8443,
        "placeholder": "8443",
        "hosting": "on-prem"
      },
      {
        "key": "ICEHostOverride",
        "display_name": "ICE Host Override",
        "type": "text",
        "help_text": "(Optional) The IP (or hostname) to be used as the host ICE candidate. If empty, it defaults to resolving via STUN.",
        "default": "",
        "hosting": "on-prem"
      },
      {
        "key": "RTCDServiceURL",
        "display_name": "RTCD service URL",
        "type": "text",
        "help_text": "(Optional) The URL to a running RTCD service instance that should host the calls. When set (non empty) all calls will be handled by the external service.",
        "placeholder": "https://rtcd.example.com",
        "hosting": "on-prem"
      },
      {
        "key": "MaxCallParticipants",
        "display_name": "Max call participants",
        "type": "number",
        "help_text": "The maximum number of participants that can join a call. If left empty, or set to 0, it means unlimited.",
        "default": 0,
        "hosting": "on-prem"
      },
      {
        "key": "ICEServersConfigs",
        "display_name": "ICE Servers Configurations",
        "type": "longtext",
        "help_text": "(Optional) A list of ICE servers (STUN/TURN) configurations to use. This field should contain a valid JSON array.",
        "default": "[{\"urls\":[\"stun:stun.global.calls.mattermost.com:3478\"]}]",
        "placeholder": "[{\n \"urls\":[\"turn:turnserver.example.org:3478\"],\n \"username\": \"webrtc\",\n \"credential\": \"turnpassword\"\n}]",
        "hosting": "on-prem"
      },
      {
        "key": "TURNStaticAuthSecret",
        "display_name": "TURN Static Auth Secret",
        "type": "text",
        "default": "",
        "help_text": "(Optional) The secret key used to generate TURN short-lived authentication credentials.",
        "hosting": "on-prem"
      },
      {
        "key": "TURNCredentialsExpirationMinutes",
        "display_name": "TURN Credentials Expiration (minutes)",
        "type": "number",
        "default": 1440,
        "help_text": "(Optional) The number of minutes that the generated TURN credentials will be valid for.",
        "hosting": "on-prem"
      },
      {
        "key": "ServerSideTURN",
        "display_name": "Server Side TURN",
        "type": "bool",
        "default": false,
        "help_text": "(Optional) When set to on it will pass and use configured TURN candidates to server initiated connections.",
        "hosting": "on-prem"
      },
      {
        "key": "AllowScreenSharing",
        "display_name": "Allow screen sharing",
        "type": "bool",
        "default": true,
        "help_text": "When set to true it allows call participants to share their screen."
      },
      {
        "key": "EnableSimulcast",
        "display_name": "Enable simulcast for screen sharing (Experimental)",
        "type": "bool",
        "default": false,
        "help_text": "When set to true it enables simulcast for screen sharing. This can help to improve screen sharing quality."
      },
      {
        "key": "EnableRecordings",
        "display_name": "Enable call recordings (Beta)",
        "type": "bool",
        "default": false,
        "help_text": "(Optional) When set to true, call recordings are enabled."
      },
      {
        "key": "JobServiceURL",
        "display_name": "Job service URL",
        "type": "text",
        "help_text": "The URL to a running calls job service instance used for call recordings.",
        "placeholder": "https://calls-job-service.example.com"
      },
      {
        "key": "MaxRecordingDuration",
        "display_name": "Maximum call recording duration",
        "type": "number",
        "default": 60,
        "help_text": "The maximum duration (in minutes) for call recordings. Value must be in the range [15, 180]."
      },
      {
        "key": "RecordingQuality",
        "display_name": "Call recording quality",
        "type": "dropdown",
        "default": "medium",
        "help_text": "The audio and video quality of call recordings.\n Note: this setting can affect the overall performance of the job service and the number of concurrent recording jobs that can be run.",
        "options": [
          {
            "display_name": "Low",
            "value": "low"
          },
          {
            "display_name": "Medium",
            "value": "medium"
          },
          {
            "display_name": "High",
            "value": "high"
          }
        ],
        "hosting": "on-prem"
      },
      {
        "key": "EnableTranscriptions",
        "display_name": "Enable call transcriptions (Experimental)",
        "type": "bool",
        "default": false,
        "help_text": "(Optional) When set to true, call transcriptions are enabled."
      },
      {
        "key": "TranscriberModelSize",
        "display_name": "Call transcriber model size",
        "type": "dropdown",
        "default": "base",
        "help_text": "The speech-to-text model size to use. Heavier models will produce more accurate results at the expense of processing time and resources usage.",
        "options": [
          {
            "display_name": "Tiny",
            "value": "tiny"
          },
          {
            "display_name": "Base",
            "value": "base"
          },
          {
            "display_name": "Small",
            "value": "small"
          }
        ],
        "hosting": "on-prem"
      },
      {
        "key": "EnableIPv6",
        "display_name": "(Experimental) Enable IPv6 support",
        "type": "bool",
        "help_text": "When set to true the RTC service will work in dual-stack mode, listening for IPv6 connections and generating candidates in addition to IPv4 ones.",
        "default": false,
        "hosting": "on-prem"
      },
      {
        "key": "EnableRinging",
        "display_name": "Enable call ringing (Beta)",
        "type": "bool",
        "default": false,
        "help_text": "When set to true, ringing functionality is enabled: participants in DM and GM channels will receive a desktop alert and a ringing notification when a call is started. Changing this setting requires a plugin restart."
      }
    ]
  },
  "props": {
<<<<<<< HEAD
    "min_rtcd_version": "v0.10.1",
    "min_offloader_version": "v0.6.0",
    "calls_recorder_version": "v0.6.2",
    "calls_transcriber_version": "v0.1.5"
=======
    "min_rtcd_version": "v0.12.0",
    "min_offloader_version": "v0.5.0",
    "calls_recorder_version": "v0.6.3",
    "calls_transcriber_version": "v0.1.8"
>>>>>>> d7caacc9
  }
}<|MERGE_RESOLUTION|>--- conflicted
+++ resolved
@@ -224,16 +224,9 @@
     ]
   },
   "props": {
-<<<<<<< HEAD
-    "min_rtcd_version": "v0.10.1",
+    "min_rtcd_version": "v0.12.0",
     "min_offloader_version": "v0.6.0",
-    "calls_recorder_version": "v0.6.2",
-    "calls_transcriber_version": "v0.1.5"
-=======
-    "min_rtcd_version": "v0.12.0",
-    "min_offloader_version": "v0.5.0",
     "calls_recorder_version": "v0.6.3",
     "calls_transcriber_version": "v0.1.8"
->>>>>>> d7caacc9
   }
 }