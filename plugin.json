--- conflicted
+++ resolved
@@ -2,10 +2,6 @@
     "id": "com.mattermost.calls",
     "name": "Calls",
     "description": "Integrates real-time voice communication in Mattermost",
-<<<<<<< HEAD
-    "version": "0.3.13-community",
-=======
->>>>>>> 4ac8eb9e
     "min_server_version": "6.3.0",
     "server": {
         "executables": {
