{
  "id": "com.mattermost.calls",
  "name": "Calls",
  "description": "Integrates real-time voice communication in Mattermost",
  "homepage_url": "https://github.com/mattermost/mattermost-plugin-calls/",
  "support_url": "https://github.com/mattermost/mattermost-plugin-calls/issues",
  "min_server_version": "7.8.0",
  "server": {
    "executables": {
      "linux-amd64": "server/dist/plugin-linux-amd64",
      "linux-arm64": "server/dist/plugin-linux-arm64",
      "darwin-amd64": "server/dist/plugin-darwin-amd64",
      "darwin-arm64": "server/dist/plugin-darwin-arm64",
      "freebsd-amd64": "server/dist/plugin-freebsd-amd64",
      "openbsd-amd64": "server/dist/plugin-openbsd-amd64"
    }
  },
  "webapp": {
    "bundle_path": "webapp/dist/main.js"
  },
  "settings_schema": {
    "header": "Calls plugin enables voice calls with screensharing in channels. See [documentation](https://docs.mattermost.com/channels/make-calls.html) to learn more.",
    "footer": "",
    "settings": [
      {
        "key": "DefaultEnabled",
        "display_name": "Test mode",
        "type": "custom",
        "help_text": "When test mode is enabled, only system admins are able to start calls in channels. This allows testing to confirm calls are working as expected.",
        "hosting": "on-prem"
      },
      {
        "key": "UDPServerAddress",
        "display_name": "RTC Server Address (UDP)",
        "type": "text",
        "help_text": "The local IP address used by the RTC server to listen on for UDP connections.",
        "default": "",
        "placeholder": "127.0.0.1",
        "hosting": "on-prem"
      },
      {
        "key": "TCPServerAddress",
        "display_name": "RTC Server Address (TCP)",
        "type": "text",
        "help_text": "The local IP address used by the RTC server to listen on for TCP connections.",
        "default": "",
        "placeholder": "127.0.0.1",
        "hosting": "on-prem"
      },
      {
        "key": "UDPServerPort",
        "display_name": "RTC Server Port (UDP)",
        "type": "number",
        "help_text": "The UDP port the RTC server will listen on.",
        "default": 8443,
        "placeholder": "8443",
        "hosting": "on-prem"
      },
      {
        "key": "TCPServerPort",
        "display_name": "RTC Server Port (TCP)",
        "type": "number",
        "help_text": "The TCP port the RTC server will listen on.",
        "default": 8443,
        "placeholder": "8443",
        "hosting": "on-prem"
      },
      {
        "key": "ICEHostOverride",
        "display_name": "ICE Host Override",
        "type": "text",
        "help_text": "(Optional) The IP (or hostname) to be used as the host ICE candidate. If empty, it defaults to resolving via STUN.",
        "default": "",
        "hosting": "on-prem"
      },
      {
        "key": "RTCDServiceURL",
        "display_name": "RTCD service URL",
        "type": "text",
        "help_text": "(Optional) The URL to a running RTCD service instance that should host the calls. When set (non empty) all calls will be handled by the external service.",
        "placeholder": "https://rtcd.example.com",
        "hosting": "on-prem"
      },
      {
        "key": "MaxCallParticipants",
        "display_name": "Max call participants",
        "type": "number",
        "help_text": "The maximum number of participants that can join a call. If left empty, or set to 0, it means unlimited.",
        "default": 0,
        "hosting": "on-prem"
      },
      {
        "key": "ICEServersConfigs",
        "display_name": "ICE Servers Configurations",
        "type": "longtext",
        "help_text": "(Optional) A list of ICE servers (STUN/TURN) configurations to use. This field should contain a valid JSON array.",
        "default": "[{\"urls\":[\"stun:stun.global.calls.mattermost.com:3478\"]}]",
        "placeholder": "[{\n \"urls\":[\"turn:turnserver.example.org:3478\"],\n \"username\": \"webrtc\",\n \"credential\": \"turnpassword\"\n}]",
        "hosting": "on-prem"
      },
      {
        "key": "TURNStaticAuthSecret",
        "display_name": "TURN Static Auth Secret",
        "type": "text",
        "default": "",
        "help_text": "(Optional) The secret key used to generate TURN short-lived authentication credentials.",
        "hosting": "on-prem"
      },
      {
        "key": "TURNCredentialsExpirationMinutes",
        "display_name": "TURN Credentials Expiration (minutes)",
        "type": "number",
        "default": 1440,
        "help_text": "(Optional) The number of minutes that the generated TURN credentials will be valid for.",
        "hosting": "on-prem"
      },
      {
        "key": "ServerSideTURN",
        "display_name": "Server Side TURN",
        "type": "bool",
        "default": false,
        "help_text": "(Optional) When set to on it will pass and use configured TURN candidates to server initiated connections.",
        "hosting": "on-prem"
      },
      {
        "key": "AllowScreenSharing",
        "display_name": "Allow screen sharing",
        "type": "bool",
        "default": true,
        "help_text": "When set to true it allows call participants to share their screen."
      },
      {
        "key": "EnableSimulcast",
        "display_name": "Enable simulcast for screen sharing (Experimental)",
        "type": "bool",
        "default": false,
        "help_text": "When set to true it enables simulcast for screen sharing. This can help to improve screen sharing quality."
      },
      {
        "key": "EnableRecordings",
        "display_name": "Enable call recordings (Beta)",
        "type": "bool",
        "default": false,
        "help_text": "(Optional) When set to true it enables the call recordings functionality."
      },
      {
        "key": "JobServiceURL",
        "display_name": "Job service URL",
        "type": "text",
        "help_text": "The URL to a running calls job service instance used for call recordings.",
        "placeholder": "https://calls-job-service.example.com"
      },
      {
        "key": "MaxRecordingDuration",
        "display_name": "Maximum call recording duration",
        "type": "number",
        "default": 60,
        "help_text": "The maximum duration (in minutes) for call recordings. Value must be in the range [15, 180]."
      },
      {
        "key": "RecordingQuality",
        "display_name": "Call recording quality",
        "type": "dropdown",
        "default": "medium",
        "help_text": "The audio and video quality of call recordings.\n Note: this setting can affect the overall performance of the job service and the number of concurrent recording jobs that can be run.",
        "options": [
          {
            "display_name": "Low",
            "value": "low"
          },
          {
            "display_name": "Medium",
            "value": "medium"
          },
          {
            "display_name": "High",
            "value": "high"
          }
        ],
        "hosting": "on-prem"
      },
      {
        "key": "EnableIPv6",
        "display_name": "(Experimental) Enable IPv6 support",
        "type": "bool",
        "help_text": "When set to true the RTC service will work in dual-stack mode, listening for IPv6 connections and generating candidates in addition to IPv4 ones.",
        "default": false,
        "hosting": "on-prem"
      },
      {
        "key": "EnableRinging",
        "display_name": "Enable call ringing (Beta)",
        "type": "bool",
        "default": false,
        "help_text": "When set to true, ringing functionality is enabled: participants in DM and GM channels will receive a desktop alert and a ringing notification when a call is started. Changing this setting requires a plugin restart."
      }
    ]
  },
  "props": {
    "min_rtcd_version": "v0.10.1",
    "min_offloader_version": "v0.3.2",
<<<<<<< HEAD
    "calls_recorder_version": "v0.4.1"
=======
    "calls_recorder_version": "v0.4.2"
>>>>>>> 177eded0
  }
}<|MERGE_RESOLUTION|>--- conflicted
+++ resolved
@@ -199,10 +199,6 @@
   "props": {
     "min_rtcd_version": "v0.10.1",
     "min_offloader_version": "v0.3.2",
-<<<<<<< HEAD
-    "calls_recorder_version": "v0.4.1"
-=======
     "calls_recorder_version": "v0.4.2"
->>>>>>> 177eded0
   }
 }