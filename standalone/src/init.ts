--- conflicted
+++ resolved
@@ -68,29 +68,8 @@
     handleCallRecordingState,
     handleUserDismissedNotification,
 } from 'plugin/websocket_handlers';
-<<<<<<< HEAD
-
-import {
-    CallHostChangedData,
-    CallRecordingStateData,
-    CallStartData,
-    EmptyData,
-    HelloData,
-    UserConnectedData,
-    UserDisconnectedData,
-    UserMutedUnmutedData,
-    UserRaiseUnraiseHandData,
-    UserReactionData,
-    UserScreenOnOffData,
-    UserState,
-    UserVoiceOnOffData,
-    WebsocketEventData,
-} from '@calls/common/lib/types';
+import {Reducer} from 'redux';
 import {CallActions, CurrentCallData, CurrentCallDataDefault, CallsClientConfig, CallsClientJoinData} from 'src/types/types';
-=======
-import {Reducer} from 'redux';
-import {CallActions, CurrentCallData, CurrentCallDataDefault, CallsClientConfig} from 'src/types/types';
->>>>>>> 5c059dab
 
 import {
     getCallID,
