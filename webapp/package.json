--- conflicted
+++ resolved
@@ -67,11 +67,7 @@
     "webpack-cli": "4.10.0"
   },
   "dependencies": {
-<<<<<<< HEAD
-    "@calls/common": "github:mattermost/calls-common#6012081fbbda4342f3b3801f6b2a12e684bd736a",
-=======
-    "@calls/common": "github:mattermost/calls-common#340f953",
->>>>>>> d3481a22
+    "@calls/common": "github:mattermost/calls-common#349b8c2b76c47656ab50eb7a57b6ee24f443ffdc",
     "@mattermost/types": "6.7.0-0",
     "@msgpack/msgpack": "2.7.1",
     "@redux-devtools/extension": "3.2.3",
@@ -122,7 +118,7 @@
       "jest-junit"
     ],
     "transformIgnorePatterns": [
-      "node_modules/(?!(react-native|react-router|mattermost-webapp|semver-parser|@calls)/)"
+      "node_modules/(?!react-native|react-router|mattermost-webapp|semver-parser)"
     ],
     "setupFiles": [
       "jest-canvas-mock"
