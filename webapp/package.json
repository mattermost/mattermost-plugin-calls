--- conflicted
+++ resolved
@@ -67,11 +67,7 @@
     "webpack-cli": "4.10.0"
   },
   "dependencies": {
-<<<<<<< HEAD
-    "@calls/common": "github:mattermost/calls-common#38861ae399221bf0f95ff05c69bfbc2cafa5a6a1",
-=======
-    "@calls/common": "github:mattermost/calls-common#340f953",
->>>>>>> f090eb1e
+    "@calls/common": "github:mattermost/calls-common#349b8c2b76c47656ab50eb7a57b6ee24f443ffdc",
     "@mattermost/types": "6.7.0-0",
     "@msgpack/msgpack": "2.7.1",
     "@redux-devtools/extension": "3.2.3",
