{
  "private": true,
  "scripts": {
    "build": "webpack --mode=production",
    "build:watch": "webpack --mode=production --watch",
    "debug": "webpack --mode=none",
    "debug:watch": "webpack --mode=development --watch",
    "lint": "eslint --ignore-pattern node_modules --ignore-pattern dist --ext .js --ext .jsx --ext tsx --ext ts . --quiet --cache",
    "fix": "eslint --ignore-pattern node_modules --ignore-pattern dist --ext .js --ext .jsx --ext tsx --ext ts . --quiet --fix --cache",
    "test": "jest --forceExit --detectOpenHandles --verbose",
    "test:watch": "jest --watch",
    "test-ci": "jest --forceExit --detectOpenHandles --maxWorkers=2",
    "check-types": "tsc",
    "extract": "formatjs extract 'src/**/*.{ts,tsx}' --ignore 'src/**/*.d.ts' --out-file i18n/temp.json --id-interpolation-pattern '[sha512:contenthash:base64:6]' && formatjs compile 'i18n/temp.json' --out-file i18n/en.json && rm i18n/temp.json"
  },
  "devDependencies": {
    "@babel/core": "7.16.0",
    "@babel/plugin-proposal-class-properties": "7.16.0",
    "@babel/plugin-proposal-object-rest-spread": "7.16.0",
    "@babel/plugin-proposal-optional-chaining": "7.14.5",
    "@babel/plugin-syntax-dynamic-import": "7.8.3",
    "@babel/preset-env": "7.16.4",
    "@babel/preset-react": "7.16.0",
    "@babel/preset-typescript": "7.16.0",
    "@formatjs/cli": "5.0.7",
    "@types/jest": "27.0.2",
    "@types/lodash": "4.14.182",
    "@types/luxon": "2.3.1",
    "@types/node": "16.3.1",
    "@types/react": "16.9.49",
    "@types/react-bootstrap": "0.32.26",
    "@types/react-dom": "16.9.8",
    "@types/react-intl": "3.0.0",
    "@types/react-redux": "7.1.21",
    "@types/react-router-dom": "5.3.3",
    "@types/shallow-equals": "1.0.0",
    "@types/simple-peer": "9.11.3",
    "@types/styled-components": "5.1.25",
    "@typescript-eslint/eslint-plugin": "4.33.0",
    "@typescript-eslint/parser": "4.33.0",
    "babel-eslint": "10.1.0",
    "babel-loader": "8.2.3",
    "babel-plugin-formatjs": "10.3.7",
    "babel-plugin-styled-components": "2.0.6",
    "babel-plugin-typescript-to-proptypes": "2.0.0",
    "css-loader": "5.2.6",
    "eslint": "7.31.0",
    "eslint-import-resolver-webpack": "0.13.1",
    "eslint-plugin-formatjs": "2.17.6",
    "eslint-plugin-import": "2.23.4",
    "eslint-plugin-react": "7.24.0",
    "eslint-plugin-react-hooks": "4.3.0",
    "file-loader": "6.2.0",
    "jest": "27.0.6",
    "jest-canvas-mock": "2.3.1",
    "jest-junit": "12.2.0",
    "luxon": "2.3.1",
    "mattermost-webapp": "github:mattermost/mattermost-webapp#6dcac2993000139f19c1b018f7fa6b9266973918",
    "process": "0.11.10",
    "react-intl": "5.20.12",
    "redux-thunk": "2.4.1",
    "sass-loader": "12.1.0",
    "style-loader": "3.0.0",
    "webpack": "5.41.1",
    "webpack-cli": "4.7.2"
  },
  "dependencies": {
<<<<<<< HEAD
    "@emoji-mart/data": "1.0.6",
    "@emoji-mart/react": "1.0.1",
=======
    "@mattermost/compass-icons": "0.1.28",
>>>>>>> f2d01eec
    "@mattermost/types": "6.7.0-0",
    "@msgpack/msgpack": "2.7.1",
    "axios": "0.21.4",
    "core-js": "3.21.1",
<<<<<<< HEAD
    "emoji-mart": "5.2.2",
=======
    "css-vars-ponyfill": "2.4.8",
    "highlight.js": "11.6.0",
>>>>>>> f2d01eec
    "pako": "2.0.4",
    "react": "17.0.2",
    "react-redux": "7.2.4",
    "react-router-dom": "5.3.3",
    "redux": "4.1.0",
    "semver-parser": "4.0.0",
    "styled-components": "5.3.5",
    "typescript": "4.3.4"
  },
  "jest": {
    "testPathIgnorePatterns": [
      "/node_modules/",
      "/non_npm_dependencies/"
    ],
    "clearMocks": true,
    "collectCoverageFrom": [
      "src/**/*.{js,jsx}"
    ],
    "coverageReporters": [
      "lcov",
      "text-summary"
    ],
    "moduleNameMapper": {
      "^.+\\.(jpg|jpeg|png|gif|eot|otf|webp|svg|ttf|woff|woff2|mp4|webm|wav|mp3|m4a|aac|oga)$": "identity-obj-proxy",
      "^.+\\.(css|less|scss)$": "identity-obj-proxy",
      "^.*i18n.*\\.(json)$": "<rootDir>/tests/i18n_mock.json",
      "^bundle-loader\\?lazy\\!(.*)$": "$1",
      "^@mattermost/types/(.*)$": "<rootDir>/node_modules/@mattermost/types/lib/$1",
      "^mattermost-redux(.*)$": "<rootDir>/node_modules/mattermost-webapp/packages/mattermost-redux/src$1",
      "^reselect": "<rootDir>/node_modules/mattermost-webapp/packages/reselect/src"
    },
    "moduleDirectories": [
      "",
      "node_modules",
      "non_npm_dependencies"
    ],
    "reporters": [
      "default",
      "jest-junit"
    ],
    "transformIgnorePatterns": [
      "node_modules/(?!react-native|react-router|mattermost-webapp)"
    ],
    "setupFiles": [
      "jest-canvas-mock"
    ],
    "setupFilesAfterEnv": [
      "<rootDir>/tests/setup.js"
    ],
    "testURL": "http://localhost:8065",
    "testEnvironment": "jsdom"
  }
}<|MERGE_RESOLUTION|>--- conflicted
+++ resolved
@@ -65,22 +65,16 @@
     "webpack-cli": "4.7.2"
   },
   "dependencies": {
-<<<<<<< HEAD
     "@emoji-mart/data": "1.0.6",
     "@emoji-mart/react": "1.0.1",
-=======
     "@mattermost/compass-icons": "0.1.28",
->>>>>>> f2d01eec
     "@mattermost/types": "6.7.0-0",
     "@msgpack/msgpack": "2.7.1",
     "axios": "0.21.4",
     "core-js": "3.21.1",
-<<<<<<< HEAD
+    "css-vars-ponyfill": "2.4.8",
     "emoji-mart": "5.2.2",
-=======
-    "css-vars-ponyfill": "2.4.8",
     "highlight.js": "11.6.0",
->>>>>>> f2d01eec
     "pako": "2.0.4",
     "react": "17.0.2",
     "react-redux": "7.2.4",
