{
  "private": true,
  "engines": {
    "node": ">=18.10.0",
    "npm": "^9.0.0 || ^10.0.0"
  },
  "scripts": {
    "preinstall": "./install_mattermost_webapp.sh",
    "build": "webpack --mode=production",
    "build:watch": "webpack --mode=production --watch",
    "debug": "webpack --mode=none",
    "debug:watch": "webpack --mode=development --watch",
    "lint": "eslint --ignore-pattern node_modules --ignore-pattern dist --ignore-pattern lib --ext .js --ext .jsx --ext tsx --ext ts . --quiet --cache",
    "fix": "eslint --ignore-pattern node_modules --ignore-pattern dist --ignore-pattern lib --ext .js --ext .jsx --ext tsx --ext ts . --quiet --fix --cache",
    "test": "jest --forceExit --detectOpenHandles --verbose",
    "test:watch": "jest --watch",
    "test-ci": "jest --forceExit --detectOpenHandles --maxWorkers=2",
    "check-types": "tsc",
    "extract": "formatjs extract 'src/**/*.{ts,tsx}' --ignore 'src/**/*.d.ts' --out-file i18n/temp.json --id-interpolation-pattern '[sha512:contenthash:base64:6]' && formatjs compile 'i18n/temp.json' --out-file i18n/en.json && rm i18n/temp.json"
  },
  "dependencies": {
    "@floating-ui/react": "0.26.12",
<<<<<<< HEAD
    "@mattermost/calls-common": "github:mattermost/calls-common#7c22d44c742a8cdb52a4c84f5e5640fea39fb86d",
    "@mediapipe/tasks-vision": "0.10.22-rc.20250304",
=======
    "@mattermost/calls-common": "github:mattermost/calls-common#e2607dcd3abde43ccffa2a77e843172dc0347712",
>>>>>>> 696a77f1
    "@msgpack/msgpack": "2.7.1",
    "@redux-devtools/extension": "3.2.3",
    "core-js": "3.26.1",
    "css-vars-ponyfill": "2.4.8",
    "emoji-picker-react": "4.4.7",
    "fflate": "0.8.2",
    "highlight.js": "11.6.0",
    "media-chrome": "0.16.0",
    "react": "17.0.2",
    "react-dom": "17.0.2",
    "react-redux": "7.2.4",
    "react-router-dom": "5.3.4",
    "redux": "4.2.0",
    "redux-batched-actions": "0.5.0",
    "semver-parser": "4.0.0",
    "styled-components": "6.1.8",
    "stylis": "4.3.1"
  },
  "devDependencies": {
    "@babel/core": "7.16.0",
    "@babel/eslint-parser": "7.19.1",
    "@babel/plugin-proposal-class-properties": "7.16.0",
    "@babel/plugin-proposal-object-rest-spread": "7.16.0",
    "@babel/plugin-proposal-optional-chaining": "7.14.5",
    "@babel/plugin-syntax-dynamic-import": "7.8.3",
    "@babel/preset-env": "7.16.4",
    "@babel/preset-react": "7.16.0",
    "@babel/preset-typescript": "7.16.0",
    "@formatjs/cli": "5.0.7",
    "@mattermost/client": "file:mattermost-webapp/webapp/platform/client",
    "@mattermost/desktop-api": "5.10.0-1",
    "@mattermost/eslint-plugin": "1.1.0-0",
    "@mattermost/types": "file:mattermost-webapp/webapp/platform/types",
    "@testing-library/jest-dom": "5.16.4",
    "@testing-library/react": "12.1.4",
    "@testing-library/user-event": "13.5.0",
    "@types/jest": "27.0.2",
    "@types/lodash": "4.14.182",
    "@types/luxon": "3.3.0",
    "@types/node": "16.18.11",
    "@types/react": "17.0.2",
    "@types/react-bootstrap": "0.32.26",
    "@types/react-dom": "17.0.2",
    "@types/react-intl": "3.0.0",
    "@types/react-redux": "7.1.21",
    "@types/react-router-dom": "5.3.3",
    "@types/shallow-equals": "1.0.0",
    "babel-loader": "8.2.3",
    "babel-plugin-formatjs": "10.3.7",
    "babel-plugin-styled-components": "2.1.4",
    "babel-plugin-typescript-to-proptypes": "2.1.0",
    "css-loader": "5.2.6",
    "eslint": "8.57.0",
    "eslint-import-resolver-webpack": "0.13.8",
    "eslint-plugin-formatjs": "4.13.0",
    "eslint-plugin-header": "3.1.1",
    "eslint-plugin-react": "7.34.0",
    "eslint-plugin-react-hooks": "4.6.0",
    "eslint-plugin-simple-import-sort": "12.1.0",
    "eslint-plugin-unused-imports": "3.1.0",
    "file-loader": "6.2.0",
    "identity-obj-proxy": "3.0.0",
    "jest": "27.1.0",
    "jest-canvas-mock": "2.4.0",
    "jest-junit": "12.2.0",
    "luxon": "3.3.0",
    "mattermost-webapp": "file:mattermost-webapp/webapp/channels",
    "process": "0.11.10",
    "react-intl": "6.6.5",
    "redux-thunk": "2.4.1",
    "sass": "1.66.1",
    "sass-loader": "13.2.0",
    "style-loader": "3.0.0",
    "typescript": "5.3.3",
    "webpack": "5.74.0",
    "webpack-cli": "4.10.0"
  },
  "overrides": {
    "@mattermost/desktop-api": {
      "typescript": "$typescript"
    }
  },
  "jest": {
    "testPathIgnorePatterns": [
      "/node_modules/",
      "/non_npm_dependencies/",
      "/mattermost-webapp/"
    ],
    "clearMocks": true,
    "collectCoverage": true,
    "collectCoverageFrom": [
      "./src/**/*.{js,jsx,ts,tsx}"
    ],
    "coverageReporters": [
      "text",
      "text-summary",
      "lcov"
    ],
    "moduleNameMapper": {
      "^.+\\.(jpg|jpeg|png|gif|eot|otf|webp|svg|ttf|woff|woff2|mp4|webm|wav|mp3|m4a|aac|oga)$": "identity-obj-proxy",
      "^.+\\.(css|less|scss)$": "identity-obj-proxy",
      "^.*i18n.*\\.(json)$": "<rootDir>/tests/i18n_mock.json",
      "^bundle-loader\\?lazy\\!(.*)$": "$1",
      "^@mattermost/types/(.*)$": "<rootDir>/mattermost-webapp/webapp/platform/types/src/$1",
      "^@mattermost/client$": "<rootDir>/mattermost-webapp/webapp/platform/client/src/index",
      "^@mattermost/client/(.*)$": "<rootDir>/mattermost-webapp/webapp/platform/client/src/$1",
      "^mattermost-redux(.*)$": "<rootDir>/mattermost-webapp/webapp/channels/src/packages/mattermost-redux/src$1",
      "^reselect": "<rootDir>/mattermost-webapp/webapp/channels/src/packages/mattermost-redux/src/selectors/create_selector/index"
    },
    "moduleDirectories": [
      "",
      "node_modules",
      "non_npm_dependencies"
    ],
    "reporters": [
      "default",
      "jest-junit"
    ],
    "transformIgnorePatterns": [
      "node_modules/(?!react-native|react-router|mattermost-webapp|semver-parser|@mattermost/calls-common)"
    ],
    "setupFiles": [
      "jest-canvas-mock"
    ],
    "setupFilesAfterEnv": [
      "<rootDir>/src/setup_jest.ts"
    ],
    "testURL": "http://localhost:8065",
    "testEnvironment": "jsdom"
  }
}<|MERGE_RESOLUTION|>--- conflicted
+++ resolved
@@ -20,12 +20,8 @@
   },
   "dependencies": {
     "@floating-ui/react": "0.26.12",
-<<<<<<< HEAD
-    "@mattermost/calls-common": "github:mattermost/calls-common#7c22d44c742a8cdb52a4c84f5e5640fea39fb86d",
+    "@mattermost/calls-common": "github:mattermost/calls-common#ee0ecab6631830bdf39740e23feafef1248b8fd7",
     "@mediapipe/tasks-vision": "0.10.22-rc.20250304",
-=======
-    "@mattermost/calls-common": "github:mattermost/calls-common#e2607dcd3abde43ccffa2a77e843172dc0347712",
->>>>>>> 696a77f1
     "@msgpack/msgpack": "2.7.1",
     "@redux-devtools/extension": "3.2.3",
     "core-js": "3.26.1",
