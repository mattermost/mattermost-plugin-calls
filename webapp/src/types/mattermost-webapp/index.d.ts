import {Channel} from '@mattermost/types/channels';
import {CommandArgs} from '@mattermost/types/integrations';
import {PluginConfiguration} from '@mattermost/types/plugins/user_settings';
import {Post} from '@mattermost/types/posts';
import {GlobalState} from '@mattermost/types/store';
import {PluginSiteStatsHandler} from '@mattermost/types/store/plugin';
import {ActionFuncAsync} from 'mattermost-redux/types/actions';
import {Store as BaseStore} from 'redux';
import {ThunkDispatch} from 'redux-thunk';
import {RealNewPostMessageProps} from 'src/types/types';

export type Translations = {
    [key: string]: string;
};

export type NewPostMessageProps = {
    mentions: string[];
    team_id: string;
}

export type DesktopNotificationArgs = {
    title: string;
    body: string;
    silent: boolean;
    soundName: string;
    url: string;
    notify: boolean;
};

export interface PluginRegistry {
    registerPostTypeComponent(typeName: string, component: React.ElementType);

    registerReducer(reducer: Reducer);

    registerGlobalComponent(component: React.ElementType);

    registerRootComponent(component: React.ElementType);

    registerSidebarChannelLinkLabelComponent(component: React.ElementType);

    registerChannelToastComponent(component: React.ElementType);

    registerChannelHeaderButtonAction(component: React.ElementType, fn: (channel: Channel) => void);

    registerChannelHeaderMenuAction(component: React.ElementType, fn: (channelID: string) => void);

    registerWebSocketEventHandler(evType: string, fn: (event: WebSocketEvent) => void);

    registerCustomRoute(route: string, component: React.ElementType);

    registerNeedsTeamRoute(route: string, component: React.ElementType);

    registerSlashCommandWillBePostedHook(hook: (message: string, args: CommandArgs) => SlashCommandWillBePostedReturn);

    // registerDesktopNotificationHook requires MM v8.1
    registerDesktopNotificationHook(hook: (post: Post, msgProps: RealNewPostMessageProps, channel: Channel, teamId: string, args: DesktopNotificationArgs) => Promise<{
        error?: string;
        args?: DesktopNotificationArgs;
    }>)

    registerCallButtonAction(button: React.ElementType, dropdownButton: React.ElementType, fn: (channel: Channel) => void);

    unregisterComponent(componentID: string);

    unregisterPostTypeComponent(componentID: string);

    registerReconnectHandler(handler: () => void);

    unregisterReconnectHandler(handler: () => void);

    registerAdminConsoleCustomSetting(key: string, component: React.FunctionComponent<CustomComponentProps>, options?: { showTitle: boolean });

    registerTranslations(handler: (locale: string) => Translations | Promise<Translations>);

    registerFilePreviewComponent(overrideFn: (fi: FileInfo, post?: Post) => boolean, component: React.ElementType);

    registerSiteStatisticsHandler(handler: PluginSiteStatsHandler);

<<<<<<< HEAD
    registerAdminConsoleCustomSection(key: string, component: React.FunctionComponent<{ settingsList: ReactNode[]; }>);
=======
    registerUserSettings(settings: PluginConfiguration);
>>>>>>> 28b17080
}

export type SlashCommandWillBePostedReturn = { error: string } | { message: string, args: CommandArgs } | unknown;

export interface CustomComponentProps {
    id: string;
    label: string;
    helpText: JSX.Element | null;
    value: string;
    disabled: boolean;
    config?: Record<string, unknown>;
    license?: Record<string, unknown>;
    setByEnv: boolean;
    onChange: (id: string, value: string | boolean | number, confirm?: boolean, doSubmit?: boolean, warning?: boolean) => void;
    saveAction: () => Promise<unknown>;
    registerSaveAction: (saveAction: () => Promise<{} | {error: {message: string}}>) => void;
    unRegisterSaveAction: (saveAction: () => Promise<unknown>) => void;
    setSaveNeeded: () => void;
    cancelSubmit: () => void;
    showConfirm: boolean;
}

/**
 * Emulated Store type used in mattermost-webapp/mattermost-redux
 */
export type Store = BaseStore<GlobalState> & { dispatch: Dispatch }

// eslint-disable-next-line
export type Dispatch = ThunkDispatch<GlobalState, any, any>

export type ModalData<ModalProps> = {
    modalId: string;
    dialogProps?: Omit<ModalProps, 'onHide' | 'onExited'> & {onHide?: () => void; onExited?: () => void};
    dialogType: React.ElementType<ModalProps>;
}

export type WebAppUtils = {

    // @ts-ignore
    modals: { openModal, ModalIdentifiers },
    notificationSounds: { ring: (sound: string) => void, stopRing: () => void },
    sendDesktopNotificationToMe: (title: string, body: string, channel: Channel, teamId: string, silent: boolean, soundName: string, url: string) => (dispatch: DispatchFunc) => void,
    openUserSettings: (dialogProps: {activeTab: string, isContentProductSettings: boolean}) => ActionFuncAsync;
};<|MERGE_RESOLUTION|>--- conflicted
+++ resolved
@@ -76,11 +76,9 @@
 
     registerSiteStatisticsHandler(handler: PluginSiteStatsHandler);
 
-<<<<<<< HEAD
     registerAdminConsoleCustomSection(key: string, component: React.FunctionComponent<{ settingsList: ReactNode[]; }>);
-=======
+
     registerUserSettings(settings: PluginConfiguration);
->>>>>>> 28b17080
 }
 
 export type SlashCommandWillBePostedReturn = { error: string } | { message: string, args: CommandArgs } | unknown;
