// Copyright (c) 2020-present Mattermost, Inc. All Rights Reserved.
// See LICENSE.txt for license information.

import {CallsConfig, LiveCaption, RTCStats, TranscribeAPI} from '@mattermost/calls-common/lib/types';
import {MessageDescriptor} from 'react-intl';

export const CallsConfigDefault: CallsConfig = {
    ICEServers: [],
    ICEServersConfigs: [],
    DefaultEnabled: false,
    MaxCallParticipants: 0,
    NeedsTURNCredentials: false,
    AllowScreenSharing: true,
    EnableRecordings: false,
    MaxRecordingDuration: 60,
    sku_short_name: '',
    EnableSimulcast: false,
    EnableRinging: true,
    EnableTranscriptions: false,
    EnableLiveCaptions: false,
    HostControlsAllowed: false,
    EnableAV1: false,
    TranscribeAPI: TranscribeAPI.WhisperCPP,
    GroupCallsAllowed: false,
    EnableDCSignaling: false,
    EnableVideo: false,
};

export type ChannelState = {
    id: string;
    enabled?: boolean;
}

export type CallsClientConfig = {
    wsURL: string;
    authToken?: string;
    iceServers: RTCIceServer[];
    simulcast?: boolean;
    enableAV1: boolean;
    dcSignaling: boolean;
<<<<<<< HEAD
    enableVideo: boolean;
=======
    dcLocking: boolean;
>>>>>>> 696a77f1
}

export type MediaDevices = {
    inputs: MediaDeviceInfo[];
    outputs: MediaDeviceInfo[];
}

export type TrackMetadata = {
    id: string;
    streamID: string;
    kind: string;
    label: string;
    enabled: boolean;
    readyState: MediaStreamTrackState;
}

export type CallsClientStats = {
    initTime: number;
    callID: string;
    tracksInfo: TrackMetadata[];
    rtcStats: RTCStats | null;
}

export type CallsUserPreferences = {
    joinSoundParticipantsThreshold: number;
}

export const CallsUserPreferencesDefault = {
    joinSoundParticipantsThreshold: 8,
};

export enum CallAlertType {
    Error = 'error',
    Warning = 'warning',
}

export type CallAlertConfig = {
    type: CallAlertType;
    icon: string;
    bannerText: MessageDescriptor;
    tooltipText?: MessageDescriptor;
    tooltipSubtext?: MessageDescriptor;
    dismissable: boolean;
}

export type CallAlertState = {
    active: boolean;
    show: boolean;
}

export type CallAlertStates = {
    [key: string]: CallAlertState;
}

export const CallAlertStatesDefault = {
    missingAudioInput: {
        active: false,
        show: false,
    },
    missingAudioInputPermissions: {
        active: false,
        show: false,
    },
    missingVideoInput: {
        active: false,
        show: false,
    },
    missingVideoInputPermissions: {
        active: false,
        show: false,
    },
    missingScreenPermissions: {
        active: false,
        show: false,
    },
    degradedCallQuality: {
        active: false,
        show: false,
    },
};

export type CallJobReduxState = {
    init_at: number;
    start_at: number;
    end_at: number;
    err?: string;
    error_at?: number;
    prompt_dismissed_at?: number;
}

export type CapturerSource = {
    id: string;
    name: string;
    thumbnailURL: string;
    display_id: string;
}

// currentCallData (of type CurrentCallData) is attached to the widget's window to keep persistent data across
// the various call windows. As a simple rule, if a child window (eg, ExpandedViewWindow) sets data,
// set it directly in the window.opener.currentCallData, and read that data when needing up-to-date
// data. The widget needs to set/read data on its window.currentCallData object.
// Reminder: obviously this is not reactive; setting data will not update the other window.
export type CurrentCallData = {
    recordingPromptDismissedAt: number;
    missingScreenPermissions: boolean;
}

export const CurrentCallDataDefault: CurrentCallData = {
    recordingPromptDismissedAt: 0,
    missingScreenPermissions: false,
};

// Similar to currentCallData, callActions is a cross-window function to trigger a change in that
// owning window. recordingPromptDismissedAt should be set by that window's init function or constructor.
export type CallActions = {
    setRecordingPromptDismissedAt: (callId: string, dismissedAt: number) => void;
    setMissingScreenPermissions: (missing: boolean) => void;
}

export enum ChannelType {
    DM,
    GM
}

export type IncomingCallNotification = {
    callID: string;
    channelID: string;
    callerID: string;
    startAt: number;
    type: ChannelType;
}

export enum HostControlNoticeType {
    LowerHand,
    HostChanged,
    HostRemoved,
}

export type HostControlNotice = {
    type: HostControlNoticeType;
    callID: string;
    noticeID: string;
    displayName: string;
    userID?: string;
}

export type HostControlNoticeTimeout = {
    callID: string;
    noticeID: string;
}

export type RemoveConfirmationData = {
    sessionID: string;
    userID: string;
}

// From webapp because the constants file is not import friendly.
export const UserStatuses = {
    OUT_OF_OFFICE: 'ooo',
    OFFLINE: 'offline',
    AWAY: 'away',
    ONLINE: 'online',
    DND: 'dnd',
};

export type RealNewPostMessageProps = {
    channel_display_name: string;
    channel_name: string;
    channel_type: ChannelType;
    mentions: string; // JSON string[]
    post: string; // JSON Post
    sender_name: string; // @username
    set_online: boolean;
    team_id: string;
}

export type LiveCaptions = {
    [sessionID: string]: LiveCaption;
}

// Matching the type in server/public/stats.go
export type CallsStats = {
    total_calls: number;
    total_active_calls: number;
    total_active_sessions: number;
    calls_by_day: Record<string, number>;
    calls_by_month: Record<string, number>;
    calls_by_channel_type: Record<string, number>;
    avg_duration: number;
    avg_participants: number;
    recording_jobs_by_day: Record<string, number>;
    recording_jobs_by_month: Record<string, number>;
};

// Desktop types

export type CallsDesktopJoinResponse = {
    callID: string;
    sessionID: string;

    // DEPRECATED: legacy Desktop API logic (<= 5.6.0)
    type?: string;
}

// Internal Desktop communication

export enum DesktopMessageType {
    ShowEndCallModal = 'show_end_call_modal',
}

export const DesktopMessageShowEndCallModal = {
    type: DesktopMessageType.ShowEndCallModal,
};

export type DesktopMessage = {
    type: DesktopMessageType;
};<|MERGE_RESOLUTION|>--- conflicted
+++ resolved
@@ -38,11 +38,8 @@
     simulcast?: boolean;
     enableAV1: boolean;
     dcSignaling: boolean;
-<<<<<<< HEAD
+    dcLocking: boolean;
     enableVideo: boolean;
-=======
-    dcLocking: boolean;
->>>>>>> 696a77f1
 }
 
 export type MediaDevices = {
