--- conflicted
+++ resolved
@@ -271,21 +271,13 @@
     displayName: string;
 }
 
-<<<<<<< HEAD
-export type CallRecordingState = {
-    init_at: number,
-    start_at: number,
-    end_at: number,
-    err?: string,
-}
-
-export type RTCMonitorConfig = {
-    monitorInterval: number,
-=======
 export type CapturerSource = {
     id: string;
     name: string;
     thumbnailURL: string;
     display_id: string;
->>>>>>> 10de6e9c
+}
+
+export type RTCMonitorConfig = {
+    monitorInterval: number,
 }