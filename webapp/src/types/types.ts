export type UserState = {
    voice: boolean;
    unmuted: boolean;
    raised_hand: number;
}

export type RTCStats = {
    [key: number]: {
        local: RTCLocalStats,
        remote: RTCRemoteStats,
    }
}

export type RTCLocalStats = {
    in?: RTCLocalInboundStats,
    out?: RTCLocalOutboundStats,
}

export type RTCRemoteStats = {
    in?: RTCRemoteInboundStats,
    out?: RTCRemoteOutboundStats,
}

export type RTCLocalInboundStats = {
    kind: string,
    packetsReceived: number,
    bytesReceived: number,
    packetsLost: number,
    packetsDiscarded: number,
    jitter: number,
    jitterBufferDelay: number,
}

export type RTCLocalOutboundStats = {
    kind: string,
    packetsSent: number,
    bytesSent: number,
    retransmittedPacketsSent: number,
    retransmittedBytesSent: number,
    nackCount: number,
    targetBitrate: number,
}

export type RTCRemoteInboundStats = {
    kind: string,
    packetsLost: number,
    fractionLost: number,
    jitter: number,
}

export type RTCRemoteOutboundStats = {
    kind: string,
    packetsSent: number,
    bytesSent: number,
}

export type CallsConfig = {
    ICEServers: string[],
    ICEServersConfigs: RTCIceServer[],
    AllowEnableCalls: boolean,
    DefaultEnabled: boolean,
    MaxCallParticipants: number,
    NeedsTURNCredentials: boolean,
    sku_short_name: string,
}

export const CallsConfigDefault = {
    ICEServers: [],
    ICEServersConfigs: [],
    AllowEnableCalls: false,
    DefaultEnabled: false,
    MaxCallParticipants: 0,
    NeedsTURNCredentials: false,
    sku_short_name: '',
} as CallsConfig;

export type CallsClientConfig = {
    wsURL: string,
    iceServers: RTCIceServer[],
}

export type AudioDevices = {
    inputs: MediaDeviceInfo[],
    outputs: MediaDeviceInfo[],
}

<<<<<<< HEAD
export type CallsUserPreferences = {
    joinSoundParticipantsThreshold: number,
}

export const CallsUserPreferencesDefault = {
    joinSoundParticipantsThreshold: 8,
};
=======
export type TrackInfo = {
    id: string,
    streamID: string,
    kind: string,
    label: string,
    enabled: boolean,
    readyState: MediaStreamTrackState,
}

export type CallsClientStats = {
    initTime: number,
    callID: string,
    tracksInfo: TrackInfo[],
    rtcStats: RTCStats | null,
}
>>>>>>> 0e21de71
<|MERGE_RESOLUTION|>--- conflicted
+++ resolved
@@ -84,15 +84,6 @@
     outputs: MediaDeviceInfo[],
 }
 
-<<<<<<< HEAD
-export type CallsUserPreferences = {
-    joinSoundParticipantsThreshold: number,
-}
-
-export const CallsUserPreferencesDefault = {
-    joinSoundParticipantsThreshold: 8,
-};
-=======
 export type TrackInfo = {
     id: string,
     streamID: string,
@@ -108,4 +99,11 @@
     tracksInfo: TrackInfo[],
     rtcStats: RTCStats | null,
 }
->>>>>>> 0e21de71
+
+export type CallsUserPreferences = {
+    joinSoundParticipantsThreshold: number,
+}
+
+export const CallsUserPreferencesDefault = {
+    joinSoundParticipantsThreshold: 8,
+};