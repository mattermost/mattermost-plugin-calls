// Copyright (c) 2015-present Mattermost, Inc. All Rights Reserved.
// See LICENSE.txt for license information.

import {CallsConfig, LiveCaption, RTCStats, TranscribeAPI} from '@mattermost/calls-common/lib/types';
import {MessageDescriptor} from 'react-intl';

export const CallsConfigDefault: CallsConfig = {
    ICEServers: [],
    ICEServersConfigs: [],
    DefaultEnabled: false,
    MaxCallParticipants: 0,
    NeedsTURNCredentials: false,
    AllowScreenSharing: true,
    EnableRecordings: false,
    MaxRecordingDuration: 60,
    sku_short_name: '',
    EnableSimulcast: false,
    EnableRinging: true,
    EnableTranscriptions: false,
    EnableLiveCaptions: false,
    HostControlsAllowed: false,
<<<<<<< HEAD
    EnableAV1: false,
=======
    TranscribeAPI: TranscribeAPI.WhisperCPP,
>>>>>>> 5fc3bcfa
};

export type ChannelState = {
    id: string;
    enabled?: boolean;
}

export type CallsClientConfig = {
    wsURL: string;
    authToken?: string;
    iceServers: RTCIceServer[];
    simulcast?: boolean;
    enableAV1: boolean;
}

export type AudioDevices = {
    inputs: MediaDeviceInfo[];
    outputs: MediaDeviceInfo[];
}

export type TrackInfo = {
    id: string;
    streamID: string;
    kind: string;
    label: string;
    enabled: boolean;
    readyState: MediaStreamTrackState;
}

export type CallsClientStats = {
    initTime: number;
    callID: string;
    tracksInfo: TrackInfo[];
    rtcStats: RTCStats | null;
}

export type CallsUserPreferences = {
    joinSoundParticipantsThreshold: number;
}

export const CallsUserPreferencesDefault = {
    joinSoundParticipantsThreshold: 8,
};

export enum CallAlertType {
    Error = 'error',
    Warning = 'warning',
}

export type CallAlertConfig = {
    type: CallAlertType;
    icon: string;
    bannerText: MessageDescriptor;
    tooltipText?: MessageDescriptor;
    tooltipSubtext?: MessageDescriptor;
    dismissable: boolean;
}

export type CallAlertState = {
    active: boolean;
    show: boolean;
}

export type CallAlertStates = {
    [key: string]: CallAlertState;
}

export const CallAlertStatesDefault = {
    missingAudioInput: {
        active: false,
        show: false,
    },
    missingAudioInputPermissions: {
        active: false,
        show: false,
    },
    missingScreenPermissions: {
        active: false,
        show: false,
    },
    degradedCallQuality: {
        active: false,
        show: false,
    },
};

export type CallJobReduxState = {
    init_at: number;
    start_at: number;
    end_at: number;
    err?: string;
    error_at?: number;
    prompt_dismissed_at?: number;
}

export type CapturerSource = {
    id: string;
    name: string;
    thumbnailURL: string;
    display_id: string;
}

// currentCallData (of type CurrentCallData) is attached to the widget's window to keep persistent data across
// the various call windows. As a simple rule, if a child window (eg, ExpandedViewWindow) sets data,
// set it directly in the window.opener.currentCallData, and read that data when needing up-to-date
// data. The widget needs to set/read data on its window.currentCallData object.
// Reminder: obviously this is not reactive; setting data will not update the other window.
export type CurrentCallData = {
    recordingPromptDismissedAt: number;
    missingScreenPermissions: boolean;
}

export const CurrentCallDataDefault: CurrentCallData = {
    recordingPromptDismissedAt: 0,
    missingScreenPermissions: false,
};

// Similar to currentCallData, callActions is a cross-window function to trigger a change in that
// owning window. recordingPromptDismissedAt should be set by that window's init function or constructor.
export type CallActions = {
    setRecordingPromptDismissedAt: (callId: string, dismissedAt: number) => void;
    setMissingScreenPermissions: (missing: boolean) => void;
}

export enum ChannelType {
    DM,
    GM
}

export type IncomingCallNotification = {
    callID: string;
    channelID: string;
    callerID: string;
    startAt: number;
    type: ChannelType;
}

export enum HostControlNoticeType {
    LowerHand,
    HostChanged,
    HostRemoved,
}

export type HostControlNotice = {
    type: HostControlNoticeType;
    callID: string;
    noticeID: string;
    displayName: string;
    userID?: string;
}

export type HostControlNoticeTimeout = {
    callID: string;
    noticeID: string;
}

export type RemoveConfirmationData = {
    sessionID: string;
    userID: string;
}

// From webapp because the constants file is not import friendly.
export const UserStatuses = {
    OUT_OF_OFFICE: 'ooo',
    OFFLINE: 'offline',
    AWAY: 'away',
    ONLINE: 'online',
    DND: 'dnd',
};

export type RealNewPostMessageProps = {
    channel_display_name: string;
    channel_name: string;
    channel_type: ChannelType;
    mentions: string; // JSON string[]
    post: string; // JSON Post
    sender_name: string; // @username
    set_online: boolean;
    team_id: string;
}

export type LiveCaptions = {
    [sessionID: string]: LiveCaption;
}

// Matching the type in server/public/stats.go
export type CallsStats = {
    total_calls: number;
    total_active_calls: number;
    total_active_sessions: number;
    calls_by_day: Record<string, number>;
    calls_by_month: Record<string, number>;
    calls_by_channel_type: Record<string, number>;
    avg_duration: number;
    avg_participants: number;
};

// Desktop types

export type CallsDesktopJoinResponse = {
    callID: string;
    sessionID: string;

    // DEPRECATED: legacy Desktop API logic (<= 5.6.0)
    type?: string;
}<|MERGE_RESOLUTION|>--- conflicted
+++ resolved
@@ -19,11 +19,10 @@
     EnableTranscriptions: false,
     EnableLiveCaptions: false,
     HostControlsAllowed: false,
-<<<<<<< HEAD
     EnableAV1: false,
-=======
+    
+    // Admin only
     TranscribeAPI: TranscribeAPI.WhisperCPP,
->>>>>>> 5fc3bcfa
 };
 
 export type ChannelState = {
