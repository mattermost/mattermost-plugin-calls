--- conflicted
+++ resolved
@@ -237,7 +237,6 @@
     };
 }
 
-<<<<<<< HEAD
 export const startCallRecording = async (callID: string) => {
     return Client4.doFetch(
         `${getPluginPath()}/calls/${callID}/recording/start`,
@@ -250,7 +249,8 @@
         `${getPluginPath()}/calls/${callID}/recording/stop`,
         {method: 'post'},
     );
-=======
+};
+
 export const displayCallsTestModeUser = () => {
     return async (dispatch: DispatchFunc) => {
         dispatch(modals.openModal({
@@ -260,5 +260,4 @@
 
         return {};
     };
->>>>>>> 5c552fee
 };