--- conflicted
+++ resolved
@@ -557,7 +557,13 @@
     dispatch(batchActions(actions));
 };
 
-<<<<<<< HEAD
+export const setClientConnecting = (value: boolean) => (dispatch: Dispatch<GenericAction>) => {
+    dispatch({
+        type: CLIENT_CONNECTING,
+        data: value,
+    });
+};
+
 export const makeHost = async (callID: string, newHostID: string) => {
     return RestClient.fetch(
         `${getPluginPath()}/calls/${callID}/host/make`,
@@ -566,11 +572,4 @@
             body: JSON.stringify({new_host_id: newHostID}),
         },
     );
-=======
-export const setClientConnecting = (value: boolean) => (dispatch: Dispatch<GenericAction>) => {
-    dispatch({
-        type: CLIENT_CONNECTING,
-        data: value,
-    });
->>>>>>> dcaf7b38
 };