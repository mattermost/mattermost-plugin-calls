--- conflicted
+++ resolved
@@ -40,6 +40,7 @@
     SHOW_EXPANDED_VIEW,
     SHOW_SCREEN_SOURCE_MODAL,
     SHOW_SWITCH_CALL_MODAL,
+    TRANSCRIPTIONS_ENABLED,
     UNINIT,
     USER_JOINED,
     USER_JOINED_TIMEOUT,
@@ -55,19 +56,6 @@
     USER_VOICE_OFF,
     USER_VOICE_ON,
     USERS_STATES,
-<<<<<<< HEAD
-    USER_JOINED_TIMEOUT,
-    RECORDINGS_ENABLED,
-    TRANSCRIPTIONS_ENABLED,
-    ADD_INCOMING_CALL,
-    REMOVE_INCOMING_CALL,
-    DID_RING_FOR_CALL,
-    RTCD_ENABLED,
-    DID_NOTIFY_FOR_CALL,
-    RINGING_FOR_CALL,
-    DISMISS_CALL,
-=======
->>>>>>> ff80fe2b
 } from './action_types';
 
 type channelsState = {
