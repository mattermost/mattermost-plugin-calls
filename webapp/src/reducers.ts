--- conflicted
+++ resolved
@@ -42,12 +42,9 @@
     RECEIVED_CHANNEL_STATE,
     RECEIVED_CALLS_USER_PREFERENCES,
     RECEIVED_CLIENT_ERROR,
-<<<<<<< HEAD
+    DESKTOP_WIDGET_CONNECTED,
     VOICE_CHANNEL_USER_REACTION,
     VOICE_CHANNEL_USER_REACTION_TIMEOUT,
-=======
-    DESKTOP_WIDGET_CONNECTED,
->>>>>>> cfb2c179
 } from './action_types';
 
 interface channelState {
