--- conflicted
+++ resolved
@@ -38,11 +38,8 @@
     RECEIVED_CALLS_CONFIG,
     SHOW_END_CALL_MODAL,
     HIDE_END_CALL_MODAL,
-<<<<<<< HEAD
     RECEIVED_CHANNEL_STATE,
-=======
     RECEIVED_CALLS_USER_PREFERENCES,
->>>>>>> a978bcfc
 } from './action_types';
 
 interface channelState {
