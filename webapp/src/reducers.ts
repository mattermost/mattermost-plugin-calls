import {combineReducers} from 'redux';

import {UserProfile} from '@mattermost/types/users';

import {MAX_NUM_REACTIONS_IN_REACTION_STREAM} from 'src/constants';

import {
    CallsConfigDefault,
    CallsConfig,
    UserState,
    CallsUserPreferences,
    CallsUserPreferencesDefault,
<<<<<<< HEAD
    Reaction,
    CallRecordingState,
=======
    Reaction, ChannelState,
>>>>>>> 5c552fee
} from './types/types';

import {
    VOICE_CHANNEL_USER_CONNECTED,
    VOICE_CHANNEL_USER_DISCONNECTED,
    VOICE_CHANNEL_USERS_CONNECTED,
    VOICE_CHANNEL_USERS_CONNECTED_STATES,
    VOICE_CHANNEL_PROFILES_CONNECTED,
    VOICE_CHANNEL_PROFILE_CONNECTED,
    VOICE_CHANNEL_USER_MUTED,
    VOICE_CHANNEL_USER_UNMUTED,
    VOICE_CHANNEL_USER_VOICE_ON,
    VOICE_CHANNEL_USER_VOICE_OFF,
    VOICE_CHANNEL_CALL_START,
    VOICE_CHANNEL_CALL_END,
    VOICE_CHANNEL_USER_SCREEN_ON,
    VOICE_CHANNEL_USER_SCREEN_OFF,
    VOICE_CHANNEL_USER_RAISE_HAND,
    VOICE_CHANNEL_USER_UNRAISE_HAND,
    VOICE_CHANNEL_UNINIT,
    VOICE_CHANNEL_ROOT_POST,
    VOICE_CHANNEL_CALL_HOST,
    SHOW_EXPANDED_VIEW,
    HIDE_EXPANDED_VIEW,
    SHOW_SWITCH_CALL_MODAL,
    HIDE_SWITCH_CALL_MODAL,
    SHOW_SCREEN_SOURCE_MODAL,
    HIDE_SCREEN_SOURCE_MODAL,
    RECEIVED_CALLS_CONFIG,
    SHOW_END_CALL_MODAL,
    HIDE_END_CALL_MODAL,
    RECEIVED_CHANNEL_STATE,
    RECEIVED_CALLS_USER_PREFERENCES,
    RECEIVED_CLIENT_ERROR,
    DESKTOP_WIDGET_CONNECTED,
    VOICE_CHANNEL_USER_REACTED,
    VOICE_CHANNEL_USER_REACTED_TIMEOUT,
    VOICE_CHANNEL_CALL_RECORDING_STATE,
} from './action_types';

interface channelStateAction {
    type: string,
    data: ChannelState,
}

const channelState = (state: { [channelID: string]: ChannelState } = {}, action: channelStateAction) => {
    switch (action.type) {
    case RECEIVED_CHANNEL_STATE:
        return {
            ...state,
            [action.data.id]: action.data,
        };
    default:
        return state;
    }
};

interface connectedProfilesState {
    [channelID: string]: UserProfile[],
}

interface connectedProfilesAction {
    type: string,
    data: {
        channelID: string,
        userID?: string,
        profile?: UserProfile,
        profiles?: UserProfile[]
    },
}

const voiceConnectedProfiles = (state: connectedProfilesState = {}, action: connectedProfilesAction) => {
    switch (action.type) {
    case VOICE_CHANNEL_UNINIT:
        return {};
    case VOICE_CHANNEL_PROFILES_CONNECTED:
        return {
            ...state,
            [action.data.channelID]: action.data.profiles,
        };
    case VOICE_CHANNEL_PROFILE_CONNECTED:
        if (!state[action.data.channelID]) {
            return {
                ...state,
                [action.data.channelID]: [action.data.profile],
            };
        }

        // avoid duplicates
        for (const profile of state[action.data.channelID]) {
            if (profile.id === action.data.profile?.id) {
                return state;
            }
        }
        return {
            ...state,
            [action.data.channelID]: [
                ...state[action.data.channelID],
                action.data.profile,
            ],
        };
    case VOICE_CHANNEL_USER_DISCONNECTED:
        return {
            ...state,
            [action.data.channelID]: state[action.data.channelID]?.filter((val) => val.id !== action.data.userID),
        };
    case VOICE_CHANNEL_CALL_END:
        return {
            ...state,
            [action.data.channelID]: [],
        };
    default:
        return state;
    }
};

interface connectedChannelsState {
    [channelID: string]: string[],
}

interface connectedChannelsAction {
    type: string,
    data: {
        channelID: string,
        userID?: string,
        users?: string[],
    },
}

const voiceConnectedChannels = (state: connectedChannelsState = {}, action: connectedChannelsAction) => {
    switch (action.type) {
    case VOICE_CHANNEL_UNINIT:
        return {};
    case VOICE_CHANNEL_USER_CONNECTED:
        if (!state[action.data.channelID]) {
            return {
                ...state,
                [action.data.channelID]: [action.data.userID],
            };
        }
        return {
            ...state,
            [action.data.channelID]: [
                ...state[action.data.channelID],
                action.data.userID,
            ],
        };
    case VOICE_CHANNEL_USER_DISCONNECTED:
        return {
            ...state,
            [action.data.channelID]: state[action.data.channelID]?.filter((val) => val !== action.data.userID),
        };
    case VOICE_CHANNEL_USERS_CONNECTED:
        return {
            ...state,
            [action.data.channelID]: action.data.users,
        };
    case VOICE_CHANNEL_CALL_END:
        return {
            ...state,
            [action.data.channelID]: [],
        };
    default:
        return state;
    }
};

const connectedChannelID = (state: string | null = null, action: { type: string, data: { channelID: string, currentUserID: string, userID: string } }) => {
    switch (action.type) {
    case VOICE_CHANNEL_UNINIT:
        return null;
    case DESKTOP_WIDGET_CONNECTED:
        return action.data.channelID;
    case VOICE_CHANNEL_USER_CONNECTED: {
        const callsClient = window.callsClient || window.opener?.callsClient;
        if (action.data.currentUserID === action.data.userID && callsClient?.channelID === action.data.channelID) {
            return action.data.channelID;
        }
        return state;
    }
    case VOICE_CHANNEL_USER_DISCONNECTED:
        if (action.data.currentUserID === action.data.userID && state === action.data.channelID) {
            return null;
        }
        return state;
    case VOICE_CHANNEL_CALL_END:
        if (state === action.data.channelID) {
            return null;
        }
        return state;
    default:
        return state;
    }
};

export interface UsersStatusesState {
    [channelID: string]: {
        [userID: string]: UserState,
    },
}

interface usersStatusesAction {
    type: string,
    data: {
        channelID: string,
        userID: string,
        raised_hand?: number,
        reaction?: Reaction,
        states: { [userID: string]: UserState },
    },
}

interface userReactionsState {
    [channelID: string]: {
        reactions: Reaction[],
    }
}

const queueReactions = (state: Reaction[], reaction: Reaction) => {
    const result = state?.length ? [...state] : [];
    result.push(reaction);
    if (result.length > MAX_NUM_REACTIONS_IN_REACTION_STREAM) {
        result.shift();
    }
    return result;
};

const removeReaction = (reactions: Reaction[], reaction: Reaction) => {
    return reactions.filter((r) => r.user_id !== reaction.user_id || r.timestamp > reaction.timestamp);
};

const reactionStatus = (state: userReactionsState = {}, action: usersStatusesAction) => {
    switch (action.type) {
    case VOICE_CHANNEL_USER_REACTED:
        if (action.data.reaction) {
            if (!state[action.data.channelID]) {
                return {
                    ...state,
                    [action.data.channelID]: {reactions: [action.data.reaction]},
                };
            }
            return {
                ...state,
                [action.data.channelID]: {
                    reactions: queueReactions(state[action.data.channelID].reactions, action.data.reaction),
                },
            };
        }
        return state;
    case VOICE_CHANNEL_USER_REACTED_TIMEOUT:
        if (!state[action.data.channelID]?.reactions || !action.data.reaction) {
            return state;
        }
        return {
            ...state,
            [action.data.channelID]: {
                reactions: removeReaction(
                    state[action.data.channelID].reactions,
                    {
                        ...action.data.reaction,
                        user_id: action.data.userID,
                    }),
            },
        };
    default:
        return state;
    }
};

const voiceUsersStatuses = (state: UsersStatusesState = {}, action: usersStatusesAction) => {
    switch (action.type) {
    case VOICE_CHANNEL_UNINIT:
        return {};
    case VOICE_CHANNEL_USER_CONNECTED:
        if (state[action.data.channelID]) {
            return {
                ...state,
                [action.data.channelID]: {
                    ...state[action.data.channelID],
                    [action.data.userID]: {
                        id: action.data.userID,
                        unmuted: false,
                        voice: false,
                        raised_hand: 0,
                    },
                },
            };
        }
        return state;
    case VOICE_CHANNEL_USER_DISCONNECTED:
        if (state[action.data.channelID]) {
            const {[action.data.userID]: omit, ...res} = state[action.data.channelID];
            return {
                ...state,
                [action.data.channelID]: res,
            };
        }
        return state;
    case VOICE_CHANNEL_USERS_CONNECTED_STATES:
        return {
            ...state,
            [action.data.channelID]: action.data.states,
        };
    case VOICE_CHANNEL_USER_MUTED:
        if (!state[action.data.channelID]) {
            return {
                ...state,
                [action.data.channelID]: {
                    [action.data.userID]: {
                        id: action.data.userID,
                        unmuted: false,
                        voice: false,
                        raised_hand: 0,
                    },
                },
            };
        }
        return {
            ...state,
            [action.data.channelID]: {
                ...state[action.data.channelID],
                [action.data.userID]: {
                    ...state[action.data.channelID][action.data.userID],
                    unmuted: false,
                },
            },
        };
    case VOICE_CHANNEL_USER_UNMUTED:
        if (!state[action.data.channelID]) {
            return {
                ...state,
                [action.data.channelID]: {
                    [action.data.userID]: {
                        id: action.data.userID,
                        unmuted: true,
                        voice: false,
                        raised_hand: 0,
                    },
                },
            };
        }
        return {
            ...state,
            [action.data.channelID]: {
                ...state[action.data.channelID],
                [action.data.userID]: {
                    ...state[action.data.channelID][action.data.userID],
                    unmuted: true,
                },
            },
        };
    case VOICE_CHANNEL_USER_VOICE_ON:
        if (!state[action.data.channelID]) {
            return {
                ...state,
                [action.data.channelID]: {
                    [action.data.userID]: {
                        id: action.data.userID,
                        unmuted: false,
                        voice: true,
                        raised_hand: 0,
                    },
                },
            };
        }
        return {
            ...state,
            [action.data.channelID]: {
                ...state[action.data.channelID],
                [action.data.userID]: {
                    ...state[action.data.channelID][action.data.userID],
                    voice: true,
                },
            },
        };
    case VOICE_CHANNEL_USER_VOICE_OFF:
        if (!state[action.data.channelID]) {
            return {
                ...state,
                [action.data.channelID]: {
                    [action.data.userID]: {
                        id: action.data.userID,
                        unmuted: false,
                        voice: false,
                        raised_hand: 0,
                    },
                },
            };
        }
        return {
            ...state,
            [action.data.channelID]: {
                ...state[action.data.channelID],
                [action.data.userID]: {
                    ...state[action.data.channelID][action.data.userID],
                    voice: false,
                },
            },
        };
    case VOICE_CHANNEL_USER_RAISE_HAND:
        if (!state[action.data.channelID]) {
            return {
                ...state,
                [action.data.channelID]: {
                    [action.data.userID]: {
                        id: action.data.userID,
                        unmuted: false,
                        voice: false,
                        raised_hand: action.data.raised_hand,
                    },
                },
            };
        }
        return {
            ...state,
            [action.data.channelID]: {
                ...state[action.data.channelID],
                [action.data.userID]: {
                    ...state[action.data.channelID][action.data.userID],
                    raised_hand: action.data.raised_hand,
                },
            },
        };
    case VOICE_CHANNEL_USER_UNRAISE_HAND:
        if (!state[action.data.channelID]) {
            return {
                ...state,
                [action.data.channelID]: {
                    [action.data.userID]: {
                        id: action.data.userID,
                        voice: false,
                        unmuted: false,
                        raised_hand: action.data.raised_hand,
                    },
                },
            };
        }
        return {
            ...state,
            [action.data.channelID]: {
                ...state[action.data.channelID],
                [action.data.userID]: {
                    ...state[action.data.channelID][action.data.userID],
                    raised_hand: action.data.raised_hand,
                },
            },
        };
    case VOICE_CHANNEL_USER_REACTED:
        if (!state[action.data.channelID]) {
            return {
                ...state,
                [action.data.channelID]: {
                    [action.data.userID]: {
                        id: action.data.userID,
                        voice: false,
                        unmuted: false,
                        raised_hand: 0,
                        reaction: action.data.reaction,
                    },
                },
            };
        }
        return {
            ...state,
            [action.data.channelID]: {
                ...state[action.data.channelID],
                [action.data.userID]: {
                    ...state[action.data.channelID][action.data.userID],
                    reaction: action.data.reaction,
                },
            },
        };
    case VOICE_CHANNEL_USER_REACTED_TIMEOUT: {
        const storedReaction = state[action.data.channelID]?.[action.data.userID]?.reaction;
        if (!storedReaction || !action.data.reaction) {
            return state;
        }
        if (storedReaction.timestamp > action.data.reaction.timestamp) {
            return state;
        }
        return {
            ...state,
            [action.data.channelID]: {
                ...state[action.data.channelID],
                [action.data.userID]: {
                    ...state[action.data.channelID][action.data.userID],
                    reaction: null,
                },
            },
        };
    }
    default:
        return state;
    }
};

type callRecordingStateAction = {
    type: string,
    data: {
        callID: string,
        recState: CallRecordingState | null,
    },
}

const callsRecordings = (state: {[callID: string]: CallRecordingState} = {}, action: callRecordingStateAction) => {
    switch (action.type) {
    case VOICE_CHANNEL_UNINIT:
        return {};
    case VOICE_CHANNEL_CALL_RECORDING_STATE:
        return {
            ...state,
            [action.data.callID]: action.data.recState,
        };
    default:
        return state;
    }
};

interface callState {
    channelID: string,
    startAt?: number,
    ownerID?: string,
    hostID: string,
    hostChangeAt?: number,
}

interface callStateAction {
    type: string,
    data: callState,
}

const voiceChannelCalls = (state: {[channelID: string]: callState} = {}, action: callStateAction) => {
    switch (action.type) {
    case VOICE_CHANNEL_UNINIT:
        return {};
    case VOICE_CHANNEL_CALL_HOST:
        return {
            ...state,
            [action.data.channelID]: {
                ...state[action.data.channelID],
                hostID: action.data.hostID,
                hostChangeAt: Date.now(),
            },
        };
    case VOICE_CHANNEL_CALL_START:
        return {
            ...state,
            [action.data.channelID]: {
                channelID: action.data.channelID,
                startAt: action.data.startAt,
                ownerID: action.data.ownerID,
                hostID: action.data.hostID,
                hostChangeAt: action.data.startAt,
            },
        };
    default:
        return state;
    }
};

const voiceChannelRootPost = (state: { [channelID: string]: string } = {}, action: { type: string, data: { channelID: string, rootPost: string } }) => {
    switch (action.type) {
    case VOICE_CHANNEL_ROOT_POST:
        return {
            ...state,
            [action.data.channelID]: action.data.rootPost,
        };
    default:
        return state;
    }
};

const voiceChannelScreenSharingID = (state: { [channelID: string]: string } = {}, action: { type: string, data: { channelID: string, userID?: string } }) => {
    switch (action.type) {
    case VOICE_CHANNEL_UNINIT:
        return {};
    case VOICE_CHANNEL_USER_SCREEN_ON:
        return {
            ...state,
            [action.data.channelID]: action.data.userID,
        };
    case VOICE_CHANNEL_CALL_END:
    case VOICE_CHANNEL_USER_SCREEN_OFF:
        return {
            ...state,
            [action.data.channelID]: '',
        };
    default:
        return state;
    }
};

const expandedView = (state = false, action: { type: string }) => {
    switch (action.type) {
    case VOICE_CHANNEL_UNINIT:
        return false;
    case SHOW_EXPANDED_VIEW:
        return true;
    case HIDE_EXPANDED_VIEW:
        return false;
    default:
        return state;
    }
};

const switchCallModal = (state = {
    show: false,
    targetID: '',
}, action: { type: string, data?: { targetID: string } }) => {
    switch (action.type) {
    case VOICE_CHANNEL_UNINIT:
        return {show: false, targetID: ''};
    case SHOW_SWITCH_CALL_MODAL:
        return {show: true, targetID: action.data?.targetID};
    case HIDE_SWITCH_CALL_MODAL:
        return {show: false, targetID: ''};
    default:
        return state;
    }
};

const endCallModal = (state = {
    show: false,
    targetID: '',
}, action: { type: string, data?: { targetID: string } }) => {
    switch (action.type) {
    case SHOW_END_CALL_MODAL:
        return {show: true, targetID: action.data?.targetID};
    case HIDE_END_CALL_MODAL:
        return {show: false, targetID: ''};
    default:
        return state;
    }
};

const screenSourceModal = (state = false, action: { type: string }) => {
    switch (action.type) {
    case VOICE_CHANNEL_UNINIT:
        return false;
    case SHOW_SCREEN_SOURCE_MODAL:
        return true;
    case HIDE_SCREEN_SOURCE_MODAL:
        return false;
    default:
        return state;
    }
};

const callsConfig = (state = CallsConfigDefault, action: { type: string, data: CallsConfig }) => {
    switch (action.type) {
    case RECEIVED_CALLS_CONFIG:
        return action.data;
    default:
        return state;
    }
};

const callsUserPreferences = (state = CallsUserPreferencesDefault, action: { type: string, data: CallsUserPreferences }) => {
    switch (action.type) {
    case RECEIVED_CALLS_USER_PREFERENCES:
        return action.data;
    default:
        return state;
    }
};

type clientError = {
    channelID: string,
    err: Error,
}

const clientErr = (state = null, action: { type: string, data: clientError }) => {
    switch (action.type) {
    case RECEIVED_CLIENT_ERROR:
        return action.data;
    default:
        return state;
    }
};

export default combineReducers({
    channelState,
    voiceConnectedChannels,
    connectedChannelID,
    voiceConnectedProfiles,
    reactionStatus,
    voiceUsersStatuses,
    voiceChannelCalls,
    voiceChannelScreenSharingID,
    expandedView,
    switchCallModal,
    endCallModal,
    screenSourceModal,
    voiceChannelRootPost,
    callsConfig,
    callsUserPreferences,
    clientErr,
    callsRecordings,
});<|MERGE_RESOLUTION|>--- conflicted
+++ resolved
@@ -10,12 +10,9 @@
     UserState,
     CallsUserPreferences,
     CallsUserPreferencesDefault,
-<<<<<<< HEAD
     Reaction,
     CallRecordingState,
-=======
-    Reaction, ChannelState,
->>>>>>> 5c552fee
+    ChannelState,
 } from './types/types';
 
 import {
