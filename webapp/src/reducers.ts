import {combineReducers} from 'redux';

import {UserProfile} from '@mattermost/types/users';

import {MAX_NUM_REACTIONS_IN_REACTION_STREAM} from 'src/constants';

import {
    CallsConfigDefault,
    CallsConfig,
    UserState,
    CallsUserPreferences,
    CallsUserPreferencesDefault,
<<<<<<< HEAD
    CallRecordingState,
=======
    Reaction,
>>>>>>> 50493760
} from './types/types';

import {
    VOICE_CHANNEL_USER_CONNECTED,
    VOICE_CHANNEL_USER_DISCONNECTED,
    VOICE_CHANNEL_USERS_CONNECTED,
    VOICE_CHANNEL_USERS_CONNECTED_STATES,
    VOICE_CHANNEL_PROFILES_CONNECTED,
    VOICE_CHANNEL_PROFILE_CONNECTED,
    VOICE_CHANNEL_USER_MUTED,
    VOICE_CHANNEL_USER_UNMUTED,
    VOICE_CHANNEL_USER_VOICE_ON,
    VOICE_CHANNEL_USER_VOICE_OFF,
    VOICE_CHANNEL_CALL_START,
    VOICE_CHANNEL_CALL_END,
    VOICE_CHANNEL_USER_SCREEN_ON,
    VOICE_CHANNEL_USER_SCREEN_OFF,
    VOICE_CHANNEL_USER_RAISE_HAND,
    VOICE_CHANNEL_USER_UNRAISE_HAND,
    VOICE_CHANNEL_UNINIT,
    VOICE_CHANNEL_ROOT_POST,
    VOICE_CHANNEL_CALL_HOST,
    SHOW_EXPANDED_VIEW,
    HIDE_EXPANDED_VIEW,
    SHOW_SWITCH_CALL_MODAL,
    HIDE_SWITCH_CALL_MODAL,
    SHOW_SCREEN_SOURCE_MODAL,
    HIDE_SCREEN_SOURCE_MODAL,
    RECEIVED_CALLS_CONFIG,
    SHOW_END_CALL_MODAL,
    HIDE_END_CALL_MODAL,
    RECEIVED_CHANNEL_STATE,
    RECEIVED_CALLS_USER_PREFERENCES,
    RECEIVED_CLIENT_ERROR,
    DESKTOP_WIDGET_CONNECTED,
<<<<<<< HEAD
    VOICE_CHANNEL_CALL_RECORDING_STATE,
=======
    VOICE_CHANNEL_USER_REACTED,
    VOICE_CHANNEL_USER_REACTED_TIMEOUT,
>>>>>>> 50493760
} from './action_types';

interface channelState {
    id: string,
    enabled: boolean,
}

interface channelStateAction {
    type: string,
    data: channelState,
}

const channelState = (state: { [channelID: string]: channelState } = {}, action: channelStateAction) => {
    switch (action.type) {
    case RECEIVED_CHANNEL_STATE:
        return {
            [action.data.id]: action.data,
        };
    default:
        return state;
    }
};

interface connectedProfilesState {
    [channelID: string]: UserProfile[],
}

interface connectedProfilesAction {
    type: string,
    data: {
        channelID: string,
        userID?: string,
        profile?: UserProfile,
        profiles?: UserProfile[]
    },
}

const voiceConnectedProfiles = (state: connectedProfilesState = {}, action: connectedProfilesAction) => {
    switch (action.type) {
    case VOICE_CHANNEL_UNINIT:
        return {};
    case VOICE_CHANNEL_PROFILES_CONNECTED:
        return {
            ...state,
            [action.data.channelID]: action.data.profiles,
        };
    case VOICE_CHANNEL_PROFILE_CONNECTED:
        if (!state[action.data.channelID]) {
            return {
                ...state,
                [action.data.channelID]: [action.data.profile],
            };
        }

        // avoid duplicates
        for (const profile of state[action.data.channelID]) {
            if (profile.id === action.data.profile?.id) {
                return state;
            }
        }
        return {
            ...state,
            [action.data.channelID]: [
                ...state[action.data.channelID],
                action.data.profile,
            ],
        };
    case VOICE_CHANNEL_USER_DISCONNECTED:
        return {
            ...state,
            [action.data.channelID]: state[action.data.channelID]?.filter((val) => val.id !== action.data.userID),
        };
    case VOICE_CHANNEL_CALL_END:
        return {
            ...state,
            [action.data.channelID]: [],
        };
    default:
        return state;
    }
};

interface connectedChannelsState {
    [channelID: string]: string[],
}

interface connectedChannelsAction {
    type: string,
    data: {
        channelID: string,
        userID?: string,
        users?: string[],
    },
}

const voiceConnectedChannels = (state: connectedChannelsState = {}, action: connectedChannelsAction) => {
    switch (action.type) {
    case VOICE_CHANNEL_UNINIT:
        return {};
    case VOICE_CHANNEL_USER_CONNECTED:
        if (!state[action.data.channelID]) {
            return {
                ...state,
                [action.data.channelID]: [action.data.userID],
            };
        }
        return {
            ...state,
            [action.data.channelID]: [
                ...state[action.data.channelID],
                action.data.userID,
            ],
        };
    case VOICE_CHANNEL_USER_DISCONNECTED:
        return {
            ...state,
            [action.data.channelID]: state[action.data.channelID]?.filter((val) => val !== action.data.userID),
        };
    case VOICE_CHANNEL_USERS_CONNECTED:
        return {
            ...state,
            [action.data.channelID]: action.data.users,
        };
    case VOICE_CHANNEL_CALL_END:
        return {
            ...state,
            [action.data.channelID]: [],
        };
    default:
        return state;
    }
};

const connectedChannelID = (state: string | null = null, action: { type: string, data: { channelID: string, currentUserID: string, userID: string } }) => {
    switch (action.type) {
    case VOICE_CHANNEL_UNINIT:
        return null;
    case DESKTOP_WIDGET_CONNECTED:
        return action.data.channelID;
    case VOICE_CHANNEL_USER_CONNECTED: {
        const callsClient = window.callsClient || window.opener?.callsClient;
        if (action.data.currentUserID === action.data.userID && callsClient?.channelID === action.data.channelID) {
            return action.data.channelID;
        }
        return state;
    }
    case VOICE_CHANNEL_USER_DISCONNECTED:
        if (action.data.currentUserID === action.data.userID && state === action.data.channelID) {
            return null;
        }
        return state;
    case VOICE_CHANNEL_CALL_END:
        if (state === action.data.channelID) {
            return null;
        }
        return state;
    default:
        return state;
    }
};

export interface UsersStatusesState {
    [channelID: string]: {
        [userID: string]: UserState,
    },
}

interface usersStatusesAction {
    type: string,
    data: {
        channelID: string,
        userID: string,
        raised_hand?: number,
        reaction?: Reaction,
        states: { [userID: string]: UserState },
    },
}

interface userReactionsState {
    [channelID: string]: {
        reactions: Reaction[],
    }
}

const queueReactions = (state: Reaction[], reaction: Reaction) => {
    const result = state?.length ? [...state] : [];
    result.push(reaction);
    if (result.length > MAX_NUM_REACTIONS_IN_REACTION_STREAM) {
        result.shift();
    }
    return result;
};

const removeReaction = (reactions: Reaction[], reaction: Reaction) => {
    return reactions.filter((r) => r.user_id !== reaction.user_id || r.timestamp > reaction.timestamp);
};

const reactionStatus = (state: userReactionsState = {}, action: usersStatusesAction) => {
    switch (action.type) {
    case VOICE_CHANNEL_USER_REACTED:
        if (action.data.reaction) {
            if (!state[action.data.channelID]) {
                return {
                    ...state,
                    [action.data.channelID]: {reactions: [action.data.reaction]},
                };
            }
            return {
                ...state,
                [action.data.channelID]: {
                    reactions: queueReactions(state[action.data.channelID].reactions, action.data.reaction),
                },
            };
        }
        return state;
    case VOICE_CHANNEL_USER_REACTED_TIMEOUT:
        if (!state[action.data.channelID]?.reactions || !action.data.reaction) {
            return state;
        }
        return {
            ...state,
            [action.data.channelID]: {
                reactions: removeReaction(
                    state[action.data.channelID].reactions,
                    {
                        ...action.data.reaction,
                        user_id: action.data.userID,
                    }),
            },
        };
    default:
        return state;
    }
};

const voiceUsersStatuses = (state: UsersStatusesState = {}, action: usersStatusesAction) => {
    switch (action.type) {
    case VOICE_CHANNEL_UNINIT:
        return {};
    case VOICE_CHANNEL_USER_CONNECTED:
        if (state[action.data.channelID]) {
            return {
                ...state,
                [action.data.channelID]: {
                    ...state[action.data.channelID],
                    [action.data.userID]: {
                        id: action.data.userID,
                        unmuted: false,
                        voice: false,
                        raised_hand: 0,
                    },
                },
            };
        }
        return state;
    case VOICE_CHANNEL_USER_DISCONNECTED:
        if (state[action.data.channelID]) {
            const {[action.data.userID]: omit, ...res} = state[action.data.channelID];
            return {
                ...state,
                [action.data.channelID]: res,
            };
        }
        return state;
    case VOICE_CHANNEL_USERS_CONNECTED_STATES:
        return {
            ...state,
            [action.data.channelID]: action.data.states,
        };
    case VOICE_CHANNEL_USER_MUTED:
        if (!state[action.data.channelID]) {
            return {
                ...state,
                [action.data.channelID]: {
                    [action.data.userID]: {
                        id: action.data.userID,
                        unmuted: false,
                        voice: false,
                        raised_hand: 0,
                    },
                },
            };
        }
        return {
            ...state,
            [action.data.channelID]: {
                ...state[action.data.channelID],
                [action.data.userID]: {
                    ...state[action.data.channelID][action.data.userID],
                    unmuted: false,
                },
            },
        };
    case VOICE_CHANNEL_USER_UNMUTED:
        if (!state[action.data.channelID]) {
            return {
                ...state,
                [action.data.channelID]: {
                    [action.data.userID]: {
                        id: action.data.userID,
                        unmuted: true,
                        voice: false,
                        raised_hand: 0,
                    },
                },
            };
        }
        return {
            ...state,
            [action.data.channelID]: {
                ...state[action.data.channelID],
                [action.data.userID]: {
                    ...state[action.data.channelID][action.data.userID],
                    unmuted: true,
                },
            },
        };
    case VOICE_CHANNEL_USER_VOICE_ON:
        if (!state[action.data.channelID]) {
            return {
                ...state,
                [action.data.channelID]: {
                    [action.data.userID]: {
                        id: action.data.userID,
                        unmuted: false,
                        voice: true,
                        raised_hand: 0,
                    },
                },
            };
        }
        return {
            ...state,
            [action.data.channelID]: {
                ...state[action.data.channelID],
                [action.data.userID]: {
                    ...state[action.data.channelID][action.data.userID],
                    voice: true,
                },
            },
        };
    case VOICE_CHANNEL_USER_VOICE_OFF:
        if (!state[action.data.channelID]) {
            return {
                ...state,
                [action.data.channelID]: {
                    [action.data.userID]: {
                        id: action.data.userID,
                        unmuted: false,
                        voice: false,
                        raised_hand: 0,
                    },
                },
            };
        }
        return {
            ...state,
            [action.data.channelID]: {
                ...state[action.data.channelID],
                [action.data.userID]: {
                    ...state[action.data.channelID][action.data.userID],
                    voice: false,
                },
            },
        };
    case VOICE_CHANNEL_USER_RAISE_HAND:
        if (!state[action.data.channelID]) {
            return {
                ...state,
                [action.data.channelID]: {
                    [action.data.userID]: {
                        id: action.data.userID,
                        unmuted: false,
                        voice: false,
                        raised_hand: action.data.raised_hand,
                    },
                },
            };
        }
        return {
            ...state,
            [action.data.channelID]: {
                ...state[action.data.channelID],
                [action.data.userID]: {
                    ...state[action.data.channelID][action.data.userID],
                    raised_hand: action.data.raised_hand,
                },
            },
        };
    case VOICE_CHANNEL_USER_UNRAISE_HAND:
        if (!state[action.data.channelID]) {
            return {
                ...state,
                [action.data.channelID]: {
                    [action.data.userID]: {
                        id: action.data.userID,
                        voice: false,
                        unmuted: false,
                        raised_hand: action.data.raised_hand,
                    },
                },
            };
        }
        return {
            ...state,
            [action.data.channelID]: {
                ...state[action.data.channelID],
                [action.data.userID]: {
                    ...state[action.data.channelID][action.data.userID],
                    raised_hand: action.data.raised_hand,
                },
            },
        };
    case VOICE_CHANNEL_USER_REACTED:
        if (!state[action.data.channelID]) {
            return {
                ...state,
                [action.data.channelID]: {
                    [action.data.userID]: {
                        id: action.data.userID,
                        voice: false,
                        unmuted: false,
                        raised_hand: 0,
                        reaction: action.data.reaction,
                    },
                },
            };
        }
        return {
            ...state,
            [action.data.channelID]: {
                ...state[action.data.channelID],
                [action.data.userID]: {
                    ...state[action.data.channelID][action.data.userID],
                    reaction: action.data.reaction,
                },
            },
        };
    case VOICE_CHANNEL_USER_REACTED_TIMEOUT: {
        const storedReaction = state[action.data.channelID]?.[action.data.userID]?.reaction;
        if (!storedReaction || !action.data.reaction) {
            return state;
        }
        if (storedReaction.timestamp > action.data.reaction.timestamp) {
            return state;
        }
        return {
            ...state,
            [action.data.channelID]: {
                ...state[action.data.channelID],
                [action.data.userID]: {
                    ...state[action.data.channelID][action.data.userID],
                    reaction: null,
                },
            },
        };
    }
    default:
        return state;
    }
};

type callRecordingStateAction = {
    type: string,
    data: {
        callID: string,
        recState: CallRecordingState | null,
    },
}

const callsRecordings = (state: {[callID: string]: CallRecordingState} = {}, action: callRecordingStateAction) => {
    switch (action.type) {
    case VOICE_CHANNEL_UNINIT:
        return {};
    case VOICE_CHANNEL_CALL_RECORDING_STATE:
        return {
            ...state,
            [action.data.callID]: action.data.recState,
        };
    default:
        return state;
    }
};

interface callState {
    channelID: string,
    startAt?: number,
    ownerID?: string,
    hostID: string,
}

interface callStateAction {
    type: string,
    data: callState,
}

<<<<<<< HEAD
const voiceChannelCalls = (state: {[channelID: string]: callState} = {}, action: callStateAction) => {
=======
const voiceChannelCalls = (state: { [channelID: string]: callState } = {}, action: callStartAction) => {
>>>>>>> 50493760
    switch (action.type) {
    case VOICE_CHANNEL_UNINIT:
        return {};
    case VOICE_CHANNEL_CALL_HOST:
        return {
            ...state,
            [action.data.channelID]: {
                ...state[action.data.channelID],
                hostID: action.data.hostID,
            },
        };
    case VOICE_CHANNEL_CALL_START:
        return {
            ...state,
            [action.data.channelID]: {
                channelID: action.data.channelID,
                startAt: action.data.startAt,
                ownerID: action.data.ownerID,
                hostID: action.data.hostID,
            },
        };
    default:
        return state;
    }
};

const voiceChannelRootPost = (state: { [channelID: string]: string } = {}, action: { type: string, data: { channelID: string, rootPost: string } }) => {
    switch (action.type) {
    case VOICE_CHANNEL_ROOT_POST:
        return {
            ...state,
            [action.data.channelID]: action.data.rootPost,
        };
    default:
        return state;
    }
};

const voiceChannelScreenSharingID = (state: { [channelID: string]: string } = {}, action: { type: string, data: { channelID: string, userID?: string } }) => {
    switch (action.type) {
    case VOICE_CHANNEL_UNINIT:
        return {};
    case VOICE_CHANNEL_USER_SCREEN_ON:
        return {
            ...state,
            [action.data.channelID]: action.data.userID,
        };
    case VOICE_CHANNEL_CALL_END:
    case VOICE_CHANNEL_USER_SCREEN_OFF:
        return {
            ...state,
            [action.data.channelID]: '',
        };
    default:
        return state;
    }
};

const expandedView = (state = false, action: { type: string }) => {
    switch (action.type) {
    case VOICE_CHANNEL_UNINIT:
        return false;
    case SHOW_EXPANDED_VIEW:
        return true;
    case HIDE_EXPANDED_VIEW:
        return false;
    default:
        return state;
    }
};

const switchCallModal = (state = {
    show: false,
    targetID: '',
}, action: { type: string, data?: { targetID: string } }) => {
    switch (action.type) {
    case VOICE_CHANNEL_UNINIT:
        return {show: false, targetID: ''};
    case SHOW_SWITCH_CALL_MODAL:
        return {show: true, targetID: action.data?.targetID};
    case HIDE_SWITCH_CALL_MODAL:
        return {show: false, targetID: ''};
    default:
        return state;
    }
};

const endCallModal = (state = {
    show: false,
    targetID: '',
}, action: { type: string, data?: { targetID: string } }) => {
    switch (action.type) {
    case SHOW_END_CALL_MODAL:
        return {show: true, targetID: action.data?.targetID};
    case HIDE_END_CALL_MODAL:
        return {show: false, targetID: ''};
    default:
        return state;
    }
};

const screenSourceModal = (state = false, action: { type: string }) => {
    switch (action.type) {
    case VOICE_CHANNEL_UNINIT:
        return false;
    case SHOW_SCREEN_SOURCE_MODAL:
        return true;
    case HIDE_SCREEN_SOURCE_MODAL:
        return false;
    default:
        return state;
    }
};

const callsConfig = (state = CallsConfigDefault, action: { type: string, data: CallsConfig }) => {
    switch (action.type) {
    case RECEIVED_CALLS_CONFIG:
        return action.data;
    default:
        return state;
    }
};

const callsUserPreferences = (state = CallsUserPreferencesDefault, action: { type: string, data: CallsUserPreferences }) => {
    switch (action.type) {
    case RECEIVED_CALLS_USER_PREFERENCES:
        return action.data;
    default:
        return state;
    }
};

type clientError = {
    channelID: string,
    err: Error,
}

const clientErr = (state = null, action: { type: string, data: clientError }) => {
    switch (action.type) {
    case RECEIVED_CLIENT_ERROR:
        return action.data;
    default:
        return state;
    }
};

export default combineReducers({
    channelState,
    voiceConnectedChannels,
    connectedChannelID,
    voiceConnectedProfiles,
    reactionStatus,
    voiceUsersStatuses,
    voiceChannelCalls,
    voiceChannelScreenSharingID,
    expandedView,
    switchCallModal,
    endCallModal,
    screenSourceModal,
    voiceChannelRootPost,
    callsConfig,
    callsUserPreferences,
    clientErr,
    callsRecordings,
});<|MERGE_RESOLUTION|>--- conflicted
+++ resolved
@@ -10,11 +10,8 @@
     UserState,
     CallsUserPreferences,
     CallsUserPreferencesDefault,
-<<<<<<< HEAD
+    Reaction,
     CallRecordingState,
-=======
-    Reaction,
->>>>>>> 50493760
 } from './types/types';
 
 import {
@@ -50,12 +47,9 @@
     RECEIVED_CALLS_USER_PREFERENCES,
     RECEIVED_CLIENT_ERROR,
     DESKTOP_WIDGET_CONNECTED,
-<<<<<<< HEAD
-    VOICE_CHANNEL_CALL_RECORDING_STATE,
-=======
     VOICE_CHANNEL_USER_REACTED,
     VOICE_CHANNEL_USER_REACTED_TIMEOUT,
->>>>>>> 50493760
+    VOICE_CHANNEL_CALL_RECORDING_STATE,
 } from './action_types';
 
 interface channelState {
@@ -552,11 +546,7 @@
     data: callState,
 }
 
-<<<<<<< HEAD
 const voiceChannelCalls = (state: {[channelID: string]: callState} = {}, action: callStateAction) => {
-=======
-const voiceChannelCalls = (state: { [channelID: string]: callState } = {}, action: callStartAction) => {
->>>>>>> 50493760
     switch (action.type) {
     case VOICE_CHANNEL_UNINIT:
         return {};
