import {Duration} from 'luxon';

import {
    getWSConnectionURL,
    shouldRenderDesktopWidget,
<<<<<<< HEAD
    hexToRGB,
    rgbToHSL,
    hslToRGB,
    toHuman,
=======
>>>>>>> 280b8ea1
} from './utils';

describe('utils', () => {
    describe('getWSConnectionURL', () => {
        const testCases = [
            {
                description: 'undefined',
                config: {},
                expected: 'ws://localhost:8065/api/v4/websocket',
            },
            {
                description: 'empty config.WebsocketURL',
                config: {WebsocketURL: ''},
                expected: 'ws://localhost:8065/api/v4/websocket',
            },
            {
                description: 'config.WebsocketURL',
                config: {WebsocketURL: 'wss://ws.localhost:8065'},
                expected: 'wss://ws.localhost:8065/api/v4/websocket',
            },
        ];

        testCases.forEach((testCase) => it(testCase.description, () => {
            expect(getWSConnectionURL(testCase.config)).toEqual(testCase.expected);
        }));
    });

    describe('shouldRenderDesktopWidget', () => {
        const testCases = [
            {
                description: 'equals',
                actual: '5.3.0',
                expected: true,
            },
            {
                description: 'greater',
                actual: '5.3.1',
                expected: true,
            },
            {
                description: 'lesser',
                actual: '5.2.9',
                expected: false,
            },
            {
                description: 'nightly build',
                actual: '5.3.0-nightly.20230124',
                expected: true,
            },
            {
                description: 'patch version',
                actual: '5.3.1',
                expected: true,
            },
            {
                description: 'major version',
                actual: '6.0.0',
                expected: true,
            },
            {
                description: 'complex',
                actual: '5.3.0-alpha.something+meta-data',
                expected: true,
            },
        ];

        testCases.forEach((testCase) => it(testCase.description, () => {
            window.desktop = {
                version: testCase.actual,
            };
            expect(shouldRenderDesktopWidget()).toEqual(testCase.expected);
            delete window.desktop;
        }));
    });
<<<<<<< HEAD

    describe('hexToRGB', () => {
        const testCases = [
            {
                description: 'empty string',
                input: '',
                expected: {},
                error: 'invalid hex color string \'\'',
            },
            {
                description: 'missing shebang',
                input: '454545',
                expected: {},
                error: 'invalid hex color string \'454545\'',
            },
            {
                description: 'valid color (black)',
                input: '#000000',
                expected: {
                    r: 0,
                    g: 0,
                    b: 0,
                },
            },
            {
                description: 'valid color (white)',
                input: '#ffffff',
                expected: {
                    r: 255,
                    g: 255,
                    b: 255,
                },
            },
            {
                description: 'valid color',
                input: '#2D2D2D',
                expected: {
                    r: 45,
                    g: 45,
                    b: 45,
                },
            },
        ];

        testCases.forEach((testCase) => it(testCase.description, () => {
            if (testCase.error) {
                expect(() => hexToRGB(testCase.input)).toThrow(testCase.error);
            } else {
                expect(hexToRGB(testCase.input)).toEqual(testCase.expected);
            }
        }));
    });

    describe('rgbToHSL', () => {
        const testCases = [
            {
                description: 'black',
                input: {
                    r: 0,
                    g: 0,
                    b: 0,
                },
                expected: {
                    h: 0,
                    s: 0,
                    l: 0,
                },
            },
            {
                description: 'white',
                input: {
                    r: 255,
                    g: 255,
                    b: 255,
                },
                expected: {
                    h: 0,
                    s: 0,
                    l: 100,
                },
            },
            {
                description: 'red',
                input: {
                    r: 255,
                    g: 0,
                    b: 0,
                },
                expected: {
                    h: 0,
                    s: 100,
                    l: 50,
                },
            },
            {
                description: 'green',
                input: {
                    r: 0,
                    g: 255,
                    b: 0,
                },
                expected: {
                    h: 120,
                    s: 100,
                    l: 50,
                },
            },
            {
                description: 'blue',
                input: {
                    r: 0,
                    g: 0,
                    b: 255,
                },
                expected: {
                    h: 240,
                    s: 100,
                    l: 50,
                },
            },
            {
                description: 'orchid',
                input: {
                    r: 218,
                    g: 112,
                    b: 214,
                },
                expected: {
                    h: 302,
                    s: 59,
                    l: 65,
                },
            },
            {
                description: 'denim',
                input: {
                    r: 111,
                    g: 143,
                    b: 175,
                },
                expected: {
                    h: 210,
                    s: 29,
                    l: 56,
                },
            },
            {
                description: 'onyx',
                input: {
                    r: 53,
                    g: 57,
                    b: 53,
                },
                expected: {
                    h: 120,
                    s: 4,
                    l: 22,
                },
            },
        ];

        testCases.forEach((testCase) => it(testCase.description, () => {
            expect(rgbToHSL(testCase.input)).toEqual(testCase.expected);
        }));
    });

    describe('hslToRGB', () => {
        const testCases = [
            {
                description: 'black',
                input: {
                    h: 0,
                    s: 0,
                    l: 0,
                },
                expected: {
                    r: 0,
                    g: 0,
                    b: 0,
                },
            },
            {
                description: 'white',
                input: {
                    h: 0,
                    s: 0,
                    l: 100,
                },
                expected: {
                    r: 255,
                    g: 255,
                    b: 255,
                },
            },
            {
                description: 'red',
                input: {
                    h: 0,
                    s: 100,
                    l: 50,
                },
                expected: {
                    r: 255,
                    g: 0,
                    b: 0,
                },
            },
            {
                description: 'green',
                input: {
                    h: 120,
                    s: 100,
                    l: 50,
                },
                expected: {
                    r: 0,
                    g: 255,
                    b: 0,
                },
            },
            {
                description: 'blue',
                input: {
                    h: 240,
                    s: 100,
                    l: 50,
                },
                expected: {
                    r: 0,
                    g: 0,
                    b: 255,
                },
            },
            {
                description: 'orchid',
                input: {
                    h: 302,
                    s: 59,
                    l: 65,
                },
                expected: {
                    r: 218,
                    g: 113,
                    b: 215,
                },
            },
            {
                description: 'denim',
                input: {
                    h: 210,
                    s: 29,
                    l: 56,
                },
                expected: {
                    r: 110,
                    g: 143,
                    b: 175,
                },
            },
            {
                description: 'onyx',
                input: {
                    h: 120,
                    s: 4,
                    l: 22,
                },
                expected: {
                    r: 54,
                    g: 58,
                    b: 54,
                },
            },
        ];

        testCases.forEach((testCase) => it(testCase.description, () => {
            expect(hslToRGB(testCase.input)).toEqual(testCase.expected);
        }));
    });

    describe('toHuman from luxon duration', () => {
        const testCases = [
            {
                description: '0 seconds',
                input: Duration.fromMillis(0),
                expected: '0 seconds',
            },
            {
                description: '0 seconds short',
                input: Duration.fromMillis(0),
                expected: '0 sec',
                opts: {unitDisplay: 'short'},
            },
            {
                description: '18 seconds rounded, short',
                input: Duration.fromMillis(18999),
                expected: '18 sec',
                opts: {unitDisplay: 'short'},
            },
            {
                description: '4 min, 45 sec',
                input: Duration.fromObject({minutes: 4, seconds: 45}),
                expected: '4 min, 45 sec',
                opts: {unitDisplay: 'short'},
            },
            {
                description: '1 hour, 22 min, 59 sec',
                input: Duration.fromObject({hours: 1, minutes: 22, seconds: 59}),
                expected: '1 hr, 22 min, 59 sec',
                opts: {unitDisplay: 'short'},
            },
            {
                description: 'neg number = 0 sec',
                input: Duration.fromMillis(-23),
                expected: '0 sec',
                opts: {unitDisplay: 'short'},
            },
        ];

        testCases.forEach((testCase) => it(testCase.description, () => {
            expect(toHuman(testCase.input, 'seconds', testCase.opts || {})).toEqual(testCase.expected);
        }));
    });
=======
>>>>>>> 280b8ea1
});
<|MERGE_RESOLUTION|>--- conflicted
+++ resolved
@@ -3,13 +3,7 @@
 import {
     getWSConnectionURL,
     shouldRenderDesktopWidget,
-<<<<<<< HEAD
-    hexToRGB,
-    rgbToHSL,
-    hslToRGB,
     toHuman,
-=======
->>>>>>> 280b8ea1
 } from './utils';
 
 describe('utils', () => {
@@ -84,285 +78,6 @@
             delete window.desktop;
         }));
     });
-<<<<<<< HEAD
-
-    describe('hexToRGB', () => {
-        const testCases = [
-            {
-                description: 'empty string',
-                input: '',
-                expected: {},
-                error: 'invalid hex color string \'\'',
-            },
-            {
-                description: 'missing shebang',
-                input: '454545',
-                expected: {},
-                error: 'invalid hex color string \'454545\'',
-            },
-            {
-                description: 'valid color (black)',
-                input: '#000000',
-                expected: {
-                    r: 0,
-                    g: 0,
-                    b: 0,
-                },
-            },
-            {
-                description: 'valid color (white)',
-                input: '#ffffff',
-                expected: {
-                    r: 255,
-                    g: 255,
-                    b: 255,
-                },
-            },
-            {
-                description: 'valid color',
-                input: '#2D2D2D',
-                expected: {
-                    r: 45,
-                    g: 45,
-                    b: 45,
-                },
-            },
-        ];
-
-        testCases.forEach((testCase) => it(testCase.description, () => {
-            if (testCase.error) {
-                expect(() => hexToRGB(testCase.input)).toThrow(testCase.error);
-            } else {
-                expect(hexToRGB(testCase.input)).toEqual(testCase.expected);
-            }
-        }));
-    });
-
-    describe('rgbToHSL', () => {
-        const testCases = [
-            {
-                description: 'black',
-                input: {
-                    r: 0,
-                    g: 0,
-                    b: 0,
-                },
-                expected: {
-                    h: 0,
-                    s: 0,
-                    l: 0,
-                },
-            },
-            {
-                description: 'white',
-                input: {
-                    r: 255,
-                    g: 255,
-                    b: 255,
-                },
-                expected: {
-                    h: 0,
-                    s: 0,
-                    l: 100,
-                },
-            },
-            {
-                description: 'red',
-                input: {
-                    r: 255,
-                    g: 0,
-                    b: 0,
-                },
-                expected: {
-                    h: 0,
-                    s: 100,
-                    l: 50,
-                },
-            },
-            {
-                description: 'green',
-                input: {
-                    r: 0,
-                    g: 255,
-                    b: 0,
-                },
-                expected: {
-                    h: 120,
-                    s: 100,
-                    l: 50,
-                },
-            },
-            {
-                description: 'blue',
-                input: {
-                    r: 0,
-                    g: 0,
-                    b: 255,
-                },
-                expected: {
-                    h: 240,
-                    s: 100,
-                    l: 50,
-                },
-            },
-            {
-                description: 'orchid',
-                input: {
-                    r: 218,
-                    g: 112,
-                    b: 214,
-                },
-                expected: {
-                    h: 302,
-                    s: 59,
-                    l: 65,
-                },
-            },
-            {
-                description: 'denim',
-                input: {
-                    r: 111,
-                    g: 143,
-                    b: 175,
-                },
-                expected: {
-                    h: 210,
-                    s: 29,
-                    l: 56,
-                },
-            },
-            {
-                description: 'onyx',
-                input: {
-                    r: 53,
-                    g: 57,
-                    b: 53,
-                },
-                expected: {
-                    h: 120,
-                    s: 4,
-                    l: 22,
-                },
-            },
-        ];
-
-        testCases.forEach((testCase) => it(testCase.description, () => {
-            expect(rgbToHSL(testCase.input)).toEqual(testCase.expected);
-        }));
-    });
-
-    describe('hslToRGB', () => {
-        const testCases = [
-            {
-                description: 'black',
-                input: {
-                    h: 0,
-                    s: 0,
-                    l: 0,
-                },
-                expected: {
-                    r: 0,
-                    g: 0,
-                    b: 0,
-                },
-            },
-            {
-                description: 'white',
-                input: {
-                    h: 0,
-                    s: 0,
-                    l: 100,
-                },
-                expected: {
-                    r: 255,
-                    g: 255,
-                    b: 255,
-                },
-            },
-            {
-                description: 'red',
-                input: {
-                    h: 0,
-                    s: 100,
-                    l: 50,
-                },
-                expected: {
-                    r: 255,
-                    g: 0,
-                    b: 0,
-                },
-            },
-            {
-                description: 'green',
-                input: {
-                    h: 120,
-                    s: 100,
-                    l: 50,
-                },
-                expected: {
-                    r: 0,
-                    g: 255,
-                    b: 0,
-                },
-            },
-            {
-                description: 'blue',
-                input: {
-                    h: 240,
-                    s: 100,
-                    l: 50,
-                },
-                expected: {
-                    r: 0,
-                    g: 0,
-                    b: 255,
-                },
-            },
-            {
-                description: 'orchid',
-                input: {
-                    h: 302,
-                    s: 59,
-                    l: 65,
-                },
-                expected: {
-                    r: 218,
-                    g: 113,
-                    b: 215,
-                },
-            },
-            {
-                description: 'denim',
-                input: {
-                    h: 210,
-                    s: 29,
-                    l: 56,
-                },
-                expected: {
-                    r: 110,
-                    g: 143,
-                    b: 175,
-                },
-            },
-            {
-                description: 'onyx',
-                input: {
-                    h: 120,
-                    s: 4,
-                    l: 22,
-                },
-                expected: {
-                    r: 54,
-                    g: 58,
-                    b: 54,
-                },
-            },
-        ];
-
-        testCases.forEach((testCase) => it(testCase.description, () => {
-            expect(hslToRGB(testCase.input)).toEqual(testCase.expected);
-        }));
-    });
 
     describe('toHuman from luxon duration', () => {
         const testCases = [
@@ -407,6 +122,4 @@
             expect(toHuman(testCase.input, 'seconds', testCase.opts || {})).toEqual(testCase.expected);
         }));
     });
-=======
->>>>>>> 280b8ea1
 });
