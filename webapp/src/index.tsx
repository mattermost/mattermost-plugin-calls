// Copyright (c) 2020-present Mattermost, Inc. All Rights Reserved.
// See LICENSE.txt for license information.

/* eslint-disable max-lines */
import {CallChannelState} from '@mattermost/calls-common/lib/types';
import {hasDCSignalingLockSupport} from '@mattermost/calls-common/lib/utils';
import WebSocketClient from '@mattermost/client/websocket';
import type {DesktopAPI} from '@mattermost/desktop-api';
import {PluginAnalyticsRow} from '@mattermost/types/admin';
import {Client4} from 'mattermost-redux/client';
import {getChannel, getCurrentChannelId} from 'mattermost-redux/selectors/entities/channels';
import {getConfig, getServerVersion} from 'mattermost-redux/selectors/entities/general';
import {getCurrentUserLocale} from 'mattermost-redux/selectors/entities/i18n';
import {getTheme} from 'mattermost-redux/selectors/entities/preferences';
import {getCurrentTeamId} from 'mattermost-redux/selectors/entities/teams';
import {getCurrentUserId, isCurrentUserSystemAdmin} from 'mattermost-redux/selectors/entities/users';
import {ActionFuncAsync} from 'mattermost-redux/types/actions';
import React, {useEffect} from 'react';
import ReactDOM from 'react-dom';
import {injectIntl, IntlProvider} from 'react-intl';
import {Provider} from 'react-redux';
import {AnyAction} from 'redux';
import {batchActions} from 'redux-batched-actions';
import {
    displayCallErrorModal,
    displayCallsTestModeUser,
    displayFreeTrial,
    getCallsConfig,
    getCallsConfigEnvOverrides,
    getCallsStats,
    getCallsVersionInfo,
    incomingCallOnChannel,
    loadProfilesByIdsIfMissing,
    localSessionClose,
    openCallsUserSettings,
    selectRHSPost,
    setClientConnecting,
    showScreenSourceModal,
    showSwitchCallModal,
} from 'src/actions';
import {navigateToURL} from 'src/browser_routing';
import AllowScreenSharing from 'src/components/admin_console_settings/allow_screen_sharing';
import EnableAV1 from 'src/components/admin_console_settings/enable_av1';
import EnableDCSignaling from 'src/components/admin_console_settings/enable_dc_signaling';
import EnableIPv6 from 'src/components/admin_console_settings/enable_ipv6';
import EnableRinging from 'src/components/admin_console_settings/enable_ringing';
import EnableSimulcast from 'src/components/admin_console_settings/enable_simulcast';
import EnableVideo from 'src/components/admin_console_settings/enable_video';
import ICEHostOverride from 'src/components/admin_console_settings/ice_host_override';
import ICEHostPortOverride from 'src/components/admin_console_settings/ice_host_port_override';
import ICEServersConfigs from 'src/components/admin_console_settings/ice_servers_configs';
import MaxCallParticipants from 'src/components/admin_console_settings/max_call_participants';
import EnableLiveCaptions from 'src/components/admin_console_settings/recordings/enable_live_captions';
import EnableRecordings from 'src/components/admin_console_settings/recordings/enable_recordings';
import EnableTranscriptions from 'src/components/admin_console_settings/recordings/enable_transcriptions';
import JobServiceURL from 'src/components/admin_console_settings/recordings/job_service_url';
import LiveCaptionsLanguage from 'src/components/admin_console_settings/recordings/live_captions_language';
import LiveCaptionsModelSize from 'src/components/admin_console_settings/recordings/live_captions_model_size';
import LiveCaptionsNumThreadsPerTranscriber
    from 'src/components/admin_console_settings/recordings/live_captions_num_threads_per_transcriber';
import LiveCaptionsNumTranscribers
    from 'src/components/admin_console_settings/recordings/live_captions_num_transcribers';
import MaxRecordingDuration from 'src/components/admin_console_settings/recordings/max_recording_duration';
import RecordingQuality from 'src/components/admin_console_settings/recordings/recording_quality';
import TranscribeAPI from 'src/components/admin_console_settings/recordings/transcriber_api';
import TranscribeAPIAzureSpeechKey from 'src/components/admin_console_settings/recordings/transcriber_api_azure_speech_key';
import TranscribeAPIAzureSpeechRegion from 'src/components/admin_console_settings/recordings/transcriber_api_azure_speech_region';
import TranscriberModelSize from 'src/components/admin_console_settings/recordings/transcriber_model_size';
import TranscriberNumThreads from 'src/components/admin_console_settings/recordings/transcriber_num_threads';
import RTCDServiceURL from 'src/components/admin_console_settings/rtcd_service_url';
import CallLiveCaptionsSection from 'src/components/admin_console_settings/sections/call_live_captions';
import CallRecordingsSection from 'src/components/admin_console_settings/sections/call_recordings';
import CallTranscriptionsSection from 'src/components/admin_console_settings/sections/call_transcriptions';
import GeneralSettingsSection from 'src/components/admin_console_settings/sections/general_settings';
import ICEAndTURNSection from 'src/components/admin_console_settings/sections/ice_and_turn';
import RTCServerSection from 'src/components/admin_console_settings/sections/rtc_server';
import RTCDServiceSection from 'src/components/admin_console_settings/sections/rtcd_service';
import ServerSideTURN from 'src/components/admin_console_settings/server_side_turn';
import TCPServerAddress from 'src/components/admin_console_settings/tcp_server_address';
import TCPServerPort from 'src/components/admin_console_settings/tcp_server_port';
import TestMode from 'src/components/admin_console_settings/test_mode';
import TURNCredentialsExpirationMinutes from 'src/components/admin_console_settings/turn_credentials_expiration_minutes';
import TURNStaticAuthSecret from 'src/components/admin_console_settings/turn_static_auth_secret';
import UDPServerAddress from 'src/components/admin_console_settings/udp_server_address';
import UDPServerPort from 'src/components/admin_console_settings/udp_server_port';
import {
    EndCallConfirmation,
    IDEndCallConfirmation,
} from 'src/components/call_widget/end_call_confirmation';
import {PostTypeCloudTrialRequest} from 'src/components/custom_post_types/post_type_cloud_trial_request';
import {PostTypeRecording} from 'src/components/custom_post_types/post_type_recording';
import {
    IDStopRecordingConfirmation,
    StopRecordingConfirmation,
} from 'src/components/expanded_view/stop_recording_confirmation';
import {IncomingCallContainer} from 'src/components/incoming_calls/call_container';
import RecordingsFilePreview from 'src/components/recordings_file_preview';
import AudioDevicesSettingsSection from 'src/components/user_settings/audio_devices_settings_section';
import VideoDevicesSettingsSection from 'src/components/user_settings/video_devices_settings_section';
import {CALL_RECORDING_POST_TYPE, CALL_START_POST_TYPE, CALL_TRANSCRIPTION_POST_TYPE, DisabledCallsErr} from 'src/constants';
import {desktopNotificationHandler} from 'src/desktop_notifications';
import RestClient from 'src/rest_client';
import slashCommandsHandler from 'src/slash_commands';
import {CallActions, CurrentCallData, CurrentCallDataDefault, DesktopMessageType} from 'src/types/types';
import {modals} from 'src/webapp_globals';

import {
    CALL_STATE,
    DISMISS_CALL,
    RECEIVED_CHANNEL_STATE,
    UNINIT,
    USER_LOWER_HAND,
    USER_MUTED,
    USER_RAISE_HAND,
    USER_UNMUTED,
    USER_VIDEO_OFF,
    USER_VIDEO_ON,
    USERS_STATES,
} from './action_types';
import CallsClient from './client';
import CallWidget from './components/call_widget';
import ChannelCallToast from './components/channel_call_toast';
import ChannelHeaderButton from './components/channel_header_button';
import ChannelHeaderDropdownButton from './components/channel_header_dropdown_button';
import ChannelHeaderMenuButton from './components/channel_header_menu_button';
import ChannelLinkLabel from './components/channel_link_label';
import PostType from './components/custom_post_types/post_type';
import {PostTypeTranscription} from './components/custom_post_types/post_type_transcription';
import ExpandedView from './components/expanded_view';
import ScreenSourceModal from './components/screen_source_modal';
import SwitchCallModal from './components/switch_call_modal';
import {
    handleDesktopJoinedCall,
} from './desktop';
import {logDebug, logErr, logWarn} from './log';
import {pluginId} from './manifest';
import reducer from './reducers';
import {
    callsConfig,
    callsExplicitlyDisabled,
    callsExplicitlyEnabled,
    callStartAtForCallInChannel,
    callsVersionInfo,
    channelHasCall,
    channelIDForCurrentCall,
    defaultEnabled,
    hasPermissionsToEnableCalls,
    iceServers,
    isCloudStarter,
    isLimitRestricted,
    needsTURNCredentials,
    ringingEnabled,
} from './selectors';
import {JOIN_CALL, keyToAction} from './shortcuts';
import {convertStatsToPanels} from './stats';
import {DesktopNotificationArgs, PluginRegistry, Store, WebAppUtils} from './types/mattermost-webapp';
import {
    followThread,
    getCallsClient,
    getChannelURL,
    getPluginPath,
    getSessionsMapFromSessions,
    getTranslations,
    getUserIDsForSessions,
    getWSConnectionURL,
    isCallsPopOut,
    isDMChannel,
    playSound,
    sendDesktopEvent,
    setCallsGlobalCSSVars,
    shouldRenderDesktopWidget,
} from './utils';
import {
    handleCallEnd,
    handleCallHostChanged,
    handleCallJobState,
    handleCallStart,
    handleCallState,
    handleCaption,
    handleHostLowerHand,
    handleHostMute,
    handleHostRemoved,
    handleHostScreenOff,
    handleUserDismissedNotification,
    handleUserJoined,
    handleUserLeft,
    handleUserMuted,
    handleUserRaisedHand,
    handleUserReaction,
    handleUserRemovedFromChannel,
    handleUserScreenOff,
    handleUserScreenOn,
    handleUserUnmuted,
    handleUserUnraisedHand,
    handleUserVideoOff,
    handleUserVideoOn,
    handleUserVoiceOff,
    handleUserVoiceOn,
} from './websocket_handlers';

export default class Plugin {
    private unsubscribers: (() => void)[];
    private wsClient: WebSocketClient | null;

    constructor() {
        this.unsubscribers = [];
        this.wsClient = null;
    }

    private registerReconnectHandler(registry: PluginRegistry, _store: Store, handler: () => void) {
        registry.registerReconnectHandler(handler);
        this.unsubscribers.push(() => registry.unregisterReconnectHandler(handler));
    }

    private registerWebSocketEvents(registry: PluginRegistry, store: Store) {
        registry.registerWebSocketEventHandler(`custom_${pluginId}_channel_enable_voice`, (ev) => {
            store.dispatch({
                type: RECEIVED_CHANNEL_STATE,
                data: {id: ev.broadcast.channel_id, enabled: true},
            });
        });

        registry.registerWebSocketEventHandler(`custom_${pluginId}_channel_disable_voice`, (ev) => {
            store.dispatch({
                type: RECEIVED_CHANNEL_STATE,
                data: {id: ev.broadcast.channel_id, enabled: false},
            });
        });

        registry.registerWebSocketEventHandler(`custom_${pluginId}_user_joined`, (ev) => {
            handleUserJoined(store, ev);
        });

        registry.registerWebSocketEventHandler(`custom_${pluginId}_user_left`, (ev) => {
            handleUserLeft(store, ev);
        });

        registry.registerWebSocketEventHandler(`custom_${pluginId}_user_muted`, (ev) => {
            handleUserMuted(store, ev);
        });

        registry.registerWebSocketEventHandler(`custom_${pluginId}_user_unmuted`, (ev) => {
            handleUserUnmuted(store, ev);
        });

        registry.registerWebSocketEventHandler(`custom_${pluginId}_user_voice_on`, (ev) => {
            handleUserVoiceOn(store, ev);
        });

        registry.registerWebSocketEventHandler(`custom_${pluginId}_user_voice_off`, (ev) => {
            handleUserVoiceOff(store, ev);
        });

        registry.registerWebSocketEventHandler(`custom_${pluginId}_call_start`, (ev) => {
            handleCallStart(store, ev);
        });

        registry.registerWebSocketEventHandler(`custom_${pluginId}_call_end`, (ev) => {
            handleCallEnd(store, ev);
        });

        registry.registerWebSocketEventHandler(`custom_${pluginId}_user_screen_on`, (ev) => {
            handleUserScreenOn(store, ev);
        });

        registry.registerWebSocketEventHandler(`custom_${pluginId}_user_screen_off`, (ev) => {
            handleUserScreenOff(store, ev);
        });

        registry.registerWebSocketEventHandler(`custom_${pluginId}_user_raise_hand`, (ev) => {
            handleUserRaisedHand(store, ev);
        });

        registry.registerWebSocketEventHandler(`custom_${pluginId}_user_unraise_hand`, (ev) => {
            handleUserUnraisedHand(store, ev);
        });

        registry.registerWebSocketEventHandler(`custom_${pluginId}_user_reacted`, (ev) => {
            handleUserReaction(store, ev);
        });

        registry.registerWebSocketEventHandler(`custom_${pluginId}_call_host_changed`, (ev) => {
            handleCallHostChanged(store, ev);
        });

        registry.registerWebSocketEventHandler(`custom_${pluginId}_call_job_state`, (ev) => {
            handleCallJobState(store, ev);
        });

        registry.registerWebSocketEventHandler(`custom_${pluginId}_user_dismissed_notification`, (ev) => {
            handleUserDismissedNotification(store, ev);
        });

        registry.registerWebSocketEventHandler(`custom_${pluginId}_call_state`, (ev) => {
            handleCallState(store, ev);
        });

        registry.registerWebSocketEventHandler('user_removed', (ev) => {
            handleUserRemovedFromChannel(store, ev);
        });

        registry.registerWebSocketEventHandler(`custom_${pluginId}_caption`, (ev) => {
            handleCaption(store, ev);
        });

        registry.registerWebSocketEventHandler(`custom_${pluginId}_host_mute`, (ev) => {
            handleHostMute(store, ev);
        });

        registry.registerWebSocketEventHandler(`custom_${pluginId}_host_screen_off`, (ev) => {
            handleHostScreenOff(store, ev);
        });

        registry.registerWebSocketEventHandler(`custom_${pluginId}_host_lower_hand`, (ev) => {
            handleHostLowerHand(store, ev);
        });

        registry.registerWebSocketEventHandler(`custom_${pluginId}_host_removed`, (ev) => {
            handleHostRemoved(store, ev);
        });

        registry.registerWebSocketEventHandler(`custom_${pluginId}_user_video_on`, (ev) => {
            handleUserVideoOn(store, ev);
        });

        registry.registerWebSocketEventHandler(`custom_${pluginId}_user_video_off`, (ev) => {
            handleUserVideoOff(store, ev);
        });
    }

    private initialize(registry: PluginRegistry, store: Store) {
        // Setting the base URL if present, in case MM is running under a subpath.
        if (window.basename) {
            // If present, we need to set the basename on both the client we use (RestClient)
            // and the default one (Client4) used by internal Redux actions. Not doing so
            // would break Calls widget on installations served under a subpath.
            RestClient.setUrl(window.basename);
            Client4.setUrl(window.basename);
        }

        const theme = getTheme(store.getState());
        setCallsGlobalCSSVars(theme.sidebarBg);

        // Register root DOM element for Calls. This is where the widget will render.
        if (!document.getElementById('calls')) {
            const callsRoot = document.createElement('div');
            callsRoot.setAttribute('id', 'calls');
            document.body.appendChild(callsRoot);
        }
        this.unsubscribers.push(() => {
            document.getElementById('calls')?.remove();
        });

        if (window.desktop) {
            const widgetCh = new BroadcastChannel('calls_widget');
            this.unsubscribers.push(() => {
                widgetCh.close();
            });

            widgetCh.onmessage = (ev) => {
                switch (ev.data?.type) {
                case DesktopMessageType.ShowEndCallModal: {
                    const channelID = channelIDForCurrentCall(store.getState());
                    if (channelID) {
                        store.dispatch(modals.openModal({
                            modalId: IDEndCallConfirmation,
                            dialogType: EndCallConfirmation,
                            dialogProps: {
                                channelID,
                            },
                        }));
                    }
                    break;
                }
                default:
                    logWarn('invalid message on widget channel', ev.data);
                }
            };
        }

        registry.registerReducer(reducer);
        const sidebarChannelLinkLabelComponentID = registry.registerSidebarChannelLinkLabelComponent(ChannelLinkLabel);
        this.unsubscribers.push(() => registry.unregisterComponent(sidebarChannelLinkLabelComponentID));
        registry.registerChannelToastComponent(injectIntl(ChannelCallToast));
        registry.registerPostTypeComponent(CALL_START_POST_TYPE, PostType);
        registry.registerPostTypeComponent(CALL_RECORDING_POST_TYPE, PostTypeRecording);
        registry.registerPostTypeComponent(CALL_TRANSCRIPTION_POST_TYPE, PostTypeTranscription);
        registry.registerPostTypeComponent('custom_cloud_trial_req', PostTypeCloudTrialRequest);
        registry.registerNeedsTeamRoute('/expanded', injectIntl(ExpandedView));
        registry.registerGlobalComponent(injectIntl(SwitchCallModal));
        registry.registerGlobalComponent(injectIntl(ScreenSourceModal));
        registry.registerGlobalComponent(injectIntl(IncomingCallContainer));

        registry.registerFilePreviewComponent((fi, post) => {
            return String(post?.type) === CALL_RECORDING_POST_TYPE;
        }, RecordingsFilePreview);

        registry.registerTranslations((locale: string) => {
            return getTranslations(locale);
        });

        registry.registerSlashCommandWillBePostedHook(async (message, args) => {
            return slashCommandsHandler(store, joinCall, message, args);
        });

        registry.registerDesktopNotificationHook?.(async (post, msgProps, channel, teamId, args) => {
            return desktopNotificationHandler(store, post, msgProps, channel, args);
        });

        const connectToCall = async (channelId: string, teamId?: string, title?: string, rootId?: string) => {
            if (!channelIDForCurrentCall(store.getState())) {
                connectCall(channelId, title, rootId);

                // following the thread only on join. On call start
                // this is done in the call_start ws event handler.
                if (channelHasCall(store.getState(), channelId)) {
                    followThread(store, channelId, teamId);
                }
            } else if (channelIDForCurrentCall(store.getState()) !== channelId) {
                store.dispatch(showSwitchCallModal(channelId));
            }
        };

        const joinCall = async (channelId: string, teamId?: string, title?: string, rootId?: string) => {
            // Anyone can join a call already in progress.
            // If explicitly enabled, everyone can start calls.
            // In LiveMode (DefaultEnabled=true):
            //   - everyone can start a call unless it has been disabled
            // If explicitly disabled, no-one can start calls.
            // In TestMode (DefaultEnabled=false):
            //   - sysadmins can start a call, but they receive an ephemeral message (server-side)
            //   - non-sysadmins cannot start a call and are shown a prompt

            const explicitlyEnabled = callsExplicitlyEnabled(store.getState(), channelId);
            const explicitlyDisabled = callsExplicitlyDisabled(store.getState(), channelId);

            // Note: not super happy with using explicitlyDisabled both here and below, but wanted to keep the "able to start" logic confined to one place.
            if (channelHasCall(store.getState(), channelId) || explicitlyEnabled || (!explicitlyDisabled && defaultEnabled(store.getState()))) {
                if (isLimitRestricted(store.getState())) {
                    if (isCloudStarter(store.getState())) {
                        store.dispatch(displayFreeTrial());
                        return;
                    }

                    // Don't allow a join if over limits (UI will have shown this info).
                    return;
                }

                await connectToCall(channelId, teamId, title, rootId);
                return;
            }

            if (explicitlyDisabled) {
                // UI should not have shown, so this is a response to a slash command.
                throw DisabledCallsErr;
            }

            // We are in TestMode (DefaultEnabled=false)
            if (isCurrentUserSystemAdmin(store.getState())) {
                // Rely on server side to send ephemeral message.
                await connectToCall(channelId, teamId, title, rootId);
            } else {
                store.dispatch(displayCallsTestModeUser());
            }
        };

        let channelHeaderMenuButtonID: string;
        const unregisterChannelHeaderMenuButton = () => {
            if (channelHeaderMenuButtonID) {
                registry.unregisterComponent(channelHeaderMenuButtonID);
                channelHeaderMenuButtonID = '';
            }
        };
        this.unsubscribers.push(unregisterChannelHeaderMenuButton);
        const registerChannelHeaderMenuButton = () => {
            if (channelHeaderMenuButtonID) {
                return;
            }

            channelHeaderMenuButtonID = registry.registerCallButtonAction(
                ChannelHeaderButton,
                ChannelHeaderDropdownButton,
                async (channel) => {
                    joinCall(channel.id, channel.team_id);
                },
            );
        };

        registerChannelHeaderMenuButton();

        // Admin settings and sections. Every setting or section should have a matching custom component
        // to allow for complete i18n support.

        // General settings

        if (registry.registerAdminConsoleCustomSection) {
            registry.registerAdminConsoleCustomSection('GeneralSettings', GeneralSettingsSection);
        }
        registry.registerAdminConsoleCustomSetting('DefaultEnabled', TestMode);
        registry.registerAdminConsoleCustomSetting('MaxCallParticipants', MaxCallParticipants);
        registry.registerAdminConsoleCustomSetting('AllowScreenSharing', AllowScreenSharing);
        registry.registerAdminConsoleCustomSetting('EnableSimulcast', EnableSimulcast);
        registry.registerAdminConsoleCustomSetting('EnableAV1', EnableAV1);
        registry.registerAdminConsoleCustomSetting('EnableRinging', EnableRinging);
        registry.registerAdminConsoleCustomSetting('EnableDCSignaling', EnableDCSignaling);
        registry.registerAdminConsoleCustomSetting('EnableVideo', EnableVideo);

        // RTCD Service
        if (registry.registerAdminConsoleCustomSection) {
            registry.registerAdminConsoleCustomSection('RTCDService', RTCDServiceSection);
        }
        registry.registerAdminConsoleCustomSetting('RTCDServiceURL', RTCDServiceURL);

        // RTC Server
        if (registry.registerAdminConsoleCustomSection) {
            registry.registerAdminConsoleCustomSection('RTCServer', RTCServerSection);
        }
        registry.registerAdminConsoleCustomSetting('UDPServerAddress', UDPServerAddress);
        registry.registerAdminConsoleCustomSetting('UDPServerPort', UDPServerPort);
        registry.registerAdminConsoleCustomSetting('TCPServerAddress', TCPServerAddress);
        registry.registerAdminConsoleCustomSetting('TCPServerPort', TCPServerPort);
        registry.registerAdminConsoleCustomSetting('EnableIPv6', EnableIPv6);

        // ICE and TURN
        if (registry.registerAdminConsoleCustomSection) {
            registry.registerAdminConsoleCustomSection('ICEAndTURN', ICEAndTURNSection);
        }
        registry.registerAdminConsoleCustomSetting('ICEHostOverride', ICEHostOverride);
        registry.registerAdminConsoleCustomSetting('ICEHostPortOverride', ICEHostPortOverride);
        registry.registerAdminConsoleCustomSetting('ICEServersConfigs', ICEServersConfigs);
        registry.registerAdminConsoleCustomSetting('TURNStaticAuthSecret', TURNStaticAuthSecret);
        registry.registerAdminConsoleCustomSetting('TURNCredentialsExpirationMinutes', TURNCredentialsExpirationMinutes);
        registry.registerAdminConsoleCustomSetting('ServerSideTURN', ServerSideTURN);

        // Recordings
        if (registry.registerAdminConsoleCustomSection) {
            registry.registerAdminConsoleCustomSection('CallRecordings', CallRecordingsSection);
        }
        registry.registerAdminConsoleCustomSetting('EnableRecordings', EnableRecordings);
        registry.registerAdminConsoleCustomSetting('JobServiceURL', JobServiceURL);
        registry.registerAdminConsoleCustomSetting('MaxRecordingDuration', MaxRecordingDuration);
        registry.registerAdminConsoleCustomSetting('RecordingQuality', RecordingQuality);

        // Transcriptions
        if (registry.registerAdminConsoleCustomSection) {
            registry.registerAdminConsoleCustomSection('CallTranscriptions', CallTranscriptionsSection);
        }
        registry.registerAdminConsoleCustomSetting('EnableTranscriptions', EnableTranscriptions);
        registry.registerAdminConsoleCustomSetting('TranscribeAPI', TranscribeAPI);
        registry.registerAdminConsoleCustomSetting('TranscriberModelSize', TranscriberModelSize);
        registry.registerAdminConsoleCustomSetting('TranscriberNumThreads', TranscriberNumThreads);
        registry.registerAdminConsoleCustomSetting('TranscribeAPIAzureSpeechKey', TranscribeAPIAzureSpeechKey);
        registry.registerAdminConsoleCustomSetting('TranscribeAPIAzureSpeechRegion', TranscribeAPIAzureSpeechRegion);

        // Live Captions
        if (registry.registerAdminConsoleCustomSection) {
            registry.registerAdminConsoleCustomSection('CallLiveCaptions', CallLiveCaptionsSection);
        }
        registry.registerAdminConsoleCustomSetting('EnableLiveCaptions', EnableLiveCaptions);
        registry.registerAdminConsoleCustomSetting('LiveCaptionsModelSize', LiveCaptionsModelSize);
        registry.registerAdminConsoleCustomSetting('LiveCaptionsNumTranscribers', LiveCaptionsNumTranscribers);
        registry.registerAdminConsoleCustomSetting('LiveCaptionsNumThreadsPerTranscriber', LiveCaptionsNumThreadsPerTranscriber);
        registry.registerAdminConsoleCustomSetting('LiveCaptionsLanguage', LiveCaptionsLanguage);

        registry.registerSiteStatisticsHandler(async () => {
            let stats: Record<string, PluginAnalyticsRow> = {};
            try {
                const locale = getCurrentUserLocale(store.getState()) || 'en';
                stats = convertStatsToPanels(await getCallsStats(), getServerVersion(store.getState()), getTranslations(locale));
            } catch (err) {
                logErr(err);
            }
            return stats;
        });

        // Desktop API handlers
        if (window.desktopAPI?.onOpenScreenShareModal) {
            logDebug('registering desktopAPI.onOpenScreenShareModal');
            this.unsubscribers.push(window.desktopAPI.onOpenScreenShareModal(() => {
                logDebug('desktopAPI.onOpenScreenShareModal');
                store.dispatch(showScreenSourceModal());
            }));
        }

        if (window.desktopAPI?.onJoinCallRequest) {
            logDebug('registering desktopAPI.onJoinCallRequest');
            this.unsubscribers.push(window.desktopAPI.onJoinCallRequest((channelID: string) => {
                logDebug('desktopAPI.onJoinCallRequest');
                store.dispatch(showSwitchCallModal(channelID));
            }));
        }

        if (window.desktopAPI?.onCallsError) {
            logDebug('registering desktopAPI.onCallsError');
            this.unsubscribers.push(window.desktopAPI.onCallsError((err: string, callID?: string, errMsg?: string) => {
                logDebug('desktopAPI.onCallsError');
                store.dispatch(setClientConnecting(false));
                if (err === 'client-error') {
                    store.dispatch(displayCallErrorModal(new Error(errMsg), callID));
                }
            }));
        }

        if (window.desktopAPI?.onOpenThreadForCalls) {
            logDebug('registering desktopAPI.onOpenThreadForCalls');
            this.unsubscribers.push(window.desktopAPI.onOpenThreadForCalls((threadID: string) => {
                logDebug('desktopAPI.onOpenThreadForCalls');
                store.dispatch(selectRHSPost(threadID));
            }));
        }

        if (window.desktopAPI?.onOpenStopRecordingModal) {
            logDebug('registering desktopAPI.onOpenStopRecordingModal');
            this.unsubscribers.push(window.desktopAPI.onOpenStopRecordingModal((channelID: string) => {
                logDebug('desktopAPI.onOpenStopRecordingModal');
                store.dispatch(modals.openModal({
                    modalId: IDStopRecordingConfirmation,
                    dialogType: StopRecordingConfirmation,
                    dialogProps: {
                        channelID,
                    },
                }));
            }));
        }

        if (window.desktopAPI?.onOpenCallsUserSettings) {
            logDebug('registering desktopAPI.onOpenCallsUserSettings');
            this.unsubscribers.push(window.desktopAPI.onOpenCallsUserSettings(() => {
                logDebug('desktopAPI.onOpenCallsUserSettings');
                store.dispatch(openCallsUserSettings());
            }));
        }

        const connectCall = async (channelID: string, title?: string, rootId?: string) => {
            const channel = getChannel(store.getState(), channelID);

            // Desktop handler
            const payload = {
                callID: channelID,
                title: title || '',
                channelURL: getChannelURL(store.getState(), channel, getCurrentTeamId(store.getState())),
                rootID: rootId || '',
                startingCall: !channelHasCall(store.getState(), channelID),
            };
            if (window.desktopAPI?.joinCall) {
                logDebug('desktopAPI.joinCall');
                store.dispatch(setClientConnecting(true));
                handleDesktopJoinedCall(store, await window.desktopAPI.joinCall(payload));
                store.dispatch(setClientConnecting(false));
                return;
            } else if (shouldRenderDesktopWidget()) {
                logDebug('sending join call message to desktop app');

                // DEPRECATED: legacy Desktop API logic (<= 5.6.0)
                store.dispatch(setClientConnecting(true));
                sendDesktopEvent('calls-join-call', payload);
                return;
            }

            try {
                if (window.callsClient) {
                    logErr('calls client is already initialized');
                    return;
                }

                const state = store.getState();
                const iceConfigs = [...iceServers(state)];
                if (needsTURNCredentials(state)) {
                    logDebug('turn credentials needed');
                    try {
                        iceConfigs.push(...await RestClient.fetch<RTCIceServer[]>(`${getPluginPath()}/turn-credentials`, {method: 'get'}));
                    } catch (err) {
                        logErr(err);
                    }
                }

                window.callsClient = new CallsClient({
                    wsURL: getWSConnectionURL(getConfig(state)),
                    iceServers: iceConfigs,
                    simulcast: callsConfig(state).EnableSimulcast,
                    enableAV1: callsConfig(state).EnableAV1,
                    dcSignaling: callsConfig(state).EnableDCSignaling,
<<<<<<< HEAD
                    enableVideo: callsConfig(state).EnableVideo && isDMChannel(channel),
=======
                    dcLocking: hasDCSignalingLockSupport(callsVersionInfo(state)),
>>>>>>> 696a77f1
                });
                window.currentCallData = CurrentCallDataDefault;

                const locale = getCurrentUserLocale(state) || 'en';

                ReactDOM.render(
                    <Provider store={store}>
                        <IntlProvider
                            locale={locale}
                            key={locale}
                            defaultLocale='en'
                            messages={getTranslations(locale)}
                        >
                            <CallWidget/>
                        </IntlProvider>
                    </Provider>,
                    document.getElementById('calls'),
                );
                const unmountCallWidget = () => {
                    const callsRoot = document.getElementById('calls');
                    if (callsRoot) {
                        ReactDOM.unmountComponentAtNode(callsRoot);
                    }
                };

                // DEPRECATED
                let rootComponentID: string;

                // This is only needed to support desktop versions < 5.3 that
                // didn't implement the global widget and mounted the expanded view
                // on top of the center channel view.
                if (window.desktop) {
                    rootComponentID = registry.registerRootComponent(injectIntl(ExpandedView));
                }

                window.callsClient.on('connect', () => store.dispatch(setClientConnecting(false)));

                window.callsClient.on('close', (err?: Error) => {
                    store.dispatch(setClientConnecting(false));

                    unmountCallWidget();
                    if (window.desktop) {
                        registry.unregisterComponent(rootComponentID);
                    }
                    if (window.callsClient) {
                        if (err) {
                            store.dispatch(displayCallErrorModal(err, window.callsClient.channelID));
                        }
                        store.dispatch(localSessionClose(window.callsClient.channelID));
                        window.callsClient.destroy();
                        delete window.callsClient;
                        delete window.currentCallData;
                        playSound('leave_self');
                    }
                });

                window.callsClient.on('mute', () => {
                    store.dispatch({
                        type: USER_MUTED,
                        data: {
                            channelID: window.callsClient?.channelID,
                            userID: getCurrentUserId(store.getState()),
                            session_id: window.callsClient?.getSessionID(),
                        },
                    });
                });

                window.callsClient.on('unmute', () => {
                    store.dispatch({
                        type: USER_UNMUTED,
                        data: {
                            channelID: window.callsClient?.channelID,
                            userID: getCurrentUserId(store.getState()),
                            session_id: window.callsClient?.getSessionID(),
                        },
                    });
                });

                window.callsClient.on('raise_hand', () => {
                    store.dispatch({
                        type: USER_RAISE_HAND,
                        data: {
                            channelID: window.callsClient?.channelID,
                            userID: getCurrentUserId(store.getState()),
                            raised_hand: Date.now(),
                            session_id: window.callsClient?.getSessionID(),
                        },
                    });
                });

                window.callsClient.on('lower_hand', () => {
                    store.dispatch({
                        type: USER_LOWER_HAND,
                        data: {
                            channelID: window.callsClient?.channelID,
                            userID: getCurrentUserId(store.getState()),
                            session_id: window.callsClient?.getSessionID(),
                        },
                    });
                });

                window.callsClient.on('video_on', () => {
                    store.dispatch({
                        type: USER_VIDEO_ON,
                        data: {
                            channelID: window.callsClient?.channelID,
                            userID: getCurrentUserId(store.getState()),
                            session_id: window.callsClient?.getSessionID(),
                        },
                    });
                });

                window.callsClient.on('video_off', () => {
                    store.dispatch({
                        type: USER_VIDEO_OFF,
                        data: {
                            channelID: window.callsClient?.channelID,
                            userID: getCurrentUserId(store.getState()),
                            session_id: window.callsClient?.getSessionID(),
                        },
                    });
                });

                window.callsClient.init({
                    channelID,
                    title,
                    threadID: rootId,
                }).catch((err: Error) => {
                    store.dispatch(setClientConnecting(false));

                    logErr(err);
                    unmountCallWidget();
                    store.dispatch(displayCallErrorModal(err, channelID));
                    delete window.callsClient;
                });

                store.dispatch(setClientConnecting(true));
            } catch (err) {
                delete window.callsClient;
                logErr(err);
            }
        };
        const windowEventHandler = (ev: MessageEvent) => {
            if (ev.origin !== window.origin) {
                return;
            }
            if (ev.data?.type === 'connectCall') {
                connectCall(ev.data.channelID);
                followThread(store, ev.data.channelID, getCurrentTeamId(store.getState()));
            } else if (ev.data?.type === 'desktop-sources-modal-request' && !window.desktopAPI?.onOpenScreenShareModal) {
                // DEPRECATED: legacy Desktop API logic (<= 5.6.0)
                store.dispatch(showScreenSourceModal());
            } else if (ev.data?.type === 'calls-joined-call' && !window.desktopAPI?.joinCall) {
                // DEPRECATED: legacy Desktop API logic (<= 5.6.0)
                store.dispatch(setClientConnecting(false));
                handleDesktopJoinedCall(store, ev.data.message);
            } else if (ev.data?.type === 'calls-join-request' && !window.desktopAPI?.onJoinCallRequest) {
                // we can assume that we are already in a call, since the global widget sent this.
                // DEPRECATED: legacy Desktop API logic (<= 5.6.0)
                store.dispatch(showSwitchCallModal(ev.data.message.callID));
            } else if (ev.data?.type === 'calls-error' && ev.data.message.err === 'client-error' && !window.desktopAPI?.onCallsError) {
                // DEPRECATED: legacy Desktop API logic (<= 5.6.0)
                store.dispatch(setClientConnecting(false));
                store.dispatch(displayCallErrorModal(new Error(ev.data.message.errMsg), ev.data.message.callID));
            } else if (ev.data?.type === 'calls-run-slash-command') {
                slashCommandsHandler(store, joinCall, ev.data.message, ev.data.args);
            } else if (ev.data?.type === 'calls-link-click' && !window.desktopAPI?.openLinkFromCalls) {
                // DEPRECATED: legacy Desktop API logic (<= 5.6.0)
                navigateToURL(ev.data.message.link);
            }
        };
        window.addEventListener('message', windowEventHandler);
        this.unsubscribers.push(() => {
            window.removeEventListener('message', windowEventHandler);
        });

        let channelHeaderMenuID: string;
        const registerChannelHeaderMenuAction = () => {
            channelHeaderMenuID = registry.registerChannelHeaderMenuAction(
                ChannelHeaderMenuButton,
                async () => {
                    try {
                        const data = await RestClient.fetch<{ enabled: boolean }>(`${getPluginPath()}/${currChannelId}`, {
                            method: 'post',
                            body: JSON.stringify({enabled: callsExplicitlyDisabled(store.getState(), currChannelId)}),
                        });

                        store.dispatch({
                            type: RECEIVED_CHANNEL_STATE,
                            data: {id: currChannelId, enabled: data.enabled},
                        });
                    } catch (err) {
                        logErr(err);
                    }
                },
            );
        };

        const fetchChannels = async (skipChannelID?: string): Promise<AnyAction[]> => {
            const actions = [];
            try {
                const data = await RestClient.fetch<CallChannelState[]>(`${getPluginPath()}/channels`, {method: 'get'});

                for (let i = 0; i < data.length; i++) {
                    // Skipping the channel for the current call here is important
                    // as it can avoid an inconsistent state for the current call due to a race.
                    // State for the current call should ONLY be mutated as a result of websocket events, not HTTP calls.
                    if (skipChannelID === data[i].channel_id) {
                        logDebug('skipping channel from state loading', skipChannelID);
                        continue;
                    }

                    actions.push({
                        type: RECEIVED_CHANNEL_STATE,
                        data: {
                            id: data[i].channel_id,
                            enabled: data[i].enabled,
                        },
                    });

                    const call = data[i].call;

                    if (!call || !call.sessions?.length) {
                        continue;
                    }

                    store.dispatch(loadProfilesByIdsIfMissing(getUserIDsForSessions(call.sessions)));

                    if (!callStartAtForCallInChannel(store.getState(), data[i].channel_id)) {
                        actions.push({
                            type: CALL_STATE,
                            data: {
                                ID: call.id,
                                channelID: data[i].channel_id,
                                startAt: call.start_at,
                                ownerID: call.owner_id,
                                threadID: call.thread_id,
                            },
                        });

                        actions.push({
                            type: USERS_STATES,
                            data: {
                                states: getSessionsMapFromSessions(call.sessions),
                                channelID: data[i].channel_id,
                            },
                        });

                        if (ringingEnabled(store.getState()) && data[i].call) {
                            // dismissedNotification is populated after the actions array has been batched, so manually check:
                            const dismissed = call.dismissed_notification;
                            if (dismissed) {
                                const currentUserID = getCurrentUserId(store.getState());
                                if (Object.hasOwn(dismissed, currentUserID) && dismissed[currentUserID]) {
                                    actions.push({
                                        type: DISMISS_CALL,
                                        data: {
                                            callID: call.id,
                                        },
                                    });
                                    continue;
                                }
                            }
                            store.dispatch(incomingCallOnChannel(data[i].channel_id, call.id, call.owner_id, call.start_at));
                        }
                    }
                }
            } catch (err) {
                logErr(err);
            }

            return actions;
        };

        const registerHeaderMenuComponentIfNeeded = async (channelID: string) => {
            try {
                registry.unregisterComponent(channelHeaderMenuID);
                if (hasPermissionsToEnableCalls(store.getState(), channelID)) {
                    registerChannelHeaderMenuAction();
                }
            } catch (err) {
                registry.unregisterComponent(channelHeaderMenuID);
                logErr(err);
            }
        };

        // Run onActivate once we're logged in.
        const unsubscribeActivateListener = store.subscribe(() => {
            if (getCurrentUserId(store.getState())) {
                onActivate();
            }
        });

        const onActivate = async (wsClient?: WebSocketClient) => {
            if (!getCurrentUserId(store.getState())) {
                // not logged in, returning. Shouldn't happen, but being defensive.
                return;
            }

            unsubscribeActivateListener();

            await Promise.all([store.dispatch(getCallsConfig()), store.dispatch(getCallsVersionInfo()), store.dispatch(getCallsConfigEnvOverrides())]);

            const sections = [
                {
                    title: 'Audio devices settings',
                    component: AudioDevicesSettingsSection,
                },
            ];

            if (callsConfig(store.getState()).EnableVideo) {
                sections.push({
                    title: 'Video devices settings',
                    component: VideoDevicesSettingsSection,
                });
            }
            registry.registerUserSettings({
                id: pluginId,
                uiName: 'Calls',
                icon: 'icon-phone-in-talk',
                sections,
            });

            // We don't care about fetching other calls states in pop out.
            // Current call state will be requested over websocket
            // from the ExpandedView component itself.
            if (isCallsPopOut()) {
                return;
            }

            const currentCallChannelID = channelIDForCurrentCall(store.getState());

            // We pass currentCallChannelID so that we
            // can skip loading its state as a result of the HTTP calls in
            // fetchChannels since it would be racy.
            const actions = await fetchChannels(currentCallChannelID);
            store.dispatch(batchActions(actions));

            // If indeed we are in a call we should request the up-to-date
            // state from websocket.
            if (currentCallChannelID) {
                if (wsClient) {
                    logDebug('requesting call state through ws');
                    wsClient.sendMessage('custom_com.mattermost.calls_call_state', {channelID: currentCallChannelID});
                } else {
                    logErr('unexpected missing wsClient');
                }
            }

            const currChannelId = getCurrentChannelId(store.getState());
            if (currChannelId) {
                await registerHeaderMenuComponentIfNeeded(currChannelId);
            }
        };

        this.unsubscribers.push(() => {
            if (window.callsClient) {
                window.callsClient.disconnect();
            }
            logDebug('resetting state');
            store.dispatch({
                type: UNINIT,
            });
        });

        // A dummy React component so we can access webapp's
        // WebSocket client through the provided hook. Just lovely.
        registry.registerGlobalComponent(() => {
            const client = window.ProductApi.useWebSocketClient();
            this.wsClient = client;

            useEffect(() => {
                logDebug('registering ws reconnect handler');
                // eslint-disable-next-line max-nested-callbacks
                this.registerReconnectHandler(registry, store, () => {
                    logDebug('websocket reconnect handler');
                    if (!getCallsClient()) {
                        logDebug('resetting state');
                        store.dispatch({
                            type: UNINIT,
                        });
                    }
                    onActivate(client);
                });
            }, []);

            return null;
        });
        this.registerWebSocketEvents(registry, store);

        let currChannelId = getCurrentChannelId(store.getState());
        let joinCallParam = new URLSearchParams(window.location.search).get('join_call');
        this.unsubscribers.push(store.subscribe(() => {
            const currentChannelId = getCurrentChannelId(store.getState());
            if (currChannelId !== currentChannelId) {
                const firstLoad = !currChannelId;
                currChannelId = currentChannelId;

                // We only want to register the header menu component on first load and not
                // on every channel switch.
                if (firstLoad) {
                    registerHeaderMenuComponentIfNeeded(currentChannelId);
                }

                if (currChannelId && Boolean(joinCallParam) && !channelIDForCurrentCall(store.getState())) {
                    connectCall(currChannelId);
                }
                joinCallParam = '';
            }
        }));

        const handleKBShortcuts = (ev: KeyboardEvent) => {
            switch (keyToAction('global', ev)) {
            case JOIN_CALL:
                // We don't allow joining a new call from the pop-out window.
                if (!window.opener) {
                    joinCall(getCurrentChannelId(store.getState()), getCurrentTeamId(store.getState()));
                }
                break;
            }
        };

        document.addEventListener('keydown', handleKBShortcuts, true);
        this.unsubscribers.push(() => document.removeEventListener('keydown', handleKBShortcuts, true));
    }

    uninitialize() {
        logDebug('uninitialize');
        this.unsubscribers.forEach((unsubscribe) => {
            unsubscribe();
        });
        this.unsubscribers = [];
    }
}

declare global {
    interface Window {
        registerPlugin(id: string, plugin: Plugin): void,

        callsClient?: CallsClient,
        webkitAudioContext: AudioContext,
        basename: string,

        desktop?: {
            version?: string | null;
        },
        desktopAPI?: DesktopAPI;
        screenSharingTrackId: string,
        currentCallData?: CurrentCallData,
        callActions?: CallActions,
        e2eDesktopNotificationsRejected?: DesktopNotificationArgs[],
        e2eDesktopNotificationsSent?: string[],
        e2eNotificationsSoundedAt?: number[],
        e2eNotificationsSoundStoppedAt?: number[],
        e2eRingLength?: number,
        WebappUtils: WebAppUtils,

        ProductApi: {
            useWebSocketClient: () => WebSocketClient,
            WebSocketProvider: React.Context<WebSocketClient>,
            selectRhsPost: (postId: string) => ActionFuncAsync,
        };
    }

    interface HTMLVideoElement {
        webkitRequestFullscreen: () => void,
        msRequestFullscreen: () => void,
        mozRequestFullscreen: () => void,
    }

    interface CanvasRenderingContext2D {
        webkitBackingStorePixelRatio: number,
        mozBackingStorePixelRatio: number,
        msBackingStorePixelRatio: number,
        oBackingStorePixelRatio: number,
        backingStorePixelRatio: number,
    }

    // fix for a type problem in webapp as of 6dcac2
    type DeepPartial<T> = {
        [P in keyof T]?: DeepPartial<T[P]>;
    }
}

window.registerPlugin(pluginId, new Plugin());<|MERGE_RESOLUTION|>--- conflicted
+++ resolved
@@ -680,11 +680,8 @@
                     simulcast: callsConfig(state).EnableSimulcast,
                     enableAV1: callsConfig(state).EnableAV1,
                     dcSignaling: callsConfig(state).EnableDCSignaling,
-<<<<<<< HEAD
+                    dcLocking: hasDCSignalingLockSupport(callsVersionInfo(state)),
                     enableVideo: callsConfig(state).EnableVideo && isDMChannel(channel),
-=======
-                    dcLocking: hasDCSignalingLockSupport(callsVersionInfo(state)),
->>>>>>> 696a77f1
                 });
                 window.currentCallData = CurrentCallDataDefault;
 
