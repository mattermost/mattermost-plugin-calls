--- conflicted
+++ resolved
@@ -563,11 +563,7 @@
         webkitAudioContext: AudioContext,
         basename: string,
         desktop: any,
-<<<<<<< HEAD
-=======
-        desktopCapturer: any,
         screenSharingTrackId: string,
->>>>>>> 705cd74f
     }
 
     interface HTMLVideoElement {
