import {GlobalState} from 'mattermost-redux/types/store';

import axios from 'axios';

import {getCurrentChannelId, getCurrentChannel, getChannel} from 'mattermost-redux/selectors/entities/channels';
import {getCurrentUserId, getUser} from 'mattermost-redux/selectors/entities/users';
import {getMyRoles} from 'mattermost-redux/selectors/entities/roles';
import {getMyChannelMemberships} from 'mattermost-redux/selectors/entities/common';
import {getChannel as getChannelAction} from 'mattermost-redux/actions/channels';
import {getProfilesByIds as getProfilesByIdsAction} from 'mattermost-redux/actions/users';

import {isVoiceEnabled, connectedChannelID, voiceConnectedUsers, voiceChannelCallStartAt} from './selectors';

import {pluginId} from './manifest';

import CallsClient from './client';

import ChannelHeaderButton from './components/channel_header_button';
import ChannelHeaderMenuButton from './components/channel_header_menu_button';
import CallWidget from './components/call_widget';
import ChannelLinkLabel from './components/channel_link_label';
import ChannelCallToast from './components/channel_call_toast';
import PostType from './components/post_type';
import ExpandedView from './components/expanded_view';
import RecordingView from './components/recording_view';
import SwitchCallModal from './components/switch_call_modal';
import ScreenSourceModal from './components/screen_source_modal';

import JoinUserSound from './sounds/join_user.mp3';
import JoinSelfSound from './sounds/join_self.mp3';
import LeaveSelfSound from './sounds/leave_self.mp3';

import reducer from './reducers';

import {
    getPluginPath,
    getPluginStaticPath,
    hasPermissionsToEnableCalls,
    getExpandedChannelID,
    getRecordingChannelID,
    getProfilesByIds,
    isDMChannel,
    getUserIdFromDM,
} from './utils';

import {
    VOICE_CHANNEL_ENABLE,
    VOICE_CHANNEL_DISABLE,
    VOICE_CHANNEL_USER_CONNECTED,
    VOICE_CHANNEL_USER_DISCONNECTED,
    VOICE_CHANNEL_USERS_CONNECTED,
    VOICE_CHANNEL_USERS_CONNECTED_STATES,
    VOICE_CHANNEL_PROFILES_CONNECTED,
    VOICE_CHANNEL_PROFILE_CONNECTED,
    VOICE_CHANNEL_USER_MUTED,
    VOICE_CHANNEL_USER_UNMUTED,
    VOICE_CHANNEL_USER_VOICE_OFF,
    VOICE_CHANNEL_USER_VOICE_ON,
    VOICE_CHANNEL_CALL_START,
    VOICE_CHANNEL_USER_SCREEN_ON,
    VOICE_CHANNEL_USER_SCREEN_OFF,
    VOICE_CHANNEL_USER_RAISE_HAND,
    VOICE_CHANNEL_USER_UNRAISE_HAND,
    VOICE_CHANNEL_UNINIT,
    SHOW_SWITCH_CALL_MODAL,
} from './action_types';

// eslint-disable-next-line import/no-unresolved
import {PluginRegistry, Store} from './types/mattermost-webapp';

export default class Plugin {
    private unsubscribers: (() => void)[];
    private unregisterChannelHeaderMenuButton: any;
    private registerChannelHeaderMenuButton: any;

    constructor() {
        this.unsubscribers = [];
        this.unsubscribers.push(() => {
            if (window.callsClient) {
                window.callsClient.disconnect();
            }
        });
    }

    private registerWebSocketEvents(registry: PluginRegistry, store: Store) {
        registry.registerWebSocketEventHandler(`custom_${pluginId}_channel_enable_voice`, (data) => {
            this.unregisterChannelHeaderMenuButton();
            this.registerChannelHeaderMenuButton();
            store.dispatch({
                type: VOICE_CHANNEL_ENABLE,
            });
        });

        registry.registerWebSocketEventHandler(`custom_${pluginId}_channel_disable_voice`, (data) => {
            this.unregisterChannelHeaderMenuButton();
            store.dispatch({
                type: VOICE_CHANNEL_DISABLE,
            });
        });

        registry.registerWebSocketEventHandler(`custom_${pluginId}_user_connected`, async (ev) => {
            const userID = ev.data.userID;
            const channelID = ev.broadcast.channel_id;
            const currentUserID = getCurrentUserId(store.getState());

            if (window.callsClient) {
                if (userID === currentUserID) {
                    const audio = new Audio(getPluginStaticPath() + JoinSelfSound);
                    audio.play();
                } else if (channelID === connectedChannelID(store.getState())) {
                    const audio = new Audio(getPluginStaticPath() + JoinUserSound);
                    audio.play();
                }
            }

            store.dispatch({
                type: VOICE_CHANNEL_USER_CONNECTED,
                data: {
                    channelID,
                    userID,
                    currentUserID,
                },
            });

            try {
                store.dispatch({
                    type: VOICE_CHANNEL_PROFILE_CONNECTED,
                    data: {
                        profile: (await getProfilesByIds(store.getState(), [ev.data.userID]))[0],
                        channelID: ev.broadcast.channel_id,
                    },
                });
            } catch (err) {
                console.log(err);
            }
        });

        registry.registerWebSocketEventHandler(`custom_${pluginId}_user_disconnected`, (ev) => {
            store.dispatch({
                type: VOICE_CHANNEL_USER_DISCONNECTED,
                data: {
                    channelID: ev.broadcast.channel_id,
                    userID: ev.data.userID,
                    currentUserID: getCurrentUserId(store.getState()),
                },
            });
        });

        registry.registerWebSocketEventHandler(`custom_${pluginId}_user_muted`, (ev) => {
            store.dispatch({
                type: VOICE_CHANNEL_USER_MUTED,
                data: {
                    channelID: ev.broadcast.channel_id,
                    userID: ev.data.userID,
                },
            });
        });

        registry.registerWebSocketEventHandler(`custom_${pluginId}_user_unmuted`, (ev) => {
            store.dispatch({
                type: VOICE_CHANNEL_USER_UNMUTED,
                data: {
                    channelID: ev.broadcast.channel_id,
                    userID: ev.data.userID,
                },
            });
        });

        registry.registerWebSocketEventHandler(`custom_${pluginId}_user_voice_on`, (ev) => {
            store.dispatch({
                type: VOICE_CHANNEL_USER_VOICE_ON,
                data: {
                    channelID: ev.broadcast.channel_id,
                    userID: ev.data.userID,
                },
            });
        });

        registry.registerWebSocketEventHandler(`custom_${pluginId}_user_voice_off`, (ev) => {
            store.dispatch({
                type: VOICE_CHANNEL_USER_VOICE_OFF,
                data: {
                    channelID: ev.broadcast.channel_id,
                    userID: ev.data.userID,
                },
            });
        });

        registry.registerWebSocketEventHandler(`custom_${pluginId}_call_start`, (ev) => {
            store.dispatch({
                type: VOICE_CHANNEL_CALL_START,
                data: {
                    channelID: ev.broadcast.channel_id,
                    startAt: ev.data.start_at,
                },
            });
        });

        registry.registerWebSocketEventHandler(`custom_${pluginId}_user_screen_on`, (ev) => {
            store.dispatch({
                type: VOICE_CHANNEL_USER_SCREEN_ON,
                data: {
                    channelID: ev.broadcast.channel_id,
                    userID: ev.data.userID,
                },
            });
        });

        registry.registerWebSocketEventHandler(`custom_${pluginId}_user_screen_off`, (ev) => {
            store.dispatch({
                type: VOICE_CHANNEL_USER_SCREEN_OFF,
                data: {
                    channelID: ev.broadcast.channel_id,
                },
            });
        });

        registry.registerWebSocketEventHandler(`custom_${pluginId}_deactivate`, (ev) => {
            this.uninitialize();
        });

        registry.registerWebSocketEventHandler(`custom_${pluginId}_user_raise_hand`, (ev) => {
            store.dispatch({
                type: VOICE_CHANNEL_USER_RAISE_HAND,
                data: {
                    channelID: ev.broadcast.channel_id,
                    userID: ev.data.userID,
                    raised_hand: ev.data.raised_hand,
                },
            });
        });

        registry.registerWebSocketEventHandler(`custom_${pluginId}_user_unraise_hand`, (ev) => {
            store.dispatch({
                type: VOICE_CHANNEL_USER_UNRAISE_HAND,
                data: {
                    channelID: ev.broadcast.channel_id,
                    userID: ev.data.userID,
                    raised_hand: ev.data.raised_hand,
                },
            });
        });
    }

    public async initialize(registry: PluginRegistry, store: Store): Promise<void> {
        registry.registerReducer(reducer);
        const sidebarChannelLinkLabelComponentID = registry.registerSidebarChannelLinkLabelComponent(ChannelLinkLabel);
        this.unsubscribers.push(() => registry.unregisterComponent(sidebarChannelLinkLabelComponentID));
        registry.registerChannelToastComponent(ChannelCallToast);
        registry.registerPostTypeComponent('custom_calls', PostType);
        registry.registerNeedsTeamRoute('/expanded', ExpandedView);
        registry.registerGlobalComponent(SwitchCallModal);
        registry.registerGlobalComponent(ScreenSourceModal);

        registry.registerSlashCommandWillBePostedHook((message, args) => {
            const fullCmd = message.trim();
            const fields = fullCmd.split(/\s+/);
            if (fields.length < 2) {
                return {message, args};
            }

            const rootCmd = fields[0];
            const subCmd = fields[1];

            if (rootCmd !== '/call') {
                return {message, args};
            }

            const connectedID = connectedChannelID(store.getState());

            switch (subCmd) {
            case 'join':
                if (!connectedID) {
                    connectCall(args.channel_id);
                    return {};
                }
                return {error: {message: 'You are already connected to a call in the current channel.'}};
            case 'leave':
                if (connectedID && args.channel_id === connectedID && window.callsClient) {
                    window.callsClient.disconnect();
                    return {};
                }
                return {error: {message: 'You are not connected to a call in the current channel.'}};
            case 'link':
                break;
            case 'experimental':
                if (fields.length < 3) {
                    break;
                }
                if (fields[2] === 'on') {
                    window.localStorage.setItem('calls_experimental_features', 'on');
                    console.log('experimental features enabled');
                } else if (fields[2] === 'off') {
                    console.log('experimental features disabled');
                    window.localStorage.removeItem('calls_experimental_features');
                }
                break;
            case 'recording':
                if (fields.length !== 3) {
                    return {error: {message: 'Invalid number of arguments'}};
                }

                if (fields[2] !== 'start' && fields[2] !== 'stop') {
                    return {error: {message: `${fields[2]} is not a valid sub-command`}};
                }
            }

            return {message, args};
        });

        let channelHeaderMenuButtonID: string;
        this.unregisterChannelHeaderMenuButton = () => {
            if (channelHeaderMenuButtonID) {
                registry.unregisterComponent(channelHeaderMenuButtonID);
                channelHeaderMenuButtonID = '';
            }
        };
        this.unsubscribers.push(this.unregisterChannelHeaderMenuButton);
        this.registerChannelHeaderMenuButton = () => {
            if (channelHeaderMenuButtonID) {
                return;
            }
            channelHeaderMenuButtonID = registry.registerChannelHeaderButtonAction(
                ChannelHeaderButton
                ,
                async (channel) => {
                    try {
                        const users = voiceConnectedUsers(store.getState());
                        if (users && users.length > 0) {
                            store.dispatch({
                                type: VOICE_CHANNEL_PROFILES_CONNECTED,
                                data: {
                                    profiles: await getProfilesByIds(store.getState(), users),
                                    channelID: channel.id,
                                },
                            });
                        }
                    } catch (err) {
                        console.log(err);
                        return;
                    }

                    if (!connectedChannelID(store.getState())) {
                        connectCall(channel.id);
                    } else if (connectedChannelID(store.getState()) !== channel.id) {
                        store.dispatch({
                            type: SHOW_SWITCH_CALL_MODAL,
                        });
                    }
                },
            );
        };

        const connectCall = async (channelID: string) => {
            try {
<<<<<<< HEAD
                window.callsClient = new CallsClient();

                let globalComponentID: string;
                let rootComponentID: string;
                if (!getRecordingChannelID()) {
                    globalComponentID = registry.registerGlobalComponent(CallWidget);
                    rootComponentID = registry.registerRootComponent(ExpandedView);
                }

=======
                if (window.callsClient) {
                    console.log('calls client is already initialized');
                    return;
                }

                window.callsClient = new CallsClient();
                const globalComponentID = registry.registerGlobalComponent(CallWidget);
                const rootComponentID = registry.registerRootComponent(ExpandedView);
>>>>>>> 64cf3587
                window.callsClient.on('close', () => {
                    registry.unregisterComponent(globalComponentID);
                    registry.unregisterComponent(rootComponentID);
                    this.registerChannelHeaderMenuButton();
                    if (window.callsClient) {
                        window.callsClient.destroy();
                        delete window.callsClient;
                        const sound = getPluginStaticPath() + LeaveSelfSound;
                        const audio = new Audio(sound);
                        audio.play();
                    }
                });

                window.callsClient.init(channelID);

                this.unregisterChannelHeaderMenuButton();
            } catch (err) {
<<<<<<< HEAD
=======
                delete window.callsClient;
>>>>>>> 64cf3587
                console.log(err);
            }
        };
        const windowEventHandler = (ev: MessageEvent) => {
            if (ev.origin !== window.origin) {
                return;
            }
            if (ev.data && ev.data.type === 'connectCall') {
                connectCall(ev.data.channelID);
            }
        };
        window.addEventListener('message', windowEventHandler);
        this.unsubscribers.push(() => {
            window.removeEventListener('message', windowEventHandler);
        });

        let channelHeaderMenuID: string;
        const registerChannelHeaderMenuAction = () => {
            channelHeaderMenuID = registry.registerChannelHeaderMenuAction(
                ChannelHeaderMenuButton,
                async (channelID) => {
                    try {
                        const resp = await axios.post(`${getPluginPath()}/${currChannelId}`,
                            {enabled: !isVoiceEnabled(store.getState())},
                            {headers: {'X-Requested-With': 'XMLHttpRequest'}});
                        store.dispatch({
                            type: resp.data.enabled ? VOICE_CHANNEL_ENABLE : VOICE_CHANNEL_DISABLE,
                        });
                    } catch (err) {
                        console.log(err);
                    }
                },
            );
        };

        const fetchChannels = async () => {
            try {
                const resp = await axios.get(`${getPluginPath()}/channels`);
                for (let i = 0; i < resp.data.length; i++) {
                    store.dispatch({
                        type: VOICE_CHANNEL_USERS_CONNECTED,
                        data: {
                            users: resp.data[i].call?.users,
                            channelID: resp.data[i].channel_id,
                        },
                    });
                    if (!voiceChannelCallStartAt(store.getState(), resp.data[i].channel_id)) {
                        store.dispatch({
                            type: VOICE_CHANNEL_CALL_START,
                            data: {
                                channelID: resp.data[i].channel_id,
                                startAt: resp.data[i].call?.start_at,
                            },
                        });
                    }
                }
            } catch (err) {
                console.log(err);
            }
        };

        const fetchChannelData = async (channelID: string) => {
            let channel = getChannel(store.getState(), channelID);
            if (!channel) {
                await getChannelAction(channelID)(store.dispatch as any, store.getState);
                channel = getChannel(store.getState(), channelID);
            }

            const roles = getMyRoles(store.getState());
            const cms = getMyChannelMemberships(store.getState());

            if (isDMChannel(channel)) {
                const otherID = getUserIdFromDM(channel.name, getCurrentUserId(store.getState()));
                const dmUser = getUser(store.getState(), otherID);
                if (!dmUser) {
                    store.dispatch(getProfilesByIdsAction([otherID]));
                }
            }

            try {
                const resp = await axios.get(`${getPluginPath()}/config`);
                registry.unregisterComponent(channelHeaderMenuID);
                if (hasPermissionsToEnableCalls(channel, cms[channelID], roles, resp.data.AllowEnableCalls)) {
                    registerChannelHeaderMenuAction();
                }
            } catch (err) {
                registry.unregisterComponent(channelHeaderMenuID);
                console.log(err);
            }

            this.unregisterChannelHeaderMenuButton();

            try {
                const resp = await axios.get(`${getPluginPath()}/${channelID}`);
                if (resp.data.enabled && connectedChannelID(store.getState()) !== channelID) {
                    this.registerChannelHeaderMenuButton();
                }
                store.dispatch({
                    type: resp.data.enabled ? VOICE_CHANNEL_ENABLE : VOICE_CHANNEL_DISABLE,
                });
                store.dispatch({
                    type: VOICE_CHANNEL_USERS_CONNECTED,
                    data: {
                        users: resp.data.call?.users,
                        channelID,
                    },
                });

                if (resp.data.call?.users && resp.data.call?.users.length > 0) {
                    store.dispatch({
                        type: VOICE_CHANNEL_PROFILES_CONNECTED,
                        data: {
                            profiles: await getProfilesByIds(store.getState(), resp.data.call?.users),
                            channelID,
                        },
                    });
                }

                if (resp.data.call?.screen_sharing_id) {
                    store.dispatch({
                        type: VOICE_CHANNEL_USER_SCREEN_ON,
                        data: {
                            channelID,
                            userID: resp.data.call?.screen_sharing_id,
                        },
                    });
                }

                const userStates = {} as any;
                const users = resp.data.call?.users || [];
                const states = resp.data.call?.states || [];
                for (let i = 0; i < users.length; i++) {
                    userStates[users[i]] = states[i];
                }
                store.dispatch({
                    type: VOICE_CHANNEL_USERS_CONNECTED_STATES,
                    data: {
                        states: userStates,
                        channelID,
                    },
                });
            } catch (err) {
                console.log(err);
                store.dispatch({
                    type: VOICE_CHANNEL_DISABLE,
                });
            }
        };

        this.registerWebSocketEvents(registry, store);
        fetchChannels();

        let currChannelId = getCurrentChannelId(store.getState());
        if (currChannelId) {
            fetchChannelData(currChannelId);
        } else {
            const expandedID = getExpandedChannelID();
            const recordingID = getRecordingChannelID();
            if (expandedID.length > 0) {
                await store.dispatch({
                    type: VOICE_CHANNEL_USER_CONNECTED,
                    data: {
                        channelID: expandedID,
                        userID: getCurrentUserId(store.getState()),
                        currentUserID: getCurrentUserId(store.getState()),
                    },
                });
                fetchChannelData(expandedID);
            } else if (recordingID.length > 0) {
                registry.registerNeedsTeamRoute('/recording', RecordingView);
                fetchChannelData(recordingID).then(() => connectCall(recordingID));
            }
        }

        let joinCallParam = new URLSearchParams(window.location.search).get('join_call');
        this.unsubscribers.push(store.subscribe(() => {
            const currentChannelId = getCurrentChannelId(store.getState());
            if (currChannelId !== currentChannelId) {
                currChannelId = currentChannelId;
                fetchChannelData(currChannelId);
                if (currChannelId && Boolean(joinCallParam) && !connectedChannelID(store.getState())) {
                    connectCall(currChannelId);
                }
                joinCallParam = '';
            }
        }));

        this.unsubscribers.push(() => {
            store.dispatch({
                type: VOICE_CHANNEL_UNINIT,
            });
        });
    }

    uninitialize() {
        this.unsubscribers.forEach((unsubscribe) => {
            unsubscribe();
        });
        this.unsubscribers = [];
    }
}

declare global {
    interface Window {
        registerPlugin(id: string, plugin: Plugin): void,
        callsClient: any,
        webkitAudioContext: AudioContext,
        basename: string,
        desktop: any,
        screenSharingTrackId: string,
    }

    interface HTMLVideoElement {
        webkitRequestFullscreen: () => void,
        msRequestFullscreen: () => void,
        mozRequestFullscreen: () => void,
    }

    interface CanvasRenderingContext2D {
        webkitBackingStorePixelRatio: number,
        mozBackingStorePixelRatio: number,
        msBackingStorePixelRatio: number,
        oBackingStorePixelRatio: number,
        backingStorePixelRatio: number,
    }
}

window.registerPlugin(pluginId, new Plugin());<|MERGE_RESOLUTION|>--- conflicted
+++ resolved
@@ -353,7 +353,11 @@
 
         const connectCall = async (channelID: string) => {
             try {
-<<<<<<< HEAD
+                if (window.callsClient) {
+                    console.log('calls client is already initialized');
+                    return;
+                }
+
                 window.callsClient = new CallsClient();
 
                 let globalComponentID: string;
@@ -363,16 +367,6 @@
                     rootComponentID = registry.registerRootComponent(ExpandedView);
                 }
 
-=======
-                if (window.callsClient) {
-                    console.log('calls client is already initialized');
-                    return;
-                }
-
-                window.callsClient = new CallsClient();
-                const globalComponentID = registry.registerGlobalComponent(CallWidget);
-                const rootComponentID = registry.registerRootComponent(ExpandedView);
->>>>>>> 64cf3587
                 window.callsClient.on('close', () => {
                     registry.unregisterComponent(globalComponentID);
                     registry.unregisterComponent(rootComponentID);
@@ -390,10 +384,7 @@
 
                 this.unregisterChannelHeaderMenuButton();
             } catch (err) {
-<<<<<<< HEAD
-=======
                 delete window.callsClient;
->>>>>>> 64cf3587
                 console.log(err);
             }
         };
