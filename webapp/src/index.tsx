--- conflicted
+++ resolved
@@ -411,13 +411,7 @@
                             defaultLocale='en'
                             messages={getTranslations(locale)}
                         >
-<<<<<<< HEAD
-                            <CallWidget
-                                theme={getTheme(state)}
-                            />
-=======
                             <CallWidget/>
->>>>>>> eef6e4d5
                         </IntlProvider>
                     </Provider>,
                     document.getElementById('calls'),
