--- conflicted
+++ resolved
@@ -468,8 +468,10 @@
                     return;
                 }
 
-<<<<<<< HEAD
-                window.callsClient = new CallsClient(iceServers(store.getState()));
+                window.callsClient = new CallsClient({
+                    wsURL: getWSConnectionURL(getConfig(store.getState())),
+                    iceServers: iceServers(store.getState()),
+                });
 
                 let globalComponentID: string;
                 let rootComponentID: string;
@@ -478,14 +480,6 @@
                     rootComponentID = registry.registerRootComponent(ExpandedView);
                 }
 
-=======
-                window.callsClient = new CallsClient({
-                    wsURL: getWSConnectionURL(getConfig(store.getState())),
-                    iceServers: iceServers(store.getState()),
-                });
-                const globalComponentID = registry.registerGlobalComponent(CallWidget);
-                const rootComponentID = registry.registerRootComponent(ExpandedView);
->>>>>>> 9078fab3
                 window.callsClient.on('close', () => {
                     registry.unregisterComponent(globalComponentID);
                     registry.unregisterComponent(rootComponentID);
