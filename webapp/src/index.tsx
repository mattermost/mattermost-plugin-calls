import React from 'react';
import axios from 'axios';

import {Client4} from 'mattermost-redux/client';
import {getCurrentChannelId, getChannel} from 'mattermost-redux/selectors/entities/channels';
import {getCurrentTeamId} from 'mattermost-redux/selectors/entities/teams';
import {getCurrentUserId, getUser, isCurrentUserSystemAdmin} from 'mattermost-redux/selectors/entities/users';
import {getMyChannelRoles, getMySystemRoles} from 'mattermost-redux/selectors/entities/roles';
import {getMyChannelMemberships} from 'mattermost-redux/selectors/entities/common';
import {getChannel as getChannelAction} from 'mattermost-redux/actions/channels';
import {getProfilesByIds as getProfilesByIdsAction} from 'mattermost-redux/actions/users';
import {setThreadFollow} from 'mattermost-redux/actions/threads';
import {getConfig} from 'mattermost-redux/selectors/entities/general';

import {displayFreeTrial, getCallsConfig} from 'src/actions';
import {PostTypeCloudTrialRequest} from 'src/components/custom_post_types/post_type_cloud_trial_request';

import RTCDServiceUrl from 'src/components/admin_console_settings/rtcd_service_url';

import {
    callsEnabled,
    connectedChannelID,
    voiceConnectedUsers,
    voiceConnectedUsersInChannel,
    voiceChannelCallStartAt,
    voiceChannelCallOwnerID,
    isCloudFeatureRestricted,
    isLimitRestricted,
    voiceChannelRootPost,
    allowEnableCalls,
    iceServers,
    needsTURNCredentials,
    shouldPlayJoinUserSound,
} from './selectors';

import {pluginId} from './manifest';

import CallsClient from './client';

import ChannelHeaderButton from './components/channel_header_button';
import ChannelHeaderDropdownButton from './components/channel_header_dropdown_button';
import ChannelHeaderMenuButton from './components/channel_header_menu_button';
import CallWidget from './components/call_widget';
import ChannelLinkLabel from './components/channel_link_label';
import ChannelCallToast from './components/channel_call_toast';
import PostType from './components/custom_post_types/post_type';
import ExpandedView from './components/expanded_view';
import SwitchCallModal from './components/switch_call_modal';
import ScreenSourceModal from './components/screen_source_modal';
import EndCallModal from './components/end_call_modal';

import JoinUserSound from './sounds/join_user.mp3';
import JoinSelfSound from './sounds/join_self.mp3';
import LeaveSelfSound from './sounds/leave_self.mp3';

import reducer from './reducers';

import {
    getPluginPath,
    getPluginStaticPath,
    hasPermissionsToEnableCalls,
    getExpandedChannelID,
    getProfilesByIds,
    isDMChannel,
    getUserIdFromDM,
    getWSConnectionURL,
    playSound,
} from './utils';
import {logErr, logDebug} from './log';
import {
    JOIN_CALL,
    keyToAction,
} from './shortcuts';

import {
    RECEIVED_CHANNEL_STATE,
    VOICE_CHANNEL_USER_CONNECTED,
    VOICE_CHANNEL_USER_DISCONNECTED,
    VOICE_CHANNEL_USERS_CONNECTED,
    VOICE_CHANNEL_USERS_CONNECTED_STATES,
    VOICE_CHANNEL_PROFILES_CONNECTED,
    VOICE_CHANNEL_PROFILE_CONNECTED,
    VOICE_CHANNEL_USER_MUTED,
    VOICE_CHANNEL_USER_UNMUTED,
    VOICE_CHANNEL_USER_VOICE_OFF,
    VOICE_CHANNEL_USER_VOICE_ON,
    VOICE_CHANNEL_CALL_START,
    VOICE_CHANNEL_CALL_END,
    VOICE_CHANNEL_USER_SCREEN_ON,
    VOICE_CHANNEL_USER_SCREEN_OFF,
    VOICE_CHANNEL_USER_RAISE_HAND,
    VOICE_CHANNEL_USER_UNRAISE_HAND,
    VOICE_CHANNEL_UNINIT,
    VOICE_CHANNEL_ROOT_POST,
    SHOW_SWITCH_CALL_MODAL,
    SHOW_END_CALL_MODAL,
    VOICE_CHANNEL_USER_REACTION,
} from './action_types';

import {PluginRegistry, Store} from './types/mattermost-webapp';

export default class Plugin {
    private unsubscribers: (() => void)[];

    constructor() {
        this.unsubscribers = [];
    }

    private registerReconnectHandler(registry: PluginRegistry, store: Store, handler: () => void) {
        registry.registerReconnectHandler(handler);
        this.unsubscribers.push(() => registry.unregisterReconnectHandler(handler));
    }

    private registerWebSocketEvents(registry: PluginRegistry, store: Store, followThread: (channelID: string, teamID: string) => Promise<void>) {
        registry.registerWebSocketEventHandler(`custom_${pluginId}_channel_enable_voice`, (ev) => {
            store.dispatch({
                type: RECEIVED_CHANNEL_STATE,
                data: {id: ev.broadcast.channel_id, enabled: true},
            });
        });

        registry.registerWebSocketEventHandler(`custom_${pluginId}_channel_disable_voice`, (ev) => {
            store.dispatch({
                type: RECEIVED_CHANNEL_STATE,
                data: {id: ev.broadcast.channel_id, enabled: false},
            });
        });

        registry.registerWebSocketEventHandler(`custom_${pluginId}_user_connected`, async (ev) => {
            const userID = ev.data.userID;
            const channelID = ev.broadcast.channel_id;
            const currentUserID = getCurrentUserId(store.getState());

            if (window.callsClient?.channelID === channelID) {
                if (userID === currentUserID) {
                    playSound(getPluginStaticPath() + JoinSelfSound);
                } else if (shouldPlayJoinUserSound(store.getState())) {
                    playSound(getPluginStaticPath() + JoinUserSound);
                }
            }

            store.dispatch({
                type: VOICE_CHANNEL_USER_CONNECTED,
                data: {
                    channelID,
                    userID,
                    currentUserID,
                },
            });

            try {
                store.dispatch({
                    type: VOICE_CHANNEL_PROFILE_CONNECTED,
                    data: {
                        profile: (await getProfilesByIds(store.getState(), [ev.data.userID]))[0],
                        channelID: ev.broadcast.channel_id,
                    },
                });
            } catch (err) {
                logErr(err);
            }
        });

        registry.registerWebSocketEventHandler(`custom_${pluginId}_user_disconnected`, (ev) => {
            store.dispatch({
                type: VOICE_CHANNEL_USER_DISCONNECTED,
                data: {
                    channelID: ev.broadcast.channel_id,
                    userID: ev.data.userID,
                    currentUserID: getCurrentUserId(store.getState()),
                },
            });
        });

        registry.registerWebSocketEventHandler(`custom_${pluginId}_user_muted`, (ev) => {
            store.dispatch({
                type: VOICE_CHANNEL_USER_MUTED,
                data: {
                    channelID: ev.broadcast.channel_id,
                    userID: ev.data.userID,
                },
            });
        });

        registry.registerWebSocketEventHandler(`custom_${pluginId}_user_unmuted`, (ev) => {
            store.dispatch({
                type: VOICE_CHANNEL_USER_UNMUTED,
                data: {
                    channelID: ev.broadcast.channel_id,
                    userID: ev.data.userID,
                },
            });
        });

        registry.registerWebSocketEventHandler(`custom_${pluginId}_user_voice_on`, (ev) => {
            store.dispatch({
                type: VOICE_CHANNEL_USER_VOICE_ON,
                data: {
                    channelID: ev.broadcast.channel_id,
                    userID: ev.data.userID,
                },
            });
        });

        registry.registerWebSocketEventHandler(`custom_${pluginId}_user_voice_off`, (ev) => {
            store.dispatch({
                type: VOICE_CHANNEL_USER_VOICE_OFF,
                data: {
                    channelID: ev.broadcast.channel_id,
                    userID: ev.data.userID,
                },
            });
        });

        registry.registerWebSocketEventHandler(`custom_${pluginId}_call_start`, (ev) => {
            const channelID = ev.broadcast.channel_id;

            store.dispatch({
                type: VOICE_CHANNEL_CALL_START,
                data: {
                    channelID,
                    startAt: ev.data.start_at,
                    ownerID: ev.data.owner_id,
                },
            });
            store.dispatch({
                type: VOICE_CHANNEL_ROOT_POST,
                data: {
                    channelID,
                    rootPost: ev.data.thread_id,
                },
            });

            if (window.callsClient?.channelID === channelID) {
                const channel = getChannel(store.getState(), channelID);
                if (channel) {
                    followThread(channel.id, channel.team_id);
                }
            }
        });

        registry.registerWebSocketEventHandler(`custom_${pluginId}_call_end`, (ev) => {
            if (connectedChannelID(store.getState()) === ev.broadcast.channel_id && window.callsClient) {
                window.callsClient.disconnect();
            }
            store.dispatch({
                type: VOICE_CHANNEL_CALL_END,
                data: {
                    channelID: ev.broadcast.channel_id,
                },
            });
        });

        registry.registerWebSocketEventHandler(`custom_${pluginId}_user_screen_on`, (ev) => {
            store.dispatch({
                type: VOICE_CHANNEL_USER_SCREEN_ON,
                data: {
                    channelID: ev.broadcast.channel_id,
                    userID: ev.data.userID,
                },
            });
        });

        registry.registerWebSocketEventHandler(`custom_${pluginId}_user_screen_off`, (ev) => {
            store.dispatch({
                type: VOICE_CHANNEL_USER_SCREEN_OFF,
                data: {
                    channelID: ev.broadcast.channel_id,
                },
            });
        });

        registry.registerWebSocketEventHandler(`custom_${pluginId}_user_raise_hand`, (ev) => {
            store.dispatch({
                type: VOICE_CHANNEL_USER_RAISE_HAND,
                data: {
                    channelID: ev.broadcast.channel_id,
                    userID: ev.data.userID,
                    raised_hand: ev.data.raised_hand,
                },
            });
        });

        registry.registerWebSocketEventHandler(`custom_${pluginId}_user_unraise_hand`, (ev) => {
            store.dispatch({
                type: VOICE_CHANNEL_USER_UNRAISE_HAND,
                data: {
                    channelID: ev.broadcast.channel_id,
                    userID: ev.data.userID,
                    raised_hand: ev.data.raised_hand,
                },
            });
        });

        registry.registerWebSocketEventHandler(`custom_${pluginId}_user_reaction`, (ev) => {
            store.dispatch({
                type: VOICE_CHANNEL_USER_REACTION,
                data: {
                    reaction: {
                        emoji_name: ev.data.emoji_name,
                        emoji_unified: ev.data.emoji_unified,
                        emoji_skin: ev.data.emoji_skin,
                        timestamp: ev.data.timestamp,
                    },
                    userID: ev.data.userID,
<<<<<<< HEAD
                    channelID: ev.broadcast.channel_id,
=======
                    reaction: {
                        emoji: {
                            name: ev.data.emoji_name,
                            skin: ev.data.emoji_skin,
                            unified: ev.data.emoji_unified,
                        },
                        timestamp: ev.data.timestamp,
                    },
>>>>>>> 641fcc82
                },
            });
        });
    }

    public async initialize(registry: PluginRegistry, store: Store): Promise<void> {
        // Setting the base URL if present, in case MM is running under a subpath.
        if (window.basename) {
            Client4.setUrl(window.basename);
        }

        registry.registerReducer(reducer);
        const sidebarChannelLinkLabelComponentID = registry.registerSidebarChannelLinkLabelComponent(ChannelLinkLabel);
        this.unsubscribers.push(() => registry.unregisterComponent(sidebarChannelLinkLabelComponentID));
        registry.registerChannelToastComponent(ChannelCallToast);
        registry.registerPostTypeComponent('custom_calls', PostType);
        registry.registerPostTypeComponent('custom_cloud_trial_req', PostTypeCloudTrialRequest);
        registry.registerNeedsTeamRoute('/expanded', ExpandedView);
        registry.registerGlobalComponent(SwitchCallModal);
        registry.registerGlobalComponent(ScreenSourceModal);
        registry.registerGlobalComponent(EndCallModal);

        registry.registerSlashCommandWillBePostedHook(async (message, args) => {
            const fullCmd = message.trim();
            const fields = fullCmd.split(/\s+/);
            if (fields.length < 2) {
                return {message, args};
            }

            const rootCmd = fields[0];
            const subCmd = fields[1];

            if (rootCmd !== '/call') {
                return {message, args};
            }

            const connectedID = connectedChannelID(store.getState());

            switch (subCmd) {
            case 'join':
            case 'start':
                if (!callsEnabled(store.getState(), args.channel_id)) {
                    return {error: {message: 'Cannot start or join call: calls are disabled in this channel.'}};
                }

                if (subCmd === 'start') {
                    if (voiceConnectedUsersInChannel(store.getState(), args.channel_id).length > 0) {
                        return {error: {message: 'A call is already ongoing in the channel.'}};
                    }
                }
                if (!connectedID) {
                    let title = '';
                    if (fields.length > 2) {
                        title = fields.slice(2).join(' ');
                    }
                    connectCall(args.channel_id, title);
                    followThread(args.channel_id, args.team_id);
                    return {};
                }
                return {error: {message: 'You\'re already connected to a call in the current channel.'}};
            case 'leave':
                if (connectedID && args.channel_id === connectedID && window.callsClient) {
                    window.callsClient.disconnect();
                    return {};
                }
                return {error: {message: 'You\'re not connected to a call in the current channel.'}};
            case 'end':
                if (voiceConnectedUsersInChannel(store.getState(), args.channel_id)?.length === 0) {
                    return {error: {message: 'No ongoing call in the channel.'}};
                }

                if (!isCurrentUserSystemAdmin(store.getState()) &&
                    getCurrentUserId(store.getState()) !== voiceChannelCallOwnerID(store.getState(), args.channel_id)) {
                    return {error: {message: 'You don\'t have permission to end the call. Please ask the call owner to end call.'}};
                }

                store.dispatch({
                    type: SHOW_END_CALL_MODAL,
                    data: {
                        targetID: args.channel_id,
                    },
                });
                return {};
            case 'link':
                break;
            case 'experimental':
                if (fields.length < 3) {
                    break;
                }
                if (fields[2] === 'on') {
                    window.localStorage.setItem('calls_experimental_features', 'on');
                    logDebug('experimental features enabled');
                } else if (fields[2] === 'off') {
                    logDebug('experimental features disabled');
                    window.localStorage.removeItem('calls_experimental_features');
                }
                break;
            case 'stats': {
                if (window.callsClient) {
                    try {
                        const stats = await window.callsClient.getStats();
                        return {message: `/call stats ${btoa(JSON.stringify(stats))}`, args};
                    } catch (err) {
                        return {error: {message: err}};
                    }
                }
                const data = sessionStorage.getItem('calls_client_stats') || '{}';
                return {message: `/call stats ${btoa(data)}`, args};
            }
            }

            return {message, args};
        });

        const joinCall = (channelID: string, teamID: string) => {
            if (!connectedChannelID(store.getState())) {
                connectCall(channelID);

                // following the thread only on join. On call start
                // this is done in the call_start ws event handler.
                if (voiceConnectedUsersInChannel(store.getState(), channelID).length > 0) {
                    followThread(channelID, teamID);
                }
            } else if (connectedChannelID(store.getState()) !== channelID) {
                store.dispatch({
                    type: SHOW_SWITCH_CALL_MODAL,
                });
            }
        };

        let channelHeaderMenuButtonID: string;
        const unregisterChannelHeaderMenuButton = () => {
            if (channelHeaderMenuButtonID) {
                registry.unregisterComponent(channelHeaderMenuButtonID);
                channelHeaderMenuButtonID = '';
            }
        };
        this.unsubscribers.push(unregisterChannelHeaderMenuButton);
        const registerChannelHeaderMenuButton = () => {
            if (channelHeaderMenuButtonID) {
                return;
            }

            channelHeaderMenuButtonID = registry.registerCallButtonAction(
                ChannelHeaderButton,
                ChannelHeaderDropdownButton,
                async (channel) => {
                    if (isCloudFeatureRestricted(store.getState())) {
                        store.dispatch(displayFreeTrial());
                        return;
                    }

                    if (isLimitRestricted(store.getState())) {
                        return;
                    }

                    try {
                        const users = voiceConnectedUsers(store.getState());
                        if (users && users.length > 0) {
                            store.dispatch({
                                type: VOICE_CHANNEL_PROFILES_CONNECTED,
                                data: {
                                    profiles: await getProfilesByIds(store.getState(), users),
                                    channelID: channel.id,
                                },
                            });
                        }
                    } catch (err) {
                        logErr(err);
                        return;
                    }

                    joinCall(channel.id, channel.team_id);
                },
            );
        };

        const followThread = async (channelID: string, teamID: string) => {
            const threadID = voiceChannelRootPost(store.getState(), channelID);
            if (threadID) {
                store.dispatch(setThreadFollow(getCurrentUserId(store.getState()), teamID, threadID, true));
            } else {
                logErr('Unable to follow call\'s thread, not registered in store');
            }
        };

        registerChannelHeaderMenuButton();

        registry.registerAdminConsoleCustomSetting('RTCDServiceURL', RTCDServiceUrl);

        const connectCall = async (channelID: string, title?: string) => {
            try {
                if (window.callsClient) {
                    logErr('calls client is already initialized');
                    return;
                }

                const iceConfigs = [...iceServers(store.getState())];
                if (needsTURNCredentials(store.getState())) {
                    logDebug('turn credentials needed');
                    try {
                        const resp = await axios.get(`${getPluginPath()}/turn-credentials`);
                        iceConfigs.push(...resp.data);
                    } catch (err) {
                        logErr(err);
                    }
                }

                window.callsClient = new CallsClient({
                    wsURL: getWSConnectionURL(getConfig(store.getState())),
                    iceServers: iceConfigs,
                });
                const globalComponentID = registry.registerGlobalComponent(CallWidget);
                const rootComponentID = registry.registerRootComponent(ExpandedView);
                window.callsClient.on('close', () => {
                    registry.unregisterComponent(globalComponentID);
                    registry.unregisterComponent(rootComponentID);
                    if (window.callsClient) {
                        window.callsClient.destroy();
                        delete window.callsClient;
                        playSound(getPluginStaticPath() + LeaveSelfSound);
                    }
                });

                window.callsClient.init(channelID, title).catch((err: Error) => {
                    delete window.callsClient;
                    logErr(err);
                });
            } catch (err) {
                delete window.callsClient;
                logErr(err);
            }
        };
        const windowEventHandler = (ev: MessageEvent) => {
            if (ev.origin !== window.origin) {
                return;
            }
            if (ev.data && ev.data.type === 'connectCall') {
                connectCall(ev.data.channelID);
                followThread(ev.data.channelID, getCurrentTeamId(store.getState()));
            }
        };
        window.addEventListener('message', windowEventHandler);
        this.unsubscribers.push(() => {
            window.removeEventListener('message', windowEventHandler);
        });

        let channelHeaderMenuID: string;
        const registerChannelHeaderMenuAction = () => {
            channelHeaderMenuID = registry.registerChannelHeaderMenuAction(
                ChannelHeaderMenuButton,
                async (channelID) => {
                    try {
                        const resp = await axios.post(`${getPluginPath()}/${currChannelId}`,
                            {enabled: !callsEnabled(store.getState(), currChannelId)},
                            {headers: {'X-Requested-With': 'XMLHttpRequest'}});
                        store.dispatch({
                            type: RECEIVED_CHANNEL_STATE,
                            data: {id: currChannelId, enabled: resp.data.enabled},
                        });
                    } catch (err) {
                        logErr(err);
                    }
                },
            );
        };

        const fetchChannels = async () => {
            try {
                const resp = await axios.get(`${getPluginPath()}/channels`);
                for (let i = 0; i < resp.data.length; i++) {
                    store.dispatch({
                        type: VOICE_CHANNEL_USERS_CONNECTED,
                        data: {
                            users: resp.data[i].call?.users,
                            channelID: resp.data[i].channel_id,
                        },
                    });
                    if (!voiceChannelCallStartAt(store.getState(), resp.data[i].channel_id)) {
                        store.dispatch({
                            type: VOICE_CHANNEL_CALL_START,
                            data: {
                                channelID: resp.data[i].channel_id,
                                startAt: resp.data[i].call?.start_at,
                                ownerID: resp.data[i].call?.owner_id,
                            },
                        });
                    }
                }
            } catch (err) {
                logErr(err);
            }
        };

        const fetchChannelData = async (channelID: string) => {
            if (!channelID) {
                // Must be Global threads view, or another view that isn't a channel.
                return;
            }

            let channel = getChannel(store.getState(), channelID);
            if (!channel) {
                await getChannelAction(channelID)(store.dispatch as any, store.getState);
                channel = getChannel(store.getState(), channelID);
            }

            const systemRoles = getMySystemRoles(store.getState());
            const channelRoles = getMyChannelRoles(store.getState());
            const cms = getMyChannelMemberships(store.getState());

            if (isDMChannel(channel)) {
                const otherID = getUserIdFromDM(channel.name, getCurrentUserId(store.getState()));
                const dmUser = getUser(store.getState(), otherID);
                if (!dmUser) {
                    store.dispatch(getProfilesByIdsAction([otherID]));
                }
            }

            try {
                const allowEnable = allowEnableCalls(store.getState());
                registry.unregisterComponent(channelHeaderMenuID);
                if (hasPermissionsToEnableCalls(channel, cms[channelID], systemRoles, channelRoles, allowEnable)) {
                    registerChannelHeaderMenuAction();
                }
            } catch (err) {
                registry.unregisterComponent(channelHeaderMenuID);
                logErr(err);
            }

            try {
                const resp = await axios.get(`${getPluginPath()}/${channelID}`);
                store.dispatch({
                    type: RECEIVED_CHANNEL_STATE,
                    data: {id: channelID, enabled: resp.data.enabled},
                });
                store.dispatch({
                    type: VOICE_CHANNEL_USERS_CONNECTED,
                    data: {
                        users: resp.data.call?.users,
                        channelID,
                    },
                });
                if (resp.data.call?.thread_id) {
                    store.dispatch({
                        type: VOICE_CHANNEL_ROOT_POST,
                        data: {
                            channelID,
                            rootPost: resp.data.call?.thread_id,
                        },
                    });
                }
                if (resp.data.call?.users && resp.data.call?.users.length > 0) {
                    store.dispatch({
                        type: VOICE_CHANNEL_PROFILES_CONNECTED,
                        data: {
                            profiles: await getProfilesByIds(store.getState(), resp.data.call?.users),
                            channelID,
                        },
                    });
                }

                if (resp.data.call?.screen_sharing_id) {
                    store.dispatch({
                        type: VOICE_CHANNEL_USER_SCREEN_ON,
                        data: {
                            channelID,
                            userID: resp.data.call?.screen_sharing_id,
                        },
                    });
                }

                const userStates = {} as any;
                const users = resp.data.call?.users || [];
                const states = resp.data.call?.states || [];
                for (let i = 0; i < users.length; i++) {
                    userStates[users[i]] = states[i];
                }
                store.dispatch({
                    type: VOICE_CHANNEL_USERS_CONNECTED_STATES,
                    data: {
                        states: userStates,
                        channelID,
                    },
                });
            } catch (err) {
                logErr(err);
                store.dispatch({
                    type: RECEIVED_CHANNEL_STATE,
                    data: {id: channelID, enabled: false},
                });
            }
        };

        let configRetrieved = false;
        const onActivate = async () => {
            const res = await store.dispatch(getCallsConfig());

            // @ts-ignore
            if (!res.error) {
                configRetrieved = true;
            }

            fetchChannels();
            const currChannelId = getCurrentChannelId(store.getState());
            if (currChannelId) {
                fetchChannelData(currChannelId);
            } else {
                const expandedID = getExpandedChannelID();
                if (expandedID.length > 0) {
                    await store.dispatch({
                        type: VOICE_CHANNEL_USER_CONNECTED,
                        data: {
                            channelID: expandedID,
                            userID: getCurrentUserId(store.getState()),
                            currentUserID: getCurrentUserId(store.getState()),
                        },
                    });
                    fetchChannelData(expandedID);
                }
            }
        };

        this.unsubscribers.push(() => {
            if (window.callsClient) {
                window.callsClient.disconnect();
            }
            logDebug('resetting state');
            store.dispatch({
                type: VOICE_CHANNEL_UNINIT,
            });
        });

        this.registerWebSocketEvents(registry, store, followThread);
        this.registerReconnectHandler(registry, store, () => {
            logDebug('websocket reconnect handler');
            if (!window.callsClient) {
                logDebug('resetting state');
                store.dispatch({
                    type: VOICE_CHANNEL_UNINIT,
                });
            }
            onActivate();
        });

        onActivate();

        let currChannelId = getCurrentChannelId(store.getState());
        let joinCallParam = new URLSearchParams(window.location.search).get('join_call');
        this.unsubscribers.push(store.subscribe(() => {
            const currentChannelId = getCurrentChannelId(store.getState());
            if (currChannelId !== currentChannelId) {
                currChannelId = currentChannelId;

                // If we haven't retrieved config, user must not have been logged in during onActivate
                if (!configRetrieved) {
                    store.dispatch(getCallsConfig());
                    configRetrieved = true;
                }

                fetchChannelData(currChannelId);
                if (currChannelId && Boolean(joinCallParam) && !connectedChannelID(store.getState())) {
                    connectCall(currChannelId);
                }
                joinCallParam = '';
            }
        }));

        const handleKBShortcuts = (ev: KeyboardEvent) => {
            switch (keyToAction('global', ev)) {
            case JOIN_CALL:
                // We don't allow joining a new call from the pop-out window.
                if (!window.opener) {
                    joinCall(getCurrentChannelId(store.getState()), getCurrentTeamId(store.getState()));
                }
                break;
            }
        };

        document.addEventListener('keydown', handleKBShortcuts, true);
        this.unsubscribers.push(() => document.removeEventListener('keydown', handleKBShortcuts, true));
    }

    uninitialize() {
        logDebug('uninitialize');
        this.unsubscribers.forEach((unsubscribe) => {
            unsubscribe();
        });
        this.unsubscribers = [];
    }
}

declare global {
    interface Window {
        registerPlugin(id: string, plugin: Plugin): void,

        callsClient: any,
        webkitAudioContext: AudioContext,
        basename: string,
        desktop: any,
        screenSharingTrackId: string,
    }

    interface HTMLVideoElement {
        webkitRequestFullscreen: () => void,
        msRequestFullscreen: () => void,
        mozRequestFullscreen: () => void,
    }

    interface CanvasRenderingContext2D {
        webkitBackingStorePixelRatio: number,
        mozBackingStorePixelRatio: number,
        msBackingStorePixelRatio: number,
        oBackingStorePixelRatio: number,
        backingStorePixelRatio: number,
    }

    // fix for a type problem in webapp as of 6dcac2
    type DeepPartial<T> = {
        [P in keyof T]?: DeepPartial<T[P]>;
    }
}

window.registerPlugin(pluginId, new Plugin());<|MERGE_RESOLUTION|>--- conflicted
+++ resolved
@@ -296,16 +296,8 @@
             store.dispatch({
                 type: VOICE_CHANNEL_USER_REACTION,
                 data: {
-                    reaction: {
-                        emoji_name: ev.data.emoji_name,
-                        emoji_unified: ev.data.emoji_unified,
-                        emoji_skin: ev.data.emoji_skin,
-                        timestamp: ev.data.timestamp,
-                    },
                     userID: ev.data.userID,
-<<<<<<< HEAD
-                    channelID: ev.broadcast.channel_id,
-=======
+                    channelID: ev.broadcast.channel_id,
                     reaction: {
                         emoji: {
                             name: ev.data.emoji_name,
@@ -314,7 +306,6 @@
                         },
                         timestamp: ev.data.timestamp,
                     },
->>>>>>> 641fcc82
                 },
             });
         });
