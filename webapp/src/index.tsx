/* eslint-disable max-lines */

import axios from 'axios';

import React from 'react';
import ReactDOM from 'react-dom';
import {injectIntl, IntlProvider} from 'react-intl';
import {Provider} from 'react-redux';

import {AnyAction} from 'redux';

import {Client4} from 'mattermost-redux/client';
import {getCurrentChannelId, getChannel} from 'mattermost-redux/selectors/entities/channels';
import {getCurrentTeamId} from 'mattermost-redux/selectors/entities/teams';
import {getCurrentUserId, getUser, isCurrentUserSystemAdmin} from 'mattermost-redux/selectors/entities/users';
import {getCurrentUserLocale} from 'mattermost-redux/selectors/entities/i18n';
import {getChannel as getChannelAction} from 'mattermost-redux/actions/channels';
import {getProfilesByIds as getProfilesByIdsAction} from 'mattermost-redux/actions/users';
import {getTheme} from 'mattermost-redux/selectors/entities/preferences';
import {getConfig} from 'mattermost-redux/selectors/entities/general';

import {batchActions} from 'redux-batched-actions';

import {UserState} from '@calls/common/lib/types';

import {
    displayFreeTrial,
    getCallsConfig,
    displayCallErrorModal,
    showScreenSourceModal,
    displayCallsTestModeUser,
} from 'src/actions';

import slashCommandsHandler from 'src/slash_commands';

import {PostTypeCloudTrialRequest} from 'src/components/custom_post_types/post_type_cloud_trial_request';
import {PostTypeRecording} from 'src/components/custom_post_types/post_type_recording';
import RTCDServiceUrl from 'src/components/admin_console_settings/rtcd_service_url';
import EnableRecordings from 'src/components/admin_console_settings/recordings/enable_recordings';
import MaxRecordingDuration from 'src/components/admin_console_settings/recordings/max_recording_duration';
import JobServiceURL from 'src/components/admin_console_settings/recordings/job_service_url';
import TestMode from 'src/components/admin_console_settings/test_mode';
import UDPServerPort from 'src/components/admin_console_settings/udp_server_port';
import UDPServerAddress from 'src/components/admin_console_settings/udp_server_address';
import ICEHostOverride from 'src/components/admin_console_settings/ice_host_override';

import {DisabledCallsErr} from 'src/constants';

import {
    handleUserConnected,
    handleUserDisconnected,
    handleCallStart,
    handleCallEnd,
    handleUserMuted,
    handleUserUnmuted,
    handleUserScreenOn,
    handleUserScreenOff,
    handleUserVoiceOn,
    handleUserVoiceOff,
    handleUserRaisedHand,
    handleUserUnraisedHand,
    handleUserReaction,
    handleCallHostChanged,
    handleCallRecordingState,
} from './websocket_handlers';

import {
    connectedChannelID,
    voiceConnectedUsers,
    voiceConnectedUsersInChannel,
    voiceChannelCallStartAt,
    isLimitRestricted,
    iceServers,
    needsTURNCredentials,
    defaultEnabled,
    isCloudStarter,
    channelHasCall,
    callsExplicitlyEnabled,
    callsExplicitlyDisabled,
    hasPermissionsToEnableCalls,
} from './selectors';

import {pluginId} from './manifest';

import CallsClient from './client';

import ChannelHeaderButton from './components/channel_header_button';
import ChannelHeaderDropdownButton from './components/channel_header_dropdown_button';
import ChannelHeaderMenuButton from './components/channel_header_menu_button';
import CallWidget from './components/call_widget';
import ChannelLinkLabel from './components/channel_link_label';
import ChannelCallToast from './components/channel_call_toast';
import PostType from './components/custom_post_types/post_type';
import ExpandedView from './components/expanded_view';
import SwitchCallModal from './components/switch_call_modal';
import ScreenSourceModal from './components/screen_source_modal';
import EndCallModal from './components/end_call_modal';

import reducer from './reducers';

import {
    getPluginPath,
    getExpandedChannelID,
    getProfilesByIds,
    isDMChannel,
    getUserIdFromDM,
    getWSConnectionURL,
    playSound,
    followThread,
    shouldRenderDesktopWidget,
    sendDesktopEvent,
    getChannelURL,
    getTranslations,
} from './utils';
import {logErr, logDebug} from './log';
import {
    JOIN_CALL,
    keyToAction,
} from './shortcuts';

import {
    RECEIVED_CHANNEL_STATE,
    VOICE_CHANNEL_USER_CONNECTED,
    VOICE_CHANNEL_USERS_CONNECTED,
    VOICE_CHANNEL_USERS_CONNECTED_STATES,
    VOICE_CHANNEL_PROFILES_CONNECTED,
    VOICE_CHANNEL_CALL_START,
    VOICE_CHANNEL_USER_SCREEN_ON,
    VOICE_CHANNEL_UNINIT,
    VOICE_CHANNEL_ROOT_POST,
    SHOW_SWITCH_CALL_MODAL,
    DESKTOP_WIDGET_CONNECTED,
    VOICE_CHANNEL_CALL_HOST,
    VOICE_CHANNEL_CALL_RECORDING_STATE,
} from './action_types';
import {PluginRegistry, Store} from './types/mattermost-webapp';

export default class Plugin {
    private unsubscribers: (() => void)[];

    constructor() {
        this.unsubscribers = [];
    }

    private registerReconnectHandler(registry: PluginRegistry, _store: Store, handler: () => void) {
        registry.registerReconnectHandler(handler);
        this.unsubscribers.push(() => registry.unregisterReconnectHandler(handler));
    }

    private registerWebSocketEvents(registry: PluginRegistry, store: Store) {
        registry.registerWebSocketEventHandler(`custom_${pluginId}_channel_enable_voice`, (ev) => {
            store.dispatch({
                type: RECEIVED_CHANNEL_STATE,
                data: {id: ev.broadcast.channel_id, enabled: true},
            });
        });

        registry.registerWebSocketEventHandler(`custom_${pluginId}_channel_disable_voice`, (ev) => {
            store.dispatch({
                type: RECEIVED_CHANNEL_STATE,
                data: {id: ev.broadcast.channel_id, enabled: false},
            });
        });

        registry.registerWebSocketEventHandler(`custom_${pluginId}_user_connected`, (ev) => {
            handleUserConnected(store, ev);
        });

        registry.registerWebSocketEventHandler(`custom_${pluginId}_user_disconnected`, (ev) => {
            handleUserDisconnected(store, ev);
        });

        registry.registerWebSocketEventHandler(`custom_${pluginId}_user_muted`, (ev) => {
            handleUserMuted(store, ev);
        });

        registry.registerWebSocketEventHandler(`custom_${pluginId}_user_unmuted`, (ev) => {
            handleUserUnmuted(store, ev);
        });

        registry.registerWebSocketEventHandler(`custom_${pluginId}_user_voice_on`, (ev) => {
            handleUserVoiceOn(store, ev);
        });

        registry.registerWebSocketEventHandler(`custom_${pluginId}_user_voice_off`, (ev) => {
            handleUserVoiceOff(store, ev);
        });

        registry.registerWebSocketEventHandler(`custom_${pluginId}_call_start`, (ev) => {
            handleCallStart(store, ev);
        });

        registry.registerWebSocketEventHandler(`custom_${pluginId}_call_end`, (ev) => {
            handleCallEnd(store, ev);
        });

        registry.registerWebSocketEventHandler(`custom_${pluginId}_user_screen_on`, (ev) => {
            handleUserScreenOn(store, ev);
        });

        registry.registerWebSocketEventHandler(`custom_${pluginId}_user_screen_off`, (ev) => {
            handleUserScreenOff(store, ev);
        });

        registry.registerWebSocketEventHandler(`custom_${pluginId}_user_raise_hand`, (ev) => {
            handleUserRaisedHand(store, ev);
        });

        registry.registerWebSocketEventHandler(`custom_${pluginId}_user_unraise_hand`, (ev) => {
            handleUserUnraisedHand(store, ev);
        });

        registry.registerWebSocketEventHandler(`custom_${pluginId}_user_reacted`, (ev) => {
            handleUserReaction(store, ev);
        });

        registry.registerWebSocketEventHandler(`custom_${pluginId}_call_host_changed`, (ev) => {
            handleCallHostChanged(store, ev);
        });

        registry.registerWebSocketEventHandler(`custom_${pluginId}_call_recording_state`, (ev) => {
            handleCallRecordingState(store, ev);
        });
    }

    private initialize(registry: PluginRegistry, store: Store) {
        // Setting the base URL if present, in case MM is running under a subpath.
        if (window.basename) {
            Client4.setUrl(window.basename);
        }

        // Register root DOM element for Calls. This is where the widget will render.
        if (!document.getElementById('calls')) {
            const callsRoot = document.createElement('div');
            callsRoot.setAttribute('id', 'calls');
            document.body.appendChild(callsRoot);
        }
        this.unsubscribers.push(() => {
            document.getElementById('calls')?.remove();
        });

        registry.registerReducer(reducer);
        const sidebarChannelLinkLabelComponentID = registry.registerSidebarChannelLinkLabelComponent(ChannelLinkLabel);
        this.unsubscribers.push(() => registry.unregisterComponent(sidebarChannelLinkLabelComponentID));
        registry.registerChannelToastComponent(injectIntl(ChannelCallToast));
        registry.registerPostTypeComponent('custom_calls', PostType);
        registry.registerPostTypeComponent('custom_calls_recording', PostTypeRecording);
        registry.registerPostTypeComponent('custom_cloud_trial_req', PostTypeCloudTrialRequest);
        registry.registerNeedsTeamRoute('/expanded', injectIntl(ExpandedView));
        registry.registerGlobalComponent(injectIntl(SwitchCallModal));
        registry.registerGlobalComponent(injectIntl(ScreenSourceModal));
        registry.registerGlobalComponent(injectIntl(EndCallModal));

        registry.registerTranslations((locale: string) => {
            return getTranslations(locale);
        });

        registry.registerSlashCommandWillBePostedHook(async (message, args) => {
            return slashCommandsHandler(store, joinCall, message, args);
        });

        const connectToCall = async (channelId: string, teamId: string, title?: string, rootId?: string) => {
            try {
                const users = voiceConnectedUsers(store.getState());
                if (users && users.length > 0) {
                    store.dispatch({
                        type: VOICE_CHANNEL_PROFILES_CONNECTED,
                        data: {
                            profiles: await getProfilesByIds(store.getState(), users),
                            channelId,
                        },
                    });
                }
            } catch (err) {
                logErr(err);
            }

            if (!connectedChannelID(store.getState())) {
                connectCall(channelId, title, rootId);

                // following the thread only on join. On call start
                // this is done in the call_start ws event handler.
                if (voiceConnectedUsersInChannel(store.getState(), channelId).length > 0) {
                    followThread(store, channelId, teamId);
                }
            } else if (connectedChannelID(store.getState()) !== channelId) {
                store.dispatch({
                    type: SHOW_SWITCH_CALL_MODAL,
                });
            }
        };

        const joinCall = async (channelId: string, teamId: string, title?: string, rootId?: string) => {
            // Anyone can join a call already in progress.
            // If explicitly enabled, everyone can start calls.
            // In LiveMode (DefaultEnabled=true):
            //   - everyone can start a call unless it has been disabled
            // If explicitly disabled, no-one can start calls.
            // In TestMode (DefaultEnabled=false):
            //   - sysadmins can start a call, but they receive an ephemeral message (server-side)
            //   - non-sysadmins cannot start a call and are shown a prompt

            const explicitlyEnabled = callsExplicitlyEnabled(store.getState(), channelId);
            const explicitlyDisabled = callsExplicitlyDisabled(store.getState(), channelId);

            // Note: not super happy with using explicitlyDisabled both here and below, but wanted to keep the "able to start" logic confined to one place.
            if (channelHasCall(store.getState(), channelId) || explicitlyEnabled || (!explicitlyDisabled && defaultEnabled(store.getState()))) {
                if (isLimitRestricted(store.getState())) {
                    if (isCloudStarter(store.getState())) {
                        store.dispatch(displayFreeTrial());
                        return;
                    }

                    // Don't allow a join if over limits (UI will have shown this info).
                    return;
                }

                await connectToCall(channelId, teamId, title, rootId);
                return;
            }

            if (explicitlyDisabled) {
                // UI should not have shown, so this is a response to a slash command.
                throw DisabledCallsErr;
            }

            // We are in TestMode (DefaultEnabled=false)
            if (isCurrentUserSystemAdmin(store.getState())) {
                // Rely on server side to send ephemeral message.
                await connectToCall(channelId, teamId, title, rootId);
            } else {
                store.dispatch(displayCallsTestModeUser());
            }
        };

        let channelHeaderMenuButtonID: string;
        const unregisterChannelHeaderMenuButton = () => {
            if (channelHeaderMenuButtonID) {
                registry.unregisterComponent(channelHeaderMenuButtonID);
                channelHeaderMenuButtonID = '';
            }
        };
        this.unsubscribers.push(unregisterChannelHeaderMenuButton);
        const registerChannelHeaderMenuButton = () => {
            if (channelHeaderMenuButtonID) {
                return;
            }

            channelHeaderMenuButtonID = registry.registerCallButtonAction(
                ChannelHeaderButton,
                ChannelHeaderDropdownButton,
                async (channel) => {
                    joinCall(channel.id, channel.team_id);
                },
            );
        };

        registerChannelHeaderMenuButton();

        registry.registerAdminConsoleCustomSetting('RTCDServiceURL', RTCDServiceUrl);
        registry.registerAdminConsoleCustomSetting('EnableRecordings', EnableRecordings);
        registry.registerAdminConsoleCustomSetting('MaxRecordingDuration', MaxRecordingDuration);
        registry.registerAdminConsoleCustomSetting('JobServiceURL', JobServiceURL);
        registry.registerAdminConsoleCustomSetting('DefaultEnabled', TestMode);
        registry.registerAdminConsoleCustomSetting('UDPServerAddress', UDPServerAddress);
        registry.registerAdminConsoleCustomSetting('UDPServerPort', UDPServerPort);
        registry.registerAdminConsoleCustomSetting('ICEHostOverride', ICEHostOverride);

        const connectCall = async (channelID: string, title?: string, rootId?: string) => {
            if (shouldRenderDesktopWidget()) {
                logDebug('sending join call message to desktop app');
                sendDesktopEvent('calls-join-call', {
                    callID: channelID,
                    title,
                    channelURL: getChannelURL(store.getState(), getChannel(store.getState(), channelID), getCurrentTeamId(store.getState())),
                });
                return;
            }

            try {
                if (window.callsClient) {
                    logErr('calls client is already initialized');
                    return;
                }

                const iceConfigs = [...iceServers(store.getState())];
                if (needsTURNCredentials(store.getState())) {
                    logDebug('turn credentials needed');
                    try {
                        const resp = await axios.get(`${getPluginPath()}/turn-credentials`);
                        iceConfigs.push(...resp.data);
                    } catch (err) {
                        logErr(err);
                    }
                }

                window.callsClient = new CallsClient({
                    wsURL: getWSConnectionURL(getConfig(store.getState())),
                    iceServers: iceConfigs,
                });
<<<<<<< HEAD

                const locale = getCurrentUserLocale(store.getState()) || 'en';

                ReactDOM.render(
                    <Provider store={store}>
                        <IntlProvider
                            locale={locale}
                            key={locale}
                            defaultLocale='en'
                            messages={getTranslations(locale)}
                        >
                            <CallWidget
                                theme={getTheme(store.getState())}
                            />
                        </IntlProvider>
                    </Provider>,
                    document.getElementById('calls'),
                );
                const unmountCallWidget = () => {
                    const callsRoot = document.getElementById('calls');
                    if (callsRoot) {
                        ReactDOM.unmountComponentAtNode(callsRoot);
                    }
                };

                const rootComponentID = registry.registerRootComponent(injectIntl(ExpandedView));

                window.callsClient.on('close', (err?: Error) => {
                    unmountCallWidget();
                    registry.unregisterComponent(rootComponentID);
=======
                const globalComponentID = registry.registerGlobalComponent(CallWidget);

                // DEPRECATED
                let rootComponentID: string;

                // This is only needed to support desktop versions < 5.3 that
                // didn't implement the global widget and mounted the expanded view
                // on top of the center channel view.
                if (window.desktop) {
                    rootComponentID = registry.registerRootComponent(injectIntl(ExpandedView));
                }
                window.callsClient.on('close', (err?: Error) => {
                    registry.unregisterComponent(globalComponentID);
                    if (window.desktop) {
                        registry.unregisterComponent(rootComponentID);
                    }
>>>>>>> 6399b925
                    if (window.callsClient) {
                        if (err) {
                            store.dispatch(displayCallErrorModal(window.callsClient.channelID, err));
                        }
                        window.callsClient.destroy();
                        delete window.callsClient;
                        playSound('leave_self');
                    }
                });

                window.callsClient.init(channelID, title, rootId).catch((err: Error) => {
                    logErr(err);
                    unmountCallWidget();
                    store.dispatch(displayCallErrorModal(channelID, err));
                    delete window.callsClient;
                });
            } catch (err) {
                delete window.callsClient;
                logErr(err);
            }
        };
        const windowEventHandler = (ev: MessageEvent) => {
            if (ev.origin !== window.origin) {
                return;
            }
            if (ev.data?.type === 'connectCall') {
                connectCall(ev.data.channelID);
                followThread(store, ev.data.channelID, getCurrentTeamId(store.getState()));
            } else if (ev.data?.type === 'desktop-sources-modal-request') {
                store.dispatch(showScreenSourceModal());
            } else if (ev.data?.type === 'calls-joined-call') {
                store.dispatch({
                    type: DESKTOP_WIDGET_CONNECTED,
                    data: {channelID: ev.data.message.callID},
                });
            } else if (ev.data?.type === 'calls-error' && ev.data.message.err === 'client-error') {
                store.dispatch(displayCallErrorModal(ev.data.message.callID, new Error(ev.data.message.errMsg)));
            } else if (ev.data?.type === 'calls-run-slash-command') {
                slashCommandsHandler(store, joinCall, ev.data.message, ev.data.args);
            }
        };
        window.addEventListener('message', windowEventHandler);
        this.unsubscribers.push(() => {
            window.removeEventListener('message', windowEventHandler);
        });

        let channelHeaderMenuID: string;
        const registerChannelHeaderMenuAction = () => {
            channelHeaderMenuID = registry.registerChannelHeaderMenuAction(
                ChannelHeaderMenuButton,
                async () => {
                    try {
                        const resp = await axios.post(`${getPluginPath()}/${currChannelId}`,
                            {enabled: callsExplicitlyDisabled(store.getState(), currChannelId)},
                            {headers: {'X-Requested-With': 'XMLHttpRequest'}});
                        store.dispatch({
                            type: RECEIVED_CHANNEL_STATE,
                            data: {id: currChannelId, enabled: resp.data.enabled},
                        });
                    } catch (err) {
                        logErr(err);
                    }
                },
            );
        };

        const fetchChannels = async (): Promise<AnyAction[]> => {
            const actions = [];
            try {
                const resp = await axios.get(`${getPluginPath()}/channels`);
                for (let i = 0; i < resp.data.length; i++) {
                    actions.push({
                        type: VOICE_CHANNEL_USERS_CONNECTED,
                        data: {
                            users: resp.data[i].call?.users,
                            channelID: resp.data[i].channel_id,
                        },
                    });
                    if (!voiceChannelCallStartAt(store.getState(), resp.data[i].channel_id)) {
                        actions.push({
                            type: VOICE_CHANNEL_CALL_START,
                            data: {
                                channelID: resp.data[i].channel_id,
                                startAt: resp.data[i].call?.start_at,
                                ownerID: resp.data[i].call?.owner_id,
                                hostID: resp.data[i].call?.host_id,
                            },
                        });
                    }
                }
            } catch (err) {
                logErr(err);
            }

            return actions;
        };

        const fetchChannelData = async (channelID: string): Promise<AnyAction[]> => {
            if (!channelID) {
                // Must be Global threads view, or another view that isn't a channel.
                return [];
            }

            let channel = getChannel(store.getState(), channelID);
            if (!channel) {
                await store.dispatch(getChannelAction(channelID));
                channel = getChannel(store.getState(), channelID);
            }

            if (isDMChannel(channel)) {
                const otherID = getUserIdFromDM(channel.name, getCurrentUserId(store.getState()));
                const dmUser = getUser(store.getState(), otherID);
                if (!dmUser) {
                    store.dispatch(getProfilesByIdsAction([otherID]));
                }
            }

            try {
                registry.unregisterComponent(channelHeaderMenuID);
                if (hasPermissionsToEnableCalls(store.getState(), channelID)) {
                    registerChannelHeaderMenuAction();
                }
            } catch (err) {
                registry.unregisterComponent(channelHeaderMenuID);
                logErr(err);
            }

            const actions = [];

            try {
                const resp = await axios.get(`${getPluginPath()}/${channelID}`);
                actions.push({
                    type: RECEIVED_CHANNEL_STATE,
                    data: {id: channelID, enabled: resp.data.enabled},
                });

                const call = resp.data.call;
                if (!call) {
                    return actions;
                }

                actions.push({
                    type: VOICE_CHANNEL_CALL_START,
                    data: {
                        channelID,
                        startAt: call.start_at,
                        ownerID: call.owner_id,
                        hostID: call.host_id,
                    },
                });

                actions.push({
                    type: VOICE_CHANNEL_USERS_CONNECTED,
                    data: {
                        users: call.users || [],
                        channelID,
                    },
                });

                actions.push({
                    type: VOICE_CHANNEL_ROOT_POST,
                    data: {
                        channelID,
                        rootPost: call.thread_id,
                    },
                });

                actions.push({
                    type: VOICE_CHANNEL_CALL_HOST,
                    data: {
                        channelID,
                        hostID: call.host_id,
                    },
                });

                if (call.users && call.users.length > 0) {
                    actions.push({
                        type: VOICE_CHANNEL_PROFILES_CONNECTED,
                        data: {
                            profiles: await getProfilesByIds(store.getState(), call.users),
                            channelID,
                        },
                    });
                }

                actions.push({
                    type: VOICE_CHANNEL_CALL_RECORDING_STATE,
                    data: {
                        callID: channelID,
                        recState: call.recording,
                    },
                });

                actions.push({
                    type: VOICE_CHANNEL_USER_SCREEN_ON,
                    data: {
                        channelID,
                        userID: call.screen_sharing_id,
                    },
                });

                const userStates: Record<string, UserState> = {};
                const users = call.users || [];
                const states = call.states || [];
                for (let i = 0; i < users.length; i++) {
                    userStates[users[i]] = {...states[i], id: users[i]};
                }
                actions.push({
                    type: VOICE_CHANNEL_USERS_CONNECTED_STATES,
                    data: {
                        states: userStates,
                        channelID,
                    },
                });
            } catch (err) {
                logErr(err);
                actions.push({
                    type: RECEIVED_CHANNEL_STATE,
                    data: {id: channelID, enabled: false},
                });
            }

            return actions;
        };

        let configRetrieved = false;
        const onActivate = async () => {
            if (!getCurrentUserId(store.getState())) {
                // not logged in, returning.
                return;
            }

            const res = await store.dispatch(getCallsConfig());

            // @ts-ignore
            if (!res.error) {
                configRetrieved = true;
            }

            const actions = await fetchChannels();
            const currChannelId = getCurrentChannelId(store.getState());
            if (currChannelId) {
                actions.push(...await fetchChannelData(currChannelId));
            } else {
                const expandedID = getExpandedChannelID();
                if (expandedID.length > 0) {
                    actions.push({
                        type: VOICE_CHANNEL_USER_CONNECTED,
                        data: {
                            channelID: expandedID,
                            userID: getCurrentUserId(store.getState()),
                            currentUserID: getCurrentUserId(store.getState()),
                        },
                    });
                    actions.push(...await fetchChannelData(expandedID));
                }
            }

            store.dispatch(batchActions(actions));
        };

        this.unsubscribers.push(() => {
            if (window.callsClient) {
                window.callsClient.disconnect();
            }
            logDebug('resetting state');
            store.dispatch({
                type: VOICE_CHANNEL_UNINIT,
            });
        });

        this.registerWebSocketEvents(registry, store);
        this.registerReconnectHandler(registry, store, () => {
            logDebug('websocket reconnect handler');
            if (!window.callsClient) {
                logDebug('resetting state');
                store.dispatch({
                    type: VOICE_CHANNEL_UNINIT,
                });
            }
            onActivate();
        });

        onActivate();

        let currChannelId = getCurrentChannelId(store.getState());
        let joinCallParam = new URLSearchParams(window.location.search).get('join_call');
        this.unsubscribers.push(store.subscribe(() => {
            const currentChannelId = getCurrentChannelId(store.getState());
            if (currChannelId !== currentChannelId) {
                currChannelId = currentChannelId;

                // If we haven't retrieved config, user must not have been logged in during onActivate
                if (!configRetrieved) {
                    store.dispatch(getCallsConfig());
                    configRetrieved = true;
                }

                fetchChannelData(currChannelId).then((actions) =>
                    store.dispatch(batchActions(actions)),
                );
                if (currChannelId && Boolean(joinCallParam) && !connectedChannelID(store.getState())) {
                    connectCall(currChannelId);
                }
                joinCallParam = '';
            }
        }));

        const handleKBShortcuts = (ev: KeyboardEvent) => {
            switch (keyToAction('global', ev)) {
            case JOIN_CALL:
                // We don't allow joining a new call from the pop-out window.
                if (!window.opener) {
                    joinCall(getCurrentChannelId(store.getState()), getCurrentTeamId(store.getState()));
                }
                break;
            }
        };

        document.addEventListener('keydown', handleKBShortcuts, true);
        this.unsubscribers.push(() => document.removeEventListener('keydown', handleKBShortcuts, true));
    }

    uninitialize() {
        logDebug('uninitialize');
        this.unsubscribers.forEach((unsubscribe) => {
            unsubscribe();
        });
        this.unsubscribers = [];
    }
}

declare global {
    interface Window {
        registerPlugin(id: string, plugin: Plugin): void,

        callsClient?: CallsClient,
        webkitAudioContext: AudioContext,
        basename: string,
        desktop?: {
            version?: string | null;
        },
        screenSharingTrackId: string,
    }

    interface HTMLVideoElement {
        webkitRequestFullscreen: () => void,
        msRequestFullscreen: () => void,
        mozRequestFullscreen: () => void,
    }

    interface CanvasRenderingContext2D {
        webkitBackingStorePixelRatio: number,
        mozBackingStorePixelRatio: number,
        msBackingStorePixelRatio: number,
        oBackingStorePixelRatio: number,
        backingStorePixelRatio: number,
    }

    // fix for a type problem in webapp as of 6dcac2
    type DeepPartial<T> = {
        [P in keyof T]?: DeepPartial<T[P]>;
    }
}

window.registerPlugin(pluginId, new Plugin());<|MERGE_RESOLUTION|>--- conflicted
+++ resolved
@@ -398,7 +398,6 @@
                     wsURL: getWSConnectionURL(getConfig(store.getState())),
                     iceServers: iceConfigs,
                 });
-<<<<<<< HEAD
 
                 const locale = getCurrentUserLocale(store.getState()) || 'en';
 
@@ -424,14 +423,6 @@
                     }
                 };
 
-                const rootComponentID = registry.registerRootComponent(injectIntl(ExpandedView));
-
-                window.callsClient.on('close', (err?: Error) => {
-                    unmountCallWidget();
-                    registry.unregisterComponent(rootComponentID);
-=======
-                const globalComponentID = registry.registerGlobalComponent(CallWidget);
-
                 // DEPRECATED
                 let rootComponentID: string;
 
@@ -441,12 +432,12 @@
                 if (window.desktop) {
                     rootComponentID = registry.registerRootComponent(injectIntl(ExpandedView));
                 }
+
                 window.callsClient.on('close', (err?: Error) => {
-                    registry.unregisterComponent(globalComponentID);
+                    unmountCallWidget();
                     if (window.desktop) {
                         registry.unregisterComponent(rootComponentID);
                     }
->>>>>>> 6399b925
                     if (window.callsClient) {
                         if (err) {
                             store.dispatch(displayCallErrorModal(window.callsClient.channelID, err));
