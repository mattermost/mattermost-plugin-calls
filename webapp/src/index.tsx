import React from 'react';
import axios from 'axios';

import {Client4} from 'mattermost-redux/client';
import {getCurrentChannelId, getChannel} from 'mattermost-redux/selectors/entities/channels';
import {getCurrentTeamId} from 'mattermost-redux/selectors/entities/teams';
import {getCurrentUserId, getUser, isCurrentUserSystemAdmin} from 'mattermost-redux/selectors/entities/users';
import {getMyChannelRoles, getMySystemRoles} from 'mattermost-redux/selectors/entities/roles';
import {getMyChannelMemberships} from 'mattermost-redux/selectors/entities/common';
import {getChannel as getChannelAction} from 'mattermost-redux/actions/channels';
import {getProfilesByIds as getProfilesByIdsAction} from 'mattermost-redux/actions/users';
import {setThreadFollow} from 'mattermost-redux/actions/threads';
import {getConfig} from 'mattermost-redux/selectors/entities/general';

import {displayFreeTrial, getCallsConfig} from 'src/actions';
import {PostTypeCloudTrialRequest} from 'src/components/custom_post_types/post_type_cloud_trial_request';

import RTCDServiceUrl from 'src/components/admin_console_settings/rtcd_service_url';

import {
    callsEnabled,
    connectedChannelID,
    voiceConnectedUsers,
    voiceConnectedUsersInChannel,
    voiceChannelCallStartAt,
    voiceChannelCallOwnerID,
    isCloudFeatureRestricted,
    isLimitRestricted,
    voiceChannelRootPost,
    allowEnableCalls,
    iceServers,
    needsTURNCredentials,
    shouldPlayJoinUserSound,
} from './selectors';

import {pluginId} from './manifest';

import CallsClient from './client';

import ChannelHeaderButton from './components/channel_header_button';
import ChannelHeaderDropdownButton from './components/channel_header_dropdown_button';
import ChannelHeaderMenuButton from './components/channel_header_menu_button';
import CallWidget from './components/call_widget';
import ChannelLinkLabel from './components/channel_link_label';
import ChannelCallToast from './components/channel_call_toast';
import PostType from './components/custom_post_types/post_type';
import ExpandedView from './components/expanded_view';
import SwitchCallModal from './components/switch_call_modal';
import ScreenSourceModal from './components/screen_source_modal';
import EndCallModal from './components/end_call_modal';

import JoinUserSound from './sounds/join_user.mp3';
import JoinSelfSound from './sounds/join_self.mp3';
import LeaveSelfSound from './sounds/leave_self.mp3';

import reducer from './reducers';

import {
    getPluginPath,
    getPluginStaticPath,
    hasPermissionsToEnableCalls,
    getExpandedChannelID,
    getProfilesByIds,
    isDMChannel,
    getUserIdFromDM,
    getWSConnectionURL,
    playSound,
} from './utils';
import {logErr, logDebug} from './log';
import {
    JOIN_CALL,
    keyToAction,
} from './shortcuts';

import {
    RECEIVED_CHANNEL_STATE,
    VOICE_CHANNEL_USER_CONNECTED,
    VOICE_CHANNEL_USER_DISCONNECTED,
    VOICE_CHANNEL_USERS_CONNECTED,
    VOICE_CHANNEL_USERS_CONNECTED_STATES,
    VOICE_CHANNEL_PROFILES_CONNECTED,
    VOICE_CHANNEL_PROFILE_CONNECTED,
    VOICE_CHANNEL_USER_MUTED,
    VOICE_CHANNEL_USER_UNMUTED,
    VOICE_CHANNEL_USER_VOICE_OFF,
    VOICE_CHANNEL_USER_VOICE_ON,
    VOICE_CHANNEL_CALL_START,
    VOICE_CHANNEL_CALL_END,
    VOICE_CHANNEL_USER_SCREEN_ON,
    VOICE_CHANNEL_USER_SCREEN_OFF,
    VOICE_CHANNEL_USER_RAISE_HAND,
    VOICE_CHANNEL_USER_UNRAISE_HAND,
    VOICE_CHANNEL_UNINIT,
    VOICE_CHANNEL_ROOT_POST,
    SHOW_SWITCH_CALL_MODAL,
    SHOW_END_CALL_MODAL,
    VOICE_CHANNEL_USER_REACTION,
    VOICE_CHANNEL_USER_REACTION_TIMEOUT,
} from './action_types';

import {PluginRegistry, Store} from './types/mattermost-webapp';

export default class Plugin {
    private unsubscribers: (() => void)[];

    constructor() {
        this.unsubscribers = [];
    }

    private registerReconnectHandler(registry: PluginRegistry, store: Store, handler: () => void) {
        registry.registerReconnectHandler(handler);
        this.unsubscribers.push(() => registry.unregisterReconnectHandler(handler));
    }

    private registerWebSocketEvents(registry: PluginRegistry, store: Store, followThread: (channelID: string, teamID: string) => Promise<void>) {
        registry.registerWebSocketEventHandler(`custom_${pluginId}_channel_enable_voice`, (ev) => {
            store.dispatch({
                type: RECEIVED_CHANNEL_STATE,
                data: {id: ev.broadcast.channel_id, enabled: true},
            });
        });

        registry.registerWebSocketEventHandler(`custom_${pluginId}_channel_disable_voice`, (ev) => {
            store.dispatch({
                type: RECEIVED_CHANNEL_STATE,
                data: {id: ev.broadcast.channel_id, enabled: false},
            });
        });

        registry.registerWebSocketEventHandler(`custom_${pluginId}_user_connected`, async (ev) => {
            const userID = ev.data.userID;
            const channelID = ev.broadcast.channel_id;
            const currentUserID = getCurrentUserId(store.getState());

            if (window.callsClient?.channelID === channelID) {
                if (userID === currentUserID) {
                    playSound(getPluginStaticPath() + JoinSelfSound);
                } else if (shouldPlayJoinUserSound(store.getState())) {
                    playSound(getPluginStaticPath() + JoinUserSound);
                }
            }

            store.dispatch({
                type: VOICE_CHANNEL_USER_CONNECTED,
                data: {
                    channelID,
                    userID,
                    currentUserID,
                },
            });

            try {
                store.dispatch({
                    type: VOICE_CHANNEL_PROFILE_CONNECTED,
                    data: {
                        profile: (await getProfilesByIds(store.getState(), [ev.data.userID]))[0],
                        channelID: ev.broadcast.channel_id,
                    },
                });
            } catch (err) {
                logErr(err);
            }
        });

        registry.registerWebSocketEventHandler(`custom_${pluginId}_user_disconnected`, (ev) => {
            store.dispatch({
                type: VOICE_CHANNEL_USER_DISCONNECTED,
                data: {
                    channelID: ev.broadcast.channel_id,
                    userID: ev.data.userID,
                    currentUserID: getCurrentUserId(store.getState()),
                },
            });
        });

        registry.registerWebSocketEventHandler(`custom_${pluginId}_user_muted`, (ev) => {
            store.dispatch({
                type: VOICE_CHANNEL_USER_MUTED,
                data: {
                    channelID: ev.broadcast.channel_id,
                    userID: ev.data.userID,
                },
            });
        });

        registry.registerWebSocketEventHandler(`custom_${pluginId}_user_unmuted`, (ev) => {
            store.dispatch({
                type: VOICE_CHANNEL_USER_UNMUTED,
                data: {
                    channelID: ev.broadcast.channel_id,
                    userID: ev.data.userID,
                },
            });
        });

        registry.registerWebSocketEventHandler(`custom_${pluginId}_user_voice_on`, (ev) => {
            store.dispatch({
                type: VOICE_CHANNEL_USER_VOICE_ON,
                data: {
                    channelID: ev.broadcast.channel_id,
                    userID: ev.data.userID,
                },
            });
        });

        registry.registerWebSocketEventHandler(`custom_${pluginId}_user_voice_off`, (ev) => {
            store.dispatch({
                type: VOICE_CHANNEL_USER_VOICE_OFF,
                data: {
                    channelID: ev.broadcast.channel_id,
                    userID: ev.data.userID,
                },
            });
        });

        registry.registerWebSocketEventHandler(`custom_${pluginId}_call_start`, (ev) => {
            const channelID = ev.broadcast.channel_id;

            store.dispatch({
                type: VOICE_CHANNEL_CALL_START,
                data: {
                    channelID,
                    startAt: ev.data.start_at,
                    ownerID: ev.data.owner_id,
                },
            });
            store.dispatch({
                type: VOICE_CHANNEL_ROOT_POST,
                data: {
                    channelID,
                    rootPost: ev.data.thread_id,
                },
            });

            if (window.callsClient?.channelID === channelID) {
                const channel = getChannel(store.getState(), channelID);
                if (channel) {
                    followThread(channel.id, channel.team_id);
                }
            }
        });

        registry.registerWebSocketEventHandler(`custom_${pluginId}_call_end`, (ev) => {
            if (connectedChannelID(store.getState()) === ev.broadcast.channel_id && window.callsClient) {
                window.callsClient.disconnect();
            }
            store.dispatch({
                type: VOICE_CHANNEL_CALL_END,
                data: {
                    channelID: ev.broadcast.channel_id,
                },
            });
        });

        registry.registerWebSocketEventHandler(`custom_${pluginId}_user_screen_on`, (ev) => {
            store.dispatch({
                type: VOICE_CHANNEL_USER_SCREEN_ON,
                data: {
                    channelID: ev.broadcast.channel_id,
                    userID: ev.data.userID,
                },
            });
        });

        registry.registerWebSocketEventHandler(`custom_${pluginId}_user_screen_off`, (ev) => {
            store.dispatch({
                type: VOICE_CHANNEL_USER_SCREEN_OFF,
                data: {
                    channelID: ev.broadcast.channel_id,
                },
            });
        });

        registry.registerWebSocketEventHandler(`custom_${pluginId}_user_raise_hand`, (ev) => {
            store.dispatch({
                type: VOICE_CHANNEL_USER_RAISE_HAND,
                data: {
                    channelID: ev.broadcast.channel_id,
                    userID: ev.data.userID,
                    raised_hand: ev.data.raised_hand,
                },
            });
        });

        registry.registerWebSocketEventHandler(`custom_${pluginId}_user_unraise_hand`, (ev) => {
            store.dispatch({
                type: VOICE_CHANNEL_USER_UNRAISE_HAND,
                data: {
                    channelID: ev.broadcast.channel_id,
                    userID: ev.data.userID,
                    raised_hand: ev.data.raised_hand,
                },
            });
        });

        registry.registerWebSocketEventHandler(`custom_${pluginId}_user_reaction`, (ev) => {
            const reaction = {
                emoji: {
                    name: ev.data.emoji_name,
                    skin: ev.data.emoji_skin,
                    unified: ev.data.emoji_unified,
                },
                timestamp: ev.data.timestamp,
            };
            store.dispatch({
                type: VOICE_CHANNEL_USER_REACTION,
                data: {
                    userID: ev.data.userID,
<<<<<<< HEAD
                    channelID: ev.broadcast.channel_id,
                    reaction: {
                        emoji: {
                            name: ev.data.emoji_name,
                            skin: ev.data.emoji_skin,
                            unified: ev.data.emoji_unified,
                        },
                        timestamp: ev.data.timestamp,
                    },
=======
                    reaction,
>>>>>>> 249d1469
                },
            });
            setTimeout(() => {
                store.dispatch({
                    type: VOICE_CHANNEL_USER_REACTION_TIMEOUT,
                    data: {
                        channelID: ev.broadcast.channel_id,
                        userID: ev.data.userID,
                        reaction,
                    },
                });
            }, 5000); // TODO: This time was randomly chosen; see if it should be configurable or at least a little better informed
        });
    }

    public async initialize(registry: PluginRegistry, store: Store): Promise<void> {
        // Setting the base URL if present, in case MM is running under a subpath.
        if (window.basename) {
            Client4.setUrl(window.basename);
        }

        registry.registerReducer(reducer);
        const sidebarChannelLinkLabelComponentID = registry.registerSidebarChannelLinkLabelComponent(ChannelLinkLabel);
        this.unsubscribers.push(() => registry.unregisterComponent(sidebarChannelLinkLabelComponentID));
        registry.registerChannelToastComponent(ChannelCallToast);
        registry.registerPostTypeComponent('custom_calls', PostType);
        registry.registerPostTypeComponent('custom_cloud_trial_req', PostTypeCloudTrialRequest);
        registry.registerNeedsTeamRoute('/expanded', ExpandedView);
        registry.registerGlobalComponent(SwitchCallModal);
        registry.registerGlobalComponent(ScreenSourceModal);
        registry.registerGlobalComponent(EndCallModal);

        registry.registerSlashCommandWillBePostedHook(async (message, args) => {
            const fullCmd = message.trim();
            const fields = fullCmd.split(/\s+/);
            if (fields.length < 2) {
                return {message, args};
            }

            const rootCmd = fields[0];
            const subCmd = fields[1];

            if (rootCmd !== '/call') {
                return {message, args};
            }

            const connectedID = connectedChannelID(store.getState());

            switch (subCmd) {
            case 'join':
            case 'start':
                if (!callsEnabled(store.getState(), args.channel_id)) {
                    return {error: {message: 'Cannot start or join call: calls are disabled in this channel.'}};
                }

                if (subCmd === 'start') {
                    if (voiceConnectedUsersInChannel(store.getState(), args.channel_id).length > 0) {
                        return {error: {message: 'A call is already ongoing in the channel.'}};
                    }
                }
                if (!connectedID) {
                    let title = '';
                    if (fields.length > 2) {
                        title = fields.slice(2).join(' ');
                    }
                    connectCall(args.channel_id, title);
                    followThread(args.channel_id, args.team_id);
                    return {};
                }
                return {error: {message: 'You\'re already connected to a call in the current channel.'}};
            case 'leave':
                if (connectedID && args.channel_id === connectedID && window.callsClient) {
                    window.callsClient.disconnect();
                    return {};
                }
                return {error: {message: 'You\'re not connected to a call in the current channel.'}};
            case 'end':
                if (voiceConnectedUsersInChannel(store.getState(), args.channel_id)?.length === 0) {
                    return {error: {message: 'No ongoing call in the channel.'}};
                }

                if (!isCurrentUserSystemAdmin(store.getState()) &&
                    getCurrentUserId(store.getState()) !== voiceChannelCallOwnerID(store.getState(), args.channel_id)) {
                    return {error: {message: 'You don\'t have permission to end the call. Please ask the call owner to end call.'}};
                }

                store.dispatch({
                    type: SHOW_END_CALL_MODAL,
                    data: {
                        targetID: args.channel_id,
                    },
                });
                return {};
            case 'link':
                break;
            case 'experimental':
                if (fields.length < 3) {
                    break;
                }
                if (fields[2] === 'on') {
                    window.localStorage.setItem('calls_experimental_features', 'on');
                    logDebug('experimental features enabled');
                } else if (fields[2] === 'off') {
                    logDebug('experimental features disabled');
                    window.localStorage.removeItem('calls_experimental_features');
                }
                break;
            case 'stats': {
                if (window.callsClient) {
                    try {
                        const stats = await window.callsClient.getStats();
                        return {message: `/call stats ${btoa(JSON.stringify(stats))}`, args};
                    } catch (err) {
                        return {error: {message: err}};
                    }
                }
                const data = sessionStorage.getItem('calls_client_stats') || '{}';
                return {message: `/call stats ${btoa(data)}`, args};
            }
            }

            return {message, args};
        });

        const joinCall = (channelID: string, teamID: string) => {
            if (!connectedChannelID(store.getState())) {
                connectCall(channelID);

                // following the thread only on join. On call start
                // this is done in the call_start ws event handler.
                if (voiceConnectedUsersInChannel(store.getState(), channelID).length > 0) {
                    followThread(channelID, teamID);
                }
            } else if (connectedChannelID(store.getState()) !== channelID) {
                store.dispatch({
                    type: SHOW_SWITCH_CALL_MODAL,
                });
            }
        };

        let channelHeaderMenuButtonID: string;
        const unregisterChannelHeaderMenuButton = () => {
            if (channelHeaderMenuButtonID) {
                registry.unregisterComponent(channelHeaderMenuButtonID);
                channelHeaderMenuButtonID = '';
            }
        };
        this.unsubscribers.push(unregisterChannelHeaderMenuButton);
        const registerChannelHeaderMenuButton = () => {
            if (channelHeaderMenuButtonID) {
                return;
            }

            channelHeaderMenuButtonID = registry.registerCallButtonAction(
                ChannelHeaderButton,
                ChannelHeaderDropdownButton,
                async (channel) => {
                    if (isCloudFeatureRestricted(store.getState())) {
                        store.dispatch(displayFreeTrial());
                        return;
                    }

                    if (isLimitRestricted(store.getState())) {
                        return;
                    }

                    try {
                        const users = voiceConnectedUsers(store.getState());
                        if (users && users.length > 0) {
                            store.dispatch({
                                type: VOICE_CHANNEL_PROFILES_CONNECTED,
                                data: {
                                    profiles: await getProfilesByIds(store.getState(), users),
                                    channelID: channel.id,
                                },
                            });
                        }
                    } catch (err) {
                        logErr(err);
                        return;
                    }

                    joinCall(channel.id, channel.team_id);
                },
            );
        };

        const followThread = async (channelID: string, teamID: string) => {
            const threadID = voiceChannelRootPost(store.getState(), channelID);
            if (threadID) {
                store.dispatch(setThreadFollow(getCurrentUserId(store.getState()), teamID, threadID, true));
            } else {
                logErr('Unable to follow call\'s thread, not registered in store');
            }
        };

        registerChannelHeaderMenuButton();

        registry.registerAdminConsoleCustomSetting('RTCDServiceURL', RTCDServiceUrl);

        const connectCall = async (channelID: string, title?: string) => {
            try {
                if (window.callsClient) {
                    logErr('calls client is already initialized');
                    return;
                }

                const iceConfigs = [...iceServers(store.getState())];
                if (needsTURNCredentials(store.getState())) {
                    logDebug('turn credentials needed');
                    try {
                        const resp = await axios.get(`${getPluginPath()}/turn-credentials`);
                        iceConfigs.push(...resp.data);
                    } catch (err) {
                        logErr(err);
                    }
                }

                window.callsClient = new CallsClient({
                    wsURL: getWSConnectionURL(getConfig(store.getState())),
                    iceServers: iceConfigs,
                });
                const globalComponentID = registry.registerGlobalComponent(CallWidget);
                const rootComponentID = registry.registerRootComponent(ExpandedView);
                window.callsClient.on('close', () => {
                    registry.unregisterComponent(globalComponentID);
                    registry.unregisterComponent(rootComponentID);
                    if (window.callsClient) {
                        window.callsClient.destroy();
                        delete window.callsClient;
                        playSound(getPluginStaticPath() + LeaveSelfSound);
                    }
                });

                window.callsClient.init(channelID, title).catch((err: Error) => {
                    delete window.callsClient;
                    logErr(err);
                });
            } catch (err) {
                delete window.callsClient;
                logErr(err);
            }
        };
        const windowEventHandler = (ev: MessageEvent) => {
            if (ev.origin !== window.origin) {
                return;
            }
            if (ev.data && ev.data.type === 'connectCall') {
                connectCall(ev.data.channelID);
                followThread(ev.data.channelID, getCurrentTeamId(store.getState()));
            }
        };
        window.addEventListener('message', windowEventHandler);
        this.unsubscribers.push(() => {
            window.removeEventListener('message', windowEventHandler);
        });

        let channelHeaderMenuID: string;
        const registerChannelHeaderMenuAction = () => {
            channelHeaderMenuID = registry.registerChannelHeaderMenuAction(
                ChannelHeaderMenuButton,
                async (channelID) => {
                    try {
                        const resp = await axios.post(`${getPluginPath()}/${currChannelId}`,
                            {enabled: !callsEnabled(store.getState(), currChannelId)},
                            {headers: {'X-Requested-With': 'XMLHttpRequest'}});
                        store.dispatch({
                            type: RECEIVED_CHANNEL_STATE,
                            data: {id: currChannelId, enabled: resp.data.enabled},
                        });
                    } catch (err) {
                        logErr(err);
                    }
                },
            );
        };

        const fetchChannels = async () => {
            try {
                const resp = await axios.get(`${getPluginPath()}/channels`);
                for (let i = 0; i < resp.data.length; i++) {
                    store.dispatch({
                        type: VOICE_CHANNEL_USERS_CONNECTED,
                        data: {
                            users: resp.data[i].call?.users,
                            channelID: resp.data[i].channel_id,
                        },
                    });
                    if (!voiceChannelCallStartAt(store.getState(), resp.data[i].channel_id)) {
                        store.dispatch({
                            type: VOICE_CHANNEL_CALL_START,
                            data: {
                                channelID: resp.data[i].channel_id,
                                startAt: resp.data[i].call?.start_at,
                                ownerID: resp.data[i].call?.owner_id,
                            },
                        });
                    }
                }
            } catch (err) {
                logErr(err);
            }
        };

        const fetchChannelData = async (channelID: string) => {
            if (!channelID) {
                // Must be Global threads view, or another view that isn't a channel.
                return;
            }

            let channel = getChannel(store.getState(), channelID);
            if (!channel) {
                await getChannelAction(channelID)(store.dispatch as any, store.getState);
                channel = getChannel(store.getState(), channelID);
            }

            const systemRoles = getMySystemRoles(store.getState());
            const channelRoles = getMyChannelRoles(store.getState());
            const cms = getMyChannelMemberships(store.getState());

            if (isDMChannel(channel)) {
                const otherID = getUserIdFromDM(channel.name, getCurrentUserId(store.getState()));
                const dmUser = getUser(store.getState(), otherID);
                if (!dmUser) {
                    store.dispatch(getProfilesByIdsAction([otherID]));
                }
            }

            try {
                const allowEnable = allowEnableCalls(store.getState());
                registry.unregisterComponent(channelHeaderMenuID);
                if (hasPermissionsToEnableCalls(channel, cms[channelID], systemRoles, channelRoles, allowEnable)) {
                    registerChannelHeaderMenuAction();
                }
            } catch (err) {
                registry.unregisterComponent(channelHeaderMenuID);
                logErr(err);
            }

            try {
                const resp = await axios.get(`${getPluginPath()}/${channelID}`);
                store.dispatch({
                    type: RECEIVED_CHANNEL_STATE,
                    data: {id: channelID, enabled: resp.data.enabled},
                });
                store.dispatch({
                    type: VOICE_CHANNEL_USERS_CONNECTED,
                    data: {
                        users: resp.data.call?.users,
                        channelID,
                    },
                });
                if (resp.data.call?.thread_id) {
                    store.dispatch({
                        type: VOICE_CHANNEL_ROOT_POST,
                        data: {
                            channelID,
                            rootPost: resp.data.call?.thread_id,
                        },
                    });
                }
                if (resp.data.call?.users && resp.data.call?.users.length > 0) {
                    store.dispatch({
                        type: VOICE_CHANNEL_PROFILES_CONNECTED,
                        data: {
                            profiles: await getProfilesByIds(store.getState(), resp.data.call?.users),
                            channelID,
                        },
                    });
                }

                if (resp.data.call?.screen_sharing_id) {
                    store.dispatch({
                        type: VOICE_CHANNEL_USER_SCREEN_ON,
                        data: {
                            channelID,
                            userID: resp.data.call?.screen_sharing_id,
                        },
                    });
                }

                const userStates = {} as any;
                const users = resp.data.call?.users || [];
                const states = resp.data.call?.states || [];
                for (let i = 0; i < users.length; i++) {
                    userStates[users[i]] = states[i];
                }
                store.dispatch({
                    type: VOICE_CHANNEL_USERS_CONNECTED_STATES,
                    data: {
                        states: userStates,
                        channelID,
                    },
                });
            } catch (err) {
                logErr(err);
                store.dispatch({
                    type: RECEIVED_CHANNEL_STATE,
                    data: {id: channelID, enabled: false},
                });
            }
        };

        let configRetrieved = false;
        const onActivate = async () => {
            const res = await store.dispatch(getCallsConfig());

            // @ts-ignore
            if (!res.error) {
                configRetrieved = true;
            }

            fetchChannels();
            const currChannelId = getCurrentChannelId(store.getState());
            if (currChannelId) {
                fetchChannelData(currChannelId);
            } else {
                const expandedID = getExpandedChannelID();
                if (expandedID.length > 0) {
                    await store.dispatch({
                        type: VOICE_CHANNEL_USER_CONNECTED,
                        data: {
                            channelID: expandedID,
                            userID: getCurrentUserId(store.getState()),
                            currentUserID: getCurrentUserId(store.getState()),
                        },
                    });
                    fetchChannelData(expandedID);
                }
            }
        };

        this.unsubscribers.push(() => {
            if (window.callsClient) {
                window.callsClient.disconnect();
            }
            logDebug('resetting state');
            store.dispatch({
                type: VOICE_CHANNEL_UNINIT,
            });
        });

        this.registerWebSocketEvents(registry, store, followThread);
        this.registerReconnectHandler(registry, store, () => {
            logDebug('websocket reconnect handler');
            if (!window.callsClient) {
                logDebug('resetting state');
                store.dispatch({
                    type: VOICE_CHANNEL_UNINIT,
                });
            }
            onActivate();
        });

        onActivate();

        let currChannelId = getCurrentChannelId(store.getState());
        let joinCallParam = new URLSearchParams(window.location.search).get('join_call');
        this.unsubscribers.push(store.subscribe(() => {
            const currentChannelId = getCurrentChannelId(store.getState());
            if (currChannelId !== currentChannelId) {
                currChannelId = currentChannelId;

                // If we haven't retrieved config, user must not have been logged in during onActivate
                if (!configRetrieved) {
                    store.dispatch(getCallsConfig());
                    configRetrieved = true;
                }

                fetchChannelData(currChannelId);
                if (currChannelId && Boolean(joinCallParam) && !connectedChannelID(store.getState())) {
                    connectCall(currChannelId);
                }
                joinCallParam = '';
            }
        }));

        const handleKBShortcuts = (ev: KeyboardEvent) => {
            switch (keyToAction('global', ev)) {
            case JOIN_CALL:
                // We don't allow joining a new call from the pop-out window.
                if (!window.opener) {
                    joinCall(getCurrentChannelId(store.getState()), getCurrentTeamId(store.getState()));
                }
                break;
            }
        };

        document.addEventListener('keydown', handleKBShortcuts, true);
        this.unsubscribers.push(() => document.removeEventListener('keydown', handleKBShortcuts, true));
    }

    uninitialize() {
        logDebug('uninitialize');
        this.unsubscribers.forEach((unsubscribe) => {
            unsubscribe();
        });
        this.unsubscribers = [];
    }
}

declare global {
    interface Window {
        registerPlugin(id: string, plugin: Plugin): void,

        callsClient: any,
        webkitAudioContext: AudioContext,
        basename: string,
        desktop: any,
        screenSharingTrackId: string,
    }

    interface HTMLVideoElement {
        webkitRequestFullscreen: () => void,
        msRequestFullscreen: () => void,
        mozRequestFullscreen: () => void,
    }

    interface CanvasRenderingContext2D {
        webkitBackingStorePixelRatio: number,
        mozBackingStorePixelRatio: number,
        msBackingStorePixelRatio: number,
        oBackingStorePixelRatio: number,
        backingStorePixelRatio: number,
    }

    // fix for a type problem in webapp as of 6dcac2
    type DeepPartial<T> = {
        [P in keyof T]?: DeepPartial<T[P]>;
    }
}

window.registerPlugin(pluginId, new Plugin());<|MERGE_RESOLUTION|>--- conflicted
+++ resolved
@@ -306,19 +306,8 @@
                 type: VOICE_CHANNEL_USER_REACTION,
                 data: {
                     userID: ev.data.userID,
-<<<<<<< HEAD
-                    channelID: ev.broadcast.channel_id,
-                    reaction: {
-                        emoji: {
-                            name: ev.data.emoji_name,
-                            skin: ev.data.emoji_skin,
-                            unified: ev.data.emoji_unified,
-                        },
-                        timestamp: ev.data.timestamp,
-                    },
-=======
                     reaction,
->>>>>>> 249d1469
+                    channelID: ev.broadcast.channel_id,
                 },
             });
             setTimeout(() => {
