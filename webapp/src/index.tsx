/* eslint-disable max-lines */

import {CallChannelState, UserState} from '@calls/common/lib/types';
import {getChannel as getChannelAction} from 'mattermost-redux/actions/channels';
import {getProfilesByIds as getProfilesByIdsAction} from 'mattermost-redux/actions/users';
import {Client4} from 'mattermost-redux/client';
import {getChannel, getCurrentChannelId} from 'mattermost-redux/selectors/entities/channels';
import {getConfig} from 'mattermost-redux/selectors/entities/general';
import {getCurrentUserLocale} from 'mattermost-redux/selectors/entities/i18n';
import {getCurrentTeamId} from 'mattermost-redux/selectors/entities/teams';
import {getCurrentUserId, getUser, isCurrentUserSystemAdmin} from 'mattermost-redux/selectors/entities/users';
import React from 'react';
import ReactDOM from 'react-dom';
import {injectIntl, IntlProvider} from 'react-intl';
import {Provider} from 'react-redux';
import {AnyAction} from 'redux';
import {batchActions} from 'redux-batched-actions';

import {
    displayCallErrorModal,
    displayCallsTestModeUser,
    displayFreeTrial,
    getCallsConfig,
    incomingCallOnChannel,
    showScreenSourceModal,
    showSwitchCallModal,
} from 'src/actions';
import EnableIPv6 from 'src/components/admin_console_settings/enable_ipv6';
import ICEHostOverride from 'src/components/admin_console_settings/ice_host_override';
import EnableRecordings from 'src/components/admin_console_settings/recordings/enable_recordings';
import JobServiceURL from 'src/components/admin_console_settings/recordings/job_service_url';
import MaxRecordingDuration from 'src/components/admin_console_settings/recordings/max_recording_duration';
import RecordingQuality from 'src/components/admin_console_settings/recordings/recording_quality';
import RTCDServiceUrl from 'src/components/admin_console_settings/rtcd_service_url';
import ServerSideTURN from 'src/components/admin_console_settings/server_side_turn';
import TCPServerAddress from 'src/components/admin_console_settings/tcp_server_address';
import TCPServerPort from 'src/components/admin_console_settings/tcp_server_port';
import TestMode from 'src/components/admin_console_settings/test_mode';
import UDPServerAddress from 'src/components/admin_console_settings/udp_server_address';
import UDPServerPort from 'src/components/admin_console_settings/udp_server_port';
import {PostTypeCloudTrialRequest} from 'src/components/custom_post_types/post_type_cloud_trial_request';
import {PostTypeRecording} from 'src/components/custom_post_types/post_type_recording';
import {IncomingCallContainer} from 'src/components/incoming_calls/call_container';
import {CALL_RECORDING_POST_TYPE, CALL_START_POST_TYPE, DisabledCallsErr} from 'src/constants';
import {desktopNotificationHandler} from 'src/desktop_notifications';
import slashCommandsHandler from 'src/slash_commands';
import {CallActions, CurrentCallData, CurrentCallDataDefault} from 'src/types/types';

import {
    DESKTOP_WIDGET_CONNECTED,
    RECEIVED_CHANNEL_STATE,
<<<<<<< HEAD
    USER_CONNECTED,
    USERS_CONNECTED,
    USERS_CONNECTED_STATES,
    PROFILES_CONNECTED,
    CALL_STATE,
    USER_SCREEN_ON,
    UNINIT,
    SHOW_SWITCH_CALL_MODAL,
    DESKTOP_WIDGET_CONNECTED,
    CALL_HOST,
    CALL_RECORDING_STATE,
    USER_MUTED,
    USER_UNMUTED,
    USER_RAISE_HAND,
    USER_UNRAISE_HAND,
    DISMISS_CALL,
=======
    SHOW_SWITCH_CALL_MODAL,
    VOICE_CHANNEL_CALL_HOST,
    VOICE_CHANNEL_CALL_RECORDING_STATE,
    VOICE_CHANNEL_CALL_START,
    VOICE_CHANNEL_PROFILES_CONNECTED,
    VOICE_CHANNEL_ROOT_POST,
    VOICE_CHANNEL_UNINIT,
    VOICE_CHANNEL_USER_CONNECTED,
    VOICE_CHANNEL_USER_MUTED,
    VOICE_CHANNEL_USER_RAISE_HAND,
    VOICE_CHANNEL_USER_SCREEN_ON,
    VOICE_CHANNEL_USER_UNMUTED,
    VOICE_CHANNEL_USER_UNRAISE_HAND,
    VOICE_CHANNEL_USERS_CONNECTED,
    VOICE_CHANNEL_USERS_CONNECTED_STATES,
>>>>>>> eaf33836
} from './action_types';
import CallsClient from './client';
import CallWidget from './components/call_widget';
import ChannelCallToast from './components/channel_call_toast';
import ChannelHeaderButton from './components/channel_header_button';
import ChannelHeaderDropdownButton from './components/channel_header_dropdown_button';
import ChannelHeaderMenuButton from './components/channel_header_menu_button';
import ChannelLinkLabel from './components/channel_link_label';
import PostType from './components/custom_post_types/post_type';
import EndCallModal from './components/end_call_modal';
import ExpandedView from './components/expanded_view';
import ScreenSourceModal from './components/screen_source_modal';
import SwitchCallModal from './components/switch_call_modal';
import {logDebug, logErr} from './log';
import {pluginId} from './manifest';
import reducer from './reducers';
import {
<<<<<<< HEAD
    channelIDForCurrentCall,
    usersInCallInCurrentChannel,
    usersInCallInChannel,
    isLimitRestricted,
    iceServers,
    needsTURNCredentials,
=======
    callsConfig,
    callsExplicitlyDisabled,
    callsExplicitlyEnabled,
    channelHasCall,
    connectedChannelID,
>>>>>>> eaf33836
    defaultEnabled,
    hasPermissionsToEnableCalls,
    iceServers,
    isCloudStarter,
    isLimitRestricted,
    needsTURNCredentials,
    ringingEnabled,
<<<<<<< HEAD
    hostChangeAtForCurrentCall,
    callStartAtForCallInChannel,
=======
    voiceChannelCallStartAt,
    voiceConnectedUsers,
    voiceConnectedUsersInChannel,
>>>>>>> eaf33836
} from './selectors';
import {JOIN_CALL, keyToAction} from './shortcuts';
import {PluginRegistry, Store} from './types/mattermost-webapp';
import {
    desktopGTE,
    followThread,
    getChannelURL,
    getExpandedChannelID,
    getPluginPath,
    getProfilesByIds,
    getTranslations,
    getUserIdFromDM,
    getWSConnectionURL,
    isDMChannel,
    playSound,
    sendDesktopEvent,
    shouldRenderDesktopWidget,
} from './utils';
import {
    handleCallEnd,
    handleCallHostChanged,
    handleCallRecordingState,
    handleCallStart,
    handleUserConnected,
    handleUserDisconnected,
    handleUserDismissedNotification,
    handleUserMuted,
    handleUserRaisedHand,
    handleUserReaction,
    handleUserScreenOff,
    handleUserScreenOn,
    handleUserUnmuted,
    handleUserUnraisedHand,
    handleUserVoiceOff,
    handleUserVoiceOn,
} from './websocket_handlers';

export default class Plugin {
    private unsubscribers: (() => void)[];

    constructor() {
        this.unsubscribers = [];
    }

    private registerReconnectHandler(registry: PluginRegistry, _store: Store, handler: () => void) {
        registry.registerReconnectHandler(handler);
        this.unsubscribers.push(() => registry.unregisterReconnectHandler(handler));
    }

    private registerWebSocketEvents(registry: PluginRegistry, store: Store) {
        registry.registerWebSocketEventHandler(`custom_${pluginId}_channel_enable_voice`, (ev) => {
            store.dispatch({
                type: RECEIVED_CHANNEL_STATE,
                data: {id: ev.broadcast.channel_id, enabled: true},
            });
        });

        registry.registerWebSocketEventHandler(`custom_${pluginId}_channel_disable_voice`, (ev) => {
            store.dispatch({
                type: RECEIVED_CHANNEL_STATE,
                data: {id: ev.broadcast.channel_id, enabled: false},
            });
        });

        registry.registerWebSocketEventHandler(`custom_${pluginId}_user_connected`, (ev) => {
            handleUserConnected(store, ev);
        });

        registry.registerWebSocketEventHandler(`custom_${pluginId}_user_disconnected`, (ev) => {
            handleUserDisconnected(store, ev);
        });

        registry.registerWebSocketEventHandler(`custom_${pluginId}_user_muted`, (ev) => {
            handleUserMuted(store, ev);
        });

        registry.registerWebSocketEventHandler(`custom_${pluginId}_user_unmuted`, (ev) => {
            handleUserUnmuted(store, ev);
        });

        registry.registerWebSocketEventHandler(`custom_${pluginId}_user_voice_on`, (ev) => {
            handleUserVoiceOn(store, ev);
        });

        registry.registerWebSocketEventHandler(`custom_${pluginId}_user_voice_off`, (ev) => {
            handleUserVoiceOff(store, ev);
        });

        registry.registerWebSocketEventHandler(`custom_${pluginId}_call_start`, (ev) => {
            handleCallStart(store, ev);
        });

        registry.registerWebSocketEventHandler(`custom_${pluginId}_call_end`, (ev) => {
            handleCallEnd(store, ev);
        });

        registry.registerWebSocketEventHandler(`custom_${pluginId}_user_screen_on`, (ev) => {
            handleUserScreenOn(store, ev);
        });

        registry.registerWebSocketEventHandler(`custom_${pluginId}_user_screen_off`, (ev) => {
            handleUserScreenOff(store, ev);
        });

        registry.registerWebSocketEventHandler(`custom_${pluginId}_user_raise_hand`, (ev) => {
            handleUserRaisedHand(store, ev);
        });

        registry.registerWebSocketEventHandler(`custom_${pluginId}_user_unraise_hand`, (ev) => {
            handleUserUnraisedHand(store, ev);
        });

        registry.registerWebSocketEventHandler(`custom_${pluginId}_user_reacted`, (ev) => {
            handleUserReaction(store, ev);
        });

        registry.registerWebSocketEventHandler(`custom_${pluginId}_call_host_changed`, (ev) => {
            handleCallHostChanged(store, ev);
        });

        registry.registerWebSocketEventHandler(`custom_${pluginId}_call_recording_state`, (ev) => {
            handleCallRecordingState(store, ev);
        });

        registry.registerWebSocketEventHandler(`custom_${pluginId}_user_dismissed_notification`, (ev) => {
            handleUserDismissedNotification(store, ev);
        });
    }

    private initialize(registry: PluginRegistry, store: Store) {
        // Setting the base URL if present, in case MM is running under a subpath.
        if (window.basename) {
            Client4.setUrl(window.basename);
        }

        // Register root DOM element for Calls. This is where the widget will render.
        if (!document.getElementById('calls')) {
            const callsRoot = document.createElement('div');
            callsRoot.setAttribute('id', 'calls');
            document.body.appendChild(callsRoot);
        }
        this.unsubscribers.push(() => {
            document.getElementById('calls')?.remove();
        });

        registry.registerReducer(reducer);
        const sidebarChannelLinkLabelComponentID = registry.registerSidebarChannelLinkLabelComponent(ChannelLinkLabel);
        this.unsubscribers.push(() => registry.unregisterComponent(sidebarChannelLinkLabelComponentID));
        registry.registerChannelToastComponent(injectIntl(ChannelCallToast));
        registry.registerPostTypeComponent(CALL_START_POST_TYPE, PostType);
        registry.registerPostTypeComponent(CALL_RECORDING_POST_TYPE, PostTypeRecording);
        registry.registerPostTypeComponent('custom_cloud_trial_req', PostTypeCloudTrialRequest);
        registry.registerNeedsTeamRoute('/expanded', injectIntl(ExpandedView));
        registry.registerGlobalComponent(injectIntl(SwitchCallModal));
        registry.registerGlobalComponent(injectIntl(ScreenSourceModal));
        registry.registerGlobalComponent(injectIntl(EndCallModal));
        registry.registerGlobalComponent(injectIntl(IncomingCallContainer));

        registry.registerTranslations((locale: string) => {
            return getTranslations(locale);
        });

        registry.registerSlashCommandWillBePostedHook(async (message, args) => {
            return slashCommandsHandler(store, joinCall, message, args);
        });

        registry.registerDesktopNotificationHook?.(async (post, msgProps, channel, teamId, args) => {
            return desktopNotificationHandler(store, post, channel, args);
        });

        const connectToCall = async (channelId: string, teamId: string, title?: string, rootId?: string) => {
            try {
                const users = usersInCallInCurrentChannel(store.getState());
                if (users && users.length > 0) {
                    store.dispatch({
                        type: PROFILES_CONNECTED,
                        data: {
                            profiles: await getProfilesByIds(store.getState(), users),
                            channelId,
                        },
                    });
                }
            } catch (err) {
                logErr(err);
            }

            if (!channelIDForCurrentCall(store.getState())) {
                connectCall(channelId, title, rootId);

                // following the thread only on join. On call start
                // this is done in the call_start ws event handler.
                if (usersInCallInChannel(store.getState(), channelId).length > 0) {
                    followThread(store, channelId, teamId);
                }
            } else if (channelIDForCurrentCall(store.getState()) !== channelId) {
                store.dispatch({
                    type: SHOW_SWITCH_CALL_MODAL,
                });
            }
        };

        const joinCall = async (channelId: string, teamId: string, title?: string, rootId?: string) => {
            // Anyone can join a call already in progress.
            // If explicitly enabled, everyone can start calls.
            // In LiveMode (DefaultEnabled=true):
            //   - everyone can start a call unless it has been disabled
            // If explicitly disabled, no-one can start calls.
            // In TestMode (DefaultEnabled=false):
            //   - sysadmins can start a call, but they receive an ephemeral message (server-side)
            //   - non-sysadmins cannot start a call and are shown a prompt

            const explicitlyEnabled = callsExplicitlyEnabled(store.getState(), channelId);
            const explicitlyDisabled = callsExplicitlyDisabled(store.getState(), channelId);

            // Note: not super happy with using explicitlyDisabled both here and below, but wanted to keep the "able to start" logic confined to one place.
            if (channelHasCall(store.getState(), channelId) || explicitlyEnabled || (!explicitlyDisabled && defaultEnabled(store.getState()))) {
                if (isLimitRestricted(store.getState())) {
                    if (isCloudStarter(store.getState())) {
                        store.dispatch(displayFreeTrial());
                        return;
                    }

                    // Don't allow a join if over limits (UI will have shown this info).
                    return;
                }

                await connectToCall(channelId, teamId, title, rootId);
                return;
            }

            if (explicitlyDisabled) {
                // UI should not have shown, so this is a response to a slash command.
                throw DisabledCallsErr;
            }

            // We are in TestMode (DefaultEnabled=false)
            if (isCurrentUserSystemAdmin(store.getState())) {
                // Rely on server side to send ephemeral message.
                await connectToCall(channelId, teamId, title, rootId);
            } else {
                store.dispatch(displayCallsTestModeUser());
            }
        };

        let channelHeaderMenuButtonID: string;
        const unregisterChannelHeaderMenuButton = () => {
            if (channelHeaderMenuButtonID) {
                registry.unregisterComponent(channelHeaderMenuButtonID);
                channelHeaderMenuButtonID = '';
            }
        };
        this.unsubscribers.push(unregisterChannelHeaderMenuButton);
        const registerChannelHeaderMenuButton = () => {
            if (channelHeaderMenuButtonID) {
                return;
            }

            channelHeaderMenuButtonID = registry.registerCallButtonAction(
                ChannelHeaderButton,
                ChannelHeaderDropdownButton,
                async (channel) => {
                    joinCall(channel.id, channel.team_id);
                },
            );
        };

        registerChannelHeaderMenuButton();

        registry.registerAdminConsoleCustomSetting('DefaultEnabled', TestMode);

        // EnableRecording turns on/off the following:
        registry.registerAdminConsoleCustomSetting('EnableRecordings', EnableRecordings);
        registry.registerAdminConsoleCustomSetting('MaxRecordingDuration', MaxRecordingDuration);
        registry.registerAdminConsoleCustomSetting('RecordingQuality', RecordingQuality);
        registry.registerAdminConsoleCustomSetting('JobServiceURL', JobServiceURL);

        // RTCD server turns on/off the following:
        registry.registerAdminConsoleCustomSetting('RTCDServiceURL', RTCDServiceUrl);
        registry.registerAdminConsoleCustomSetting('UDPServerAddress', UDPServerAddress);
        registry.registerAdminConsoleCustomSetting('UDPServerPort', UDPServerPort);
        registry.registerAdminConsoleCustomSetting('TCPServerAddress', TCPServerAddress);
        registry.registerAdminConsoleCustomSetting('TCPServerPort', TCPServerPort);
        registry.registerAdminConsoleCustomSetting('EnableIPv6', EnableIPv6);
        registry.registerAdminConsoleCustomSetting('ICEHostOverride', ICEHostOverride);
        registry.registerAdminConsoleCustomSetting('ServerSideTURN', ServerSideTURN);

        const connectCall = async (channelID: string, title?: string, rootId?: string) => {
            if (shouldRenderDesktopWidget()) {
                logDebug('sending join call message to desktop app');
                sendDesktopEvent('calls-join-call', {
                    callID: channelID,
                    title,
                    channelURL: getChannelURL(store.getState(), getChannel(store.getState(), channelID), getCurrentTeamId(store.getState())),
                    rootID: rootId,
                });
                return;
            }

            try {
                if (window.callsClient) {
                    logErr('calls client is already initialized');
                    return;
                }

                const state = store.getState();
                const iceConfigs = [...iceServers(state)];
                if (needsTURNCredentials(state)) {
                    logDebug('turn credentials needed');
                    try {
                        iceConfigs.push(...await Client4.doFetch<RTCIceServer[]>(`${getPluginPath()}/turn-credentials`, {method: 'get'}));
                    } catch (err) {
                        logErr(err);
                    }
                }

                window.callsClient = new CallsClient({
                    wsURL: getWSConnectionURL(getConfig(state)),
                    iceServers: iceConfigs,
                    simulcast: callsConfig(state).EnableSimulcast,
                });
                window.currentCallData = CurrentCallDataDefault;

                const locale = getCurrentUserLocale(state) || 'en';

                ReactDOM.render(
                    <Provider store={store}>
                        <IntlProvider
                            locale={locale}
                            key={locale}
                            defaultLocale='en'
                            messages={getTranslations(locale)}
                        >
                            <CallWidget/>
                        </IntlProvider>
                    </Provider>,
                    document.getElementById('calls'),
                );
                const unmountCallWidget = () => {
                    const callsRoot = document.getElementById('calls');
                    if (callsRoot) {
                        ReactDOM.unmountComponentAtNode(callsRoot);
                    }
                };

                // DEPRECATED
                let rootComponentID: string;

                // This is only needed to support desktop versions < 5.3 that
                // didn't implement the global widget and mounted the expanded view
                // on top of the center channel view.
                if (window.desktop) {
                    rootComponentID = registry.registerRootComponent(injectIntl(ExpandedView));
                }

                window.callsClient.on('close', (err?: Error) => {
                    unmountCallWidget();
                    if (window.desktop) {
                        registry.unregisterComponent(rootComponentID);
                    }
                    if (window.callsClient) {
                        if (err) {
                            store.dispatch(displayCallErrorModal(window.callsClient.channelID, err));
                        }
                        window.callsClient.destroy();
                        delete window.callsClient;
                        delete window.currentCallData;
                        playSound('leave_self');
                    }
                });

                window.callsClient.on('mute', () => {
                    store.dispatch({
                        type: USER_MUTED,
                        data: {
                            channelID: window.callsClient?.channelID,
                            userID: getCurrentUserId(store.getState()),
                        },
                    });
                });

                window.callsClient.on('unmute', () => {
                    store.dispatch({
                        type: USER_UNMUTED,
                        data: {
                            channelID: window.callsClient?.channelID,
                            userID: getCurrentUserId(store.getState()),
                        },
                    });
                });

                window.callsClient.on('raise_hand', () => {
                    store.dispatch({
                        type: USER_RAISE_HAND,
                        data: {
                            channelID: window.callsClient?.channelID,
                            userID: getCurrentUserId(store.getState()),
                            raised_hand: Date.now(),
                        },
                    });
                });

                window.callsClient.on('lower_hand', () => {
                    store.dispatch({
                        type: USER_UNRAISE_HAND,
                        data: {
                            channelID: window.callsClient?.channelID,
                            userID: getCurrentUserId(store.getState()),
                        },
                    });
                });

                window.callsClient.init({
                    channelID,
                    title,
                    threadID: rootId,
                }).catch((err: Error) => {
                    logErr(err);
                    unmountCallWidget();
                    store.dispatch(displayCallErrorModal(channelID, err));
                    delete window.callsClient;
                });
            } catch (err) {
                delete window.callsClient;
                logErr(err);
            }
        };
        const windowEventHandler = (ev: MessageEvent) => {
            if (ev.origin !== window.origin) {
                return;
            }
            if (ev.data?.type === 'connectCall') {
                connectCall(ev.data.channelID);
                followThread(store, ev.data.channelID, getCurrentTeamId(store.getState()));
            } else if (ev.data?.type === 'desktop-sources-modal-request') {
                store.dispatch(showScreenSourceModal());
            } else if (ev.data?.type === 'calls-joined-call') {
                if (!desktopGTE(5, 5) && ev.data.message.type === 'calls-join-request') {
                    // This `calls-joined-call` message has been repurposed as a `calls-join-request` message
                    // because the current desktop version (< 5.5) does not have a dedicated `calls-join-request` message.
                    store.dispatch(showSwitchCallModal(ev.data.message.callID));
                    return;
                }
                store.dispatch({
                    type: DESKTOP_WIDGET_CONNECTED,
                    data: {channelID: ev.data.message.callID},
                });
            } else if (ev.data?.type === 'calls-join-request') {
                // we can assume that we are already in a call, since the global widget sent this.
                store.dispatch(showSwitchCallModal(ev.data.message.callID));
            } else if (ev.data?.type === 'calls-error' && ev.data.message.err === 'client-error') {
                store.dispatch(displayCallErrorModal(ev.data.message.callID, new Error(ev.data.message.errMsg)));
            } else if (ev.data?.type === 'calls-run-slash-command') {
                slashCommandsHandler(store, joinCall, ev.data.message, ev.data.args);
            }
        };
        window.addEventListener('message', windowEventHandler);
        this.unsubscribers.push(() => {
            window.removeEventListener('message', windowEventHandler);
        });

        let channelHeaderMenuID: string;
        const registerChannelHeaderMenuAction = () => {
            channelHeaderMenuID = registry.registerChannelHeaderMenuAction(
                ChannelHeaderMenuButton,
                async () => {
                    try {
                        const data = await Client4.doFetch<{ enabled: boolean }>(`${getPluginPath()}/${currChannelId}`, {
                            method: 'post',
                            body: JSON.stringify({enabled: callsExplicitlyDisabled(store.getState(), currChannelId)}),
                        });

                        store.dispatch({
                            type: RECEIVED_CHANNEL_STATE,
                            data: {id: currChannelId, enabled: data.enabled},
                        });
                    } catch (err) {
                        logErr(err);
                    }
                },
            );
        };

        const fetchChannels = async (): Promise<AnyAction[]> => {
            const actions = [];
            try {
                const data = await Client4.doFetch<CallChannelState[]>(`${getPluginPath()}/channels`, {method: 'get'});

                for (let i = 0; i < data.length; i++) {
                    actions.push({
                        type: USERS_CONNECTED,
                        data: {
                            users: data[i].call?.users,
                            channelID: data[i].channel_id,
                        },
                    });
                    if (!callStartAtForCallInChannel(store.getState(), data[i].channel_id)) {
                        actions.push({
                            type: CALL_STATE,
                            data: {
                                ID: data[i].call?.id,
                                channelID: data[i].channel_id,
                                startAt: data[i].call?.start_at,
                                ownerID: data[i].call?.owner_id,
                            },
                        });

                        if (ringingEnabled(store.getState()) && data[i].call) {
                            // dismissedNotification is populated after the actions array has been batched, so manually check:
                            const dismissed = data[i].call?.dismissed_notification;
                            if (dismissed) {
                                const currentUserID = getCurrentUserId(store.getState());
                                if (Object.hasOwn(dismissed, currentUserID) && dismissed[currentUserID]) {
                                    actions.push({
                                        type: DISMISS_CALL,
                                        data: {
                                            callID: data[i].call.id,
                                        },
                                    });
                                    continue;
                                }
                            }
                            store.dispatch(incomingCallOnChannel(data[i].channel_id, data[i].call.id, data[i].call.owner_id, data[i].call.start_at));
                        }
                    }
                }
            } catch (err) {
                logErr(err);
            }

            return actions;
        };

        const fetchChannelData = async (channelID: string): Promise<AnyAction[]> => {
            if (!channelID) {
                // Must be Global threads view, or another view that isn't a channel.
                return [];
            }

            let channel = getChannel(store.getState(), channelID);
            if (!channel) {
                await store.dispatch(getChannelAction(channelID));
                channel = getChannel(store.getState(), channelID);
            }

            if (isDMChannel(channel)) {
                const otherID = getUserIdFromDM(channel.name, getCurrentUserId(store.getState()));
                const dmUser = getUser(store.getState(), otherID);
                if (!dmUser) {
                    store.dispatch(getProfilesByIdsAction([otherID]));
                }
            }

            try {
                registry.unregisterComponent(channelHeaderMenuID);
                if (hasPermissionsToEnableCalls(store.getState(), channelID)) {
                    registerChannelHeaderMenuAction();
                }
            } catch (err) {
                registry.unregisterComponent(channelHeaderMenuID);
                logErr(err);
            }

            const actions = [];

            try {
                const data = await Client4.doFetch<CallChannelState>(`${getPluginPath()}/${channelID}`, {method: 'get'});
                actions.push({
                    type: RECEIVED_CHANNEL_STATE,
                    data: {id: channelID, enabled: data.enabled},
                });

                const call = data.call;
                if (!call) {
                    return actions;
                }

                actions.push({
                    type: CALL_STATE,
                    data: {
                        ID: call.id,
                        channelID,
                        startAt: call.start_at,
                        ownerID: call.owner_id,
                        threadID: call.thread_id,
                    },
                });

                const dismissed = call.dismissed_notification;
                if (dismissed) {
                    const currentUserID = getCurrentUserId(store.getState());
                    if (Object.hasOwn(dismissed, currentUserID) && dismissed[currentUserID]) {
                        actions.push({
                            type: DISMISS_CALL,
                            data: {
                                callID: call.id,
                            },
                        });
                    }
                }

                actions.push({
                    type: USERS_CONNECTED,
                    data: {
                        users: call.users || [],
                        channelID,
                    },
                });

                actions.push({
                    type: CALL_HOST,
                    data: {
                        channelID,
                        hostID: call.host_id,
                        hostChangeAt: hostChangeAtForCurrentCall(store.getState()) || call.start_at,
                    },
                });

                if (call.users && call.users.length > 0) {
                    actions.push({
                        type: PROFILES_CONNECTED,
                        data: {
                            profiles: await getProfilesByIds(store.getState(), call.users),
                            channelID,
                        },
                    });
                }

                actions.push({
                    type: CALL_RECORDING_STATE,
                    data: {
                        callID: channelID,
                        recState: call.recording,
                    },
                });

                actions.push({
                    type: USER_SCREEN_ON,
                    data: {
                        channelID,
                        userID: call.screen_sharing_id,
                    },
                });

                const userStates: Record<string, UserState> = {};
                const users = call.users || [];
                const states = call.states || [];
                for (let i = 0; i < users.length; i++) {
                    userStates[users[i]] = {...states[i], id: users[i]};
                }
                actions.push({
                    type: USERS_CONNECTED_STATES,
                    data: {
                        states: userStates,
                        channelID,
                    },
                });
            } catch (err) {
                logErr(err);
                actions.push({
                    type: RECEIVED_CHANNEL_STATE,
                    data: {id: channelID, enabled: false},
                });
            }

            return actions;
        };

        // Run onActivate once we're logged in.
        const unsubscribeActivateListener = store.subscribe(() => {
            if (getCurrentUserId(store.getState())) {
                onActivate();
            }
        });

        const onActivate = async () => {
            if (!getCurrentUserId(store.getState())) {
                // not logged in, returning. Shouldn't happen, but being defensive.
                return;
            }

            unsubscribeActivateListener();

            await store.dispatch(getCallsConfig());

            const actions = await fetchChannels();
            const currChannelId = getCurrentChannelId(store.getState());
            if (currChannelId) {
                actions.push(...await fetchChannelData(currChannelId));
            } else {
                const expandedID = getExpandedChannelID();
                if (expandedID.length > 0) {
                    actions.push({
                        type: USER_CONNECTED,
                        data: {
                            channelID: expandedID,
                            userID: getCurrentUserId(store.getState()),
                            currentUserID: getCurrentUserId(store.getState()),
                        },
                    });
                    actions.push(...await fetchChannelData(expandedID));
                }
            }

            store.dispatch(batchActions(actions));
        };

        this.unsubscribers.push(() => {
            if (window.callsClient) {
                window.callsClient.disconnect();
            }
            logDebug('resetting state');
            store.dispatch({
                type: UNINIT,
            });
        });

        this.registerWebSocketEvents(registry, store);
        this.registerReconnectHandler(registry, store, () => {
            logDebug('websocket reconnect handler');
            if (!window.callsClient) {
                logDebug('resetting state');
                store.dispatch({
                    type: UNINIT,
                });
            }
            onActivate();
        });

        let currChannelId = getCurrentChannelId(store.getState());
        let joinCallParam = new URLSearchParams(window.location.search).get('join_call');
        this.unsubscribers.push(store.subscribe(() => {
            const currentChannelId = getCurrentChannelId(store.getState());
            if (currChannelId !== currentChannelId) {
                currChannelId = currentChannelId;

                fetchChannelData(currChannelId).then((actions) =>
                    store.dispatch(batchActions(actions)),
                );
                if (currChannelId && Boolean(joinCallParam) && !channelIDForCurrentCall(store.getState())) {
                    connectCall(currChannelId);
                }
                joinCallParam = '';
            }
        }));

        const handleKBShortcuts = (ev: KeyboardEvent) => {
            switch (keyToAction('global', ev)) {
            case JOIN_CALL:
                // We don't allow joining a new call from the pop-out window.
                if (!window.opener) {
                    joinCall(getCurrentChannelId(store.getState()), getCurrentTeamId(store.getState()));
                }
                break;
            }
        };

        document.addEventListener('keydown', handleKBShortcuts, true);
        this.unsubscribers.push(() => document.removeEventListener('keydown', handleKBShortcuts, true));
    }

    uninitialize() {
        logDebug('uninitialize');
        this.unsubscribers.forEach((unsubscribe) => {
            unsubscribe();
        });
        this.unsubscribers = [];
    }
}

declare global {
    interface Window {
        registerPlugin(id: string, plugin: Plugin): void,

        callsClient?: CallsClient,
        webkitAudioContext: AudioContext,
        basename: string,
        desktop?: {
            version?: string | null;
        },
        screenSharingTrackId: string,
        currentCallData?: CurrentCallData,
        callActions?: CallActions,
    }

    interface HTMLVideoElement {
        webkitRequestFullscreen: () => void,
        msRequestFullscreen: () => void,
        mozRequestFullscreen: () => void,
    }

    interface CanvasRenderingContext2D {
        webkitBackingStorePixelRatio: number,
        mozBackingStorePixelRatio: number,
        msBackingStorePixelRatio: number,
        oBackingStorePixelRatio: number,
        backingStorePixelRatio: number,
    }

    // fix for a type problem in webapp as of 6dcac2
    type DeepPartial<T> = {
        [P in keyof T]?: DeepPartial<T[P]>;
    }
}

window.registerPlugin(pluginId, new Plugin());<|MERGE_RESOLUTION|>--- conflicted
+++ resolved
@@ -49,7 +49,6 @@
 import {
     DESKTOP_WIDGET_CONNECTED,
     RECEIVED_CHANNEL_STATE,
-<<<<<<< HEAD
     USER_CONNECTED,
     USERS_CONNECTED,
     USERS_CONNECTED_STATES,
@@ -58,7 +57,6 @@
     USER_SCREEN_ON,
     UNINIT,
     SHOW_SWITCH_CALL_MODAL,
-    DESKTOP_WIDGET_CONNECTED,
     CALL_HOST,
     CALL_RECORDING_STATE,
     USER_MUTED,
@@ -66,23 +64,6 @@
     USER_RAISE_HAND,
     USER_UNRAISE_HAND,
     DISMISS_CALL,
-=======
-    SHOW_SWITCH_CALL_MODAL,
-    VOICE_CHANNEL_CALL_HOST,
-    VOICE_CHANNEL_CALL_RECORDING_STATE,
-    VOICE_CHANNEL_CALL_START,
-    VOICE_CHANNEL_PROFILES_CONNECTED,
-    VOICE_CHANNEL_ROOT_POST,
-    VOICE_CHANNEL_UNINIT,
-    VOICE_CHANNEL_USER_CONNECTED,
-    VOICE_CHANNEL_USER_MUTED,
-    VOICE_CHANNEL_USER_RAISE_HAND,
-    VOICE_CHANNEL_USER_SCREEN_ON,
-    VOICE_CHANNEL_USER_UNMUTED,
-    VOICE_CHANNEL_USER_UNRAISE_HAND,
-    VOICE_CHANNEL_USERS_CONNECTED,
-    VOICE_CHANNEL_USERS_CONNECTED_STATES,
->>>>>>> eaf33836
 } from './action_types';
 import CallsClient from './client';
 import CallWidget from './components/call_widget';
@@ -100,35 +81,22 @@
 import {pluginId} from './manifest';
 import reducer from './reducers';
 import {
-<<<<<<< HEAD
     channelIDForCurrentCall,
     usersInCallInCurrentChannel,
     usersInCallInChannel,
     isLimitRestricted,
     iceServers,
     needsTURNCredentials,
-=======
-    callsConfig,
-    callsExplicitlyDisabled,
-    callsExplicitlyEnabled,
-    channelHasCall,
-    connectedChannelID,
->>>>>>> eaf33836
     defaultEnabled,
     hasPermissionsToEnableCalls,
-    iceServers,
     isCloudStarter,
-    isLimitRestricted,
-    needsTURNCredentials,
     ringingEnabled,
-<<<<<<< HEAD
     hostChangeAtForCurrentCall,
     callStartAtForCallInChannel,
-=======
-    voiceChannelCallStartAt,
-    voiceConnectedUsers,
-    voiceConnectedUsersInChannel,
->>>>>>> eaf33836
+    callsConfig,
+    callsExplicitlyEnabled,
+    callsExplicitlyDisabled,
+    channelHasCall,
 } from './selectors';
 import {JOIN_CALL, keyToAction} from './shortcuts';
 import {PluginRegistry, Store} from './types/mattermost-webapp';
