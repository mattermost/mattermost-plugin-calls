import React from 'react';
import axios from 'axios';

import {Client4} from 'mattermost-redux/client';
import {getCurrentChannelId, getChannel} from 'mattermost-redux/selectors/entities/channels';
import {getCurrentTeamId} from 'mattermost-redux/selectors/entities/teams';
import {getCurrentUserId, getUser, isCurrentUserSystemAdmin} from 'mattermost-redux/selectors/entities/users';
import {getMyChannelRoles, getMySystemRoles} from 'mattermost-redux/selectors/entities/roles';
import {getMyChannelMemberships} from 'mattermost-redux/selectors/entities/common';
import {getChannel as getChannelAction} from 'mattermost-redux/actions/channels';
import {getProfilesByIds as getProfilesByIdsAction} from 'mattermost-redux/actions/users';
import {setThreadFollow} from 'mattermost-redux/actions/threads';
import {getConfig} from 'mattermost-redux/selectors/entities/general';

import {displayFreeTrial, getCallsConfig, displayCallErrorModal} from 'src/actions';
import {PostTypeCloudTrialRequest} from 'src/components/custom_post_types/post_type_cloud_trial_request';

import RTCDServiceUrl from 'src/components/admin_console_settings/rtcd_service_url';

import {
    callsEnabled,
    connectedChannelID,
    voiceConnectedUsers,
    voiceConnectedUsersInChannel,
    voiceChannelCallStartAt,
    voiceChannelCallOwnerID,
    isCloudFeatureRestricted,
    isLimitRestricted,
    voiceChannelRootPost,
    allowEnableCalls,
    iceServers,
    needsTURNCredentials,
    shouldPlayJoinUserSound,
} from './selectors';

import {pluginId} from './manifest';

import CallsClient from './client';

import ChannelHeaderButton from './components/channel_header_button';
import ChannelHeaderDropdownButton from './components/channel_header_dropdown_button';
import ChannelHeaderMenuButton from './components/channel_header_menu_button';
import CallWidget from './components/call_widget';
import ChannelLinkLabel from './components/channel_link_label';
import ChannelCallToast from './components/channel_call_toast';
import PostType from './components/custom_post_types/post_type';
import ExpandedView from './components/expanded_view';
import SwitchCallModal from './components/switch_call_modal';
import ScreenSourceModal from './components/screen_source_modal';
import EndCallModal from './components/end_call_modal';

import JoinUserSound from './sounds/join_user.mp3';
import JoinSelfSound from './sounds/join_self.mp3';
import LeaveSelfSound from './sounds/leave_self.mp3';

import reducer from './reducers';

import {
    getPluginPath,
    getPluginStaticPath,
    hasPermissionsToEnableCalls,
    getExpandedChannelID,
    getProfilesByIds,
    isDMChannel,
    getUserIdFromDM,
    getWSConnectionURL,
    playSound,
} from './utils';
import {logErr, logDebug} from './log';
import {
    JOIN_CALL,
    keyToAction,
} from './shortcuts';

import {
    RECEIVED_CHANNEL_STATE,
    VOICE_CHANNEL_USER_CONNECTED,
    VOICE_CHANNEL_USER_DISCONNECTED,
    VOICE_CHANNEL_USERS_CONNECTED,
    VOICE_CHANNEL_USERS_CONNECTED_STATES,
    VOICE_CHANNEL_PROFILES_CONNECTED,
    VOICE_CHANNEL_PROFILE_CONNECTED,
    VOICE_CHANNEL_USER_MUTED,
    VOICE_CHANNEL_USER_UNMUTED,
    VOICE_CHANNEL_USER_VOICE_OFF,
    VOICE_CHANNEL_USER_VOICE_ON,
    VOICE_CHANNEL_CALL_START,
    VOICE_CHANNEL_CALL_END,
    VOICE_CHANNEL_USER_SCREEN_ON,
    VOICE_CHANNEL_USER_SCREEN_OFF,
    VOICE_CHANNEL_USER_RAISE_HAND,
    VOICE_CHANNEL_USER_UNRAISE_HAND,
    VOICE_CHANNEL_UNINIT,
    VOICE_CHANNEL_ROOT_POST,
    SHOW_SWITCH_CALL_MODAL,
    SHOW_END_CALL_MODAL,
} from './action_types';

import {PluginRegistry, Store} from './types/mattermost-webapp';

export default class Plugin {
    private unsubscribers: (() => void)[];

    constructor() {
        this.unsubscribers = [];
    }

    private registerReconnectHandler(registry: PluginRegistry, store: Store, handler: () => void) {
        registry.registerReconnectHandler(handler);
        this.unsubscribers.push(() => registry.unregisterReconnectHandler(handler));
    }

    private registerWebSocketEvents(registry: PluginRegistry, store: Store, followThread: (channelID: string, teamID: string) => Promise<void>) {
        registry.registerWebSocketEventHandler(`custom_${pluginId}_channel_enable_voice`, (ev) => {
            store.dispatch({
                type: RECEIVED_CHANNEL_STATE,
                data: {id: ev.broadcast.channel_id, enabled: true},
            });
        });

        registry.registerWebSocketEventHandler(`custom_${pluginId}_channel_disable_voice`, (ev) => {
            store.dispatch({
                type: RECEIVED_CHANNEL_STATE,
                data: {id: ev.broadcast.channel_id, enabled: false},
            });
        });

        registry.registerWebSocketEventHandler(`custom_${pluginId}_user_connected`, async (ev) => {
            const userID = ev.data.userID;
            const channelID = ev.broadcast.channel_id;
            const currentUserID = getCurrentUserId(store.getState());

            if (window.callsClient?.channelID === channelID) {
                if (userID === currentUserID) {
                    playSound(getPluginStaticPath() + JoinSelfSound);
                } else if (shouldPlayJoinUserSound(store.getState())) {
                    playSound(getPluginStaticPath() + JoinUserSound);
                }
            }

            store.dispatch({
                type: VOICE_CHANNEL_USER_CONNECTED,
                data: {
                    channelID,
                    userID,
                    currentUserID,
                },
            });

            try {
                store.dispatch({
                    type: VOICE_CHANNEL_PROFILE_CONNECTED,
                    data: {
                        profile: (await getProfilesByIds(store.getState(), [ev.data.userID]))[0],
                        channelID: ev.broadcast.channel_id,
                    },
                });
            } catch (err) {
                logErr(err);
            }
        });

        registry.registerWebSocketEventHandler(`custom_${pluginId}_user_disconnected`, (ev) => {
            store.dispatch({
                type: VOICE_CHANNEL_USER_DISCONNECTED,
                data: {
                    channelID: ev.broadcast.channel_id,
                    userID: ev.data.userID,
                    currentUserID: getCurrentUserId(store.getState()),
                },
            });
        });

        registry.registerWebSocketEventHandler(`custom_${pluginId}_user_muted`, (ev) => {
            store.dispatch({
                type: VOICE_CHANNEL_USER_MUTED,
                data: {
                    channelID: ev.broadcast.channel_id,
                    userID: ev.data.userID,
                },
            });
        });

        registry.registerWebSocketEventHandler(`custom_${pluginId}_user_unmuted`, (ev) => {
            store.dispatch({
                type: VOICE_CHANNEL_USER_UNMUTED,
                data: {
                    channelID: ev.broadcast.channel_id,
                    userID: ev.data.userID,
                },
            });
        });

        registry.registerWebSocketEventHandler(`custom_${pluginId}_user_voice_on`, (ev) => {
            store.dispatch({
                type: VOICE_CHANNEL_USER_VOICE_ON,
                data: {
                    channelID: ev.broadcast.channel_id,
                    userID: ev.data.userID,
                },
            });
        });

        registry.registerWebSocketEventHandler(`custom_${pluginId}_user_voice_off`, (ev) => {
            store.dispatch({
                type: VOICE_CHANNEL_USER_VOICE_OFF,
                data: {
                    channelID: ev.broadcast.channel_id,
                    userID: ev.data.userID,
                },
            });
        });

        registry.registerWebSocketEventHandler(`custom_${pluginId}_call_start`, (ev) => {
            const channelID = ev.broadcast.channel_id;

            store.dispatch({
                type: VOICE_CHANNEL_CALL_START,
                data: {
                    channelID,
                    startAt: ev.data.start_at,
                    ownerID: ev.data.owner_id,
                },
            });
            store.dispatch({
                type: VOICE_CHANNEL_ROOT_POST,
                data: {
                    channelID,
                    rootPost: ev.data.thread_id,
                },
            });

            if (window.callsClient?.channelID === channelID) {
                const channel = getChannel(store.getState(), channelID);
                if (channel) {
                    followThread(channel.id, channel.team_id);
                }
            }
        });

        registry.registerWebSocketEventHandler(`custom_${pluginId}_call_end`, (ev) => {
            if (connectedChannelID(store.getState()) === ev.broadcast.channel_id && window.callsClient) {
                window.callsClient.disconnect();
            }
            store.dispatch({
                type: VOICE_CHANNEL_CALL_END,
                data: {
                    channelID: ev.broadcast.channel_id,
                },
            });
        });

        registry.registerWebSocketEventHandler(`custom_${pluginId}_user_screen_on`, (ev) => {
            store.dispatch({
                type: VOICE_CHANNEL_USER_SCREEN_ON,
                data: {
                    channelID: ev.broadcast.channel_id,
                    userID: ev.data.userID,
                },
            });
        });

        registry.registerWebSocketEventHandler(`custom_${pluginId}_user_screen_off`, (ev) => {
            store.dispatch({
                type: VOICE_CHANNEL_USER_SCREEN_OFF,
                data: {
                    channelID: ev.broadcast.channel_id,
                },
            });
        });

        registry.registerWebSocketEventHandler(`custom_${pluginId}_user_raise_hand`, (ev) => {
            store.dispatch({
                type: VOICE_CHANNEL_USER_RAISE_HAND,
                data: {
                    channelID: ev.broadcast.channel_id,
                    userID: ev.data.userID,
                    raised_hand: ev.data.raised_hand,
                },
            });
        });

        registry.registerWebSocketEventHandler(`custom_${pluginId}_user_unraise_hand`, (ev) => {
            store.dispatch({
                type: VOICE_CHANNEL_USER_UNRAISE_HAND,
                data: {
                    channelID: ev.broadcast.channel_id,
                    userID: ev.data.userID,
                    raised_hand: ev.data.raised_hand,
                },
            });
        });
    }

    public async initialize(registry: PluginRegistry, store: Store): Promise<void> {
        // Setting the base URL if present, in case MM is running under a subpath.
        if (window.basename) {
            Client4.setUrl(window.basename);
        }

        registry.registerReducer(reducer);
        const sidebarChannelLinkLabelComponentID = registry.registerSidebarChannelLinkLabelComponent(ChannelLinkLabel);
        this.unsubscribers.push(() => registry.unregisterComponent(sidebarChannelLinkLabelComponentID));
        registry.registerChannelToastComponent(ChannelCallToast);
        registry.registerPostTypeComponent('custom_calls', PostType);
        registry.registerPostTypeComponent('custom_cloud_trial_req', PostTypeCloudTrialRequest);
        registry.registerNeedsTeamRoute('/expanded', ExpandedView);
        registry.registerGlobalComponent(SwitchCallModal);
        registry.registerGlobalComponent(ScreenSourceModal);
        registry.registerGlobalComponent(EndCallModal);

        registry.registerSlashCommandWillBePostedHook(async (message, args) => {
            const fullCmd = message.trim();
            const fields = fullCmd.split(/\s+/);
            if (fields.length < 2) {
                return {message, args};
            }

            const rootCmd = fields[0];
            const subCmd = fields[1];

            if (rootCmd !== '/call') {
                return {message, args};
            }

            const connectedID = connectedChannelID(store.getState());

            switch (subCmd) {
            case 'join':
            case 'start':
                if (!callsEnabled(store.getState(), args.channel_id)) {
                    return {error: {message: 'Cannot start or join call: calls are disabled in this channel.'}};
                }

                if (subCmd === 'start') {
                    if (voiceConnectedUsersInChannel(store.getState(), args.channel_id).length > 0) {
                        return {error: {message: 'A call is already ongoing in the channel.'}};
                    }
                }
                if (!connectedID) {
                    let title = '';
                    if (fields.length > 2) {
                        title = fields.slice(2).join(' ');
                    }
                    connectCall(args.channel_id, title);
                    followThread(args.channel_id, args.team_id);
                    return {};
                }
                return {error: {message: 'You\'re already connected to a call in the current channel.'}};
            case 'leave':
                if (connectedID && args.channel_id === connectedID && window.callsClient) {
                    window.callsClient.disconnect();
                    return {};
                }
                return {error: {message: 'You\'re not connected to a call in the current channel.'}};
            case 'end':
                if (voiceConnectedUsersInChannel(store.getState(), args.channel_id)?.length === 0) {
                    return {error: {message: 'No ongoing call in the channel.'}};
                }

                if (!isCurrentUserSystemAdmin(store.getState()) &&
                    getCurrentUserId(store.getState()) !== voiceChannelCallOwnerID(store.getState(), args.channel_id)) {
                    return {error: {message: 'You don\'t have permission to end the call. Please ask the call owner to end call.'}};
                }

                store.dispatch({
                    type: SHOW_END_CALL_MODAL,
                    data: {
                        targetID: args.channel_id,
                    },
                });
                return {};
            case 'link':
                break;
            case 'experimental':
                if (fields.length < 3) {
                    break;
                }
                if (fields[2] === 'on') {
                    window.localStorage.setItem('calls_experimental_features', 'on');
                    logDebug('experimental features enabled');
                } else if (fields[2] === 'off') {
                    logDebug('experimental features disabled');
                    window.localStorage.removeItem('calls_experimental_features');
                }
                break;
            case 'stats': {
                if (window.callsClient) {
                    try {
                        const stats = await window.callsClient.getStats();
                        return {message: `/call stats ${btoa(JSON.stringify(stats))}`, args};
                    } catch (err) {
                        return {error: {message: err}};
                    }
                }
                const data = sessionStorage.getItem('calls_client_stats') || '{}';
                return {message: `/call stats ${btoa(data)}`, args};
            }
            }

            return {message, args};
        });

        const joinCall = (channelID: string, teamID: string) => {
            if (!connectedChannelID(store.getState())) {
                connectCall(channelID);

                // following the thread only on join. On call start
                // this is done in the call_start ws event handler.
                if (voiceConnectedUsersInChannel(store.getState(), channelID).length > 0) {
                    followThread(channelID, teamID);
                }
            } else if (connectedChannelID(store.getState()) !== channelID) {
                store.dispatch({
                    type: SHOW_SWITCH_CALL_MODAL,
                });
            }
        };

        let channelHeaderMenuButtonID: string;
        const unregisterChannelHeaderMenuButton = () => {
            if (channelHeaderMenuButtonID) {
                registry.unregisterComponent(channelHeaderMenuButtonID);
                channelHeaderMenuButtonID = '';
            }
        };
        this.unsubscribers.push(unregisterChannelHeaderMenuButton);
        const registerChannelHeaderMenuButton = () => {
            if (channelHeaderMenuButtonID) {
                return;
            }

            channelHeaderMenuButtonID = registry.registerCallButtonAction(
                ChannelHeaderButton,
                ChannelHeaderDropdownButton,
                async (channel) => {
                    if (isCloudFeatureRestricted(store.getState())) {
                        store.dispatch(displayFreeTrial());
                        return;
                    }

                    if (isLimitRestricted(store.getState())) {
                        return;
                    }

                    try {
                        const users = voiceConnectedUsers(store.getState());
                        if (users && users.length > 0) {
                            store.dispatch({
                                type: VOICE_CHANNEL_PROFILES_CONNECTED,
                                data: {
                                    profiles: await getProfilesByIds(store.getState(), users),
                                    channelID: channel.id,
                                },
                            });
                        }
                    } catch (err) {
                        logErr(err);
                        return;
                    }

                    joinCall(channel.id, channel.team_id);
                },
            );
        };

        const followThread = async (channelID: string, teamID: string) => {
            const threadID = voiceChannelRootPost(store.getState(), channelID);
            if (threadID) {
                store.dispatch(setThreadFollow(getCurrentUserId(store.getState()), teamID, threadID, true));
            } else {
                logErr('Unable to follow call\'s thread, not registered in store');
            }
        };

        registerChannelHeaderMenuButton();

        registry.registerAdminConsoleCustomSetting('RTCDServiceURL', RTCDServiceUrl);

        const connectCall = async (channelID: string, title?: string) => {
            try {
                if (window.callsClient) {
                    logErr('calls client is already initialized');
                    return;
                }

                const iceConfigs = [...iceServers(store.getState())];
                if (needsTURNCredentials(store.getState())) {
                    logDebug('turn credentials needed');
                    try {
                        const resp = await axios.get(`${getPluginPath()}/turn-credentials`);
                        iceConfigs.push(...resp.data);
                    } catch (err) {
                        logErr(err);
                    }
                }

                window.callsClient = new CallsClient({
                    wsURL: getWSConnectionURL(getConfig(store.getState())),
                    iceServers: iceConfigs,
                });
                const globalComponentID = registry.registerGlobalComponent(CallWidget);
                const rootComponentID = registry.registerRootComponent(ExpandedView);
                window.callsClient.on('close', (err?: Error) => {
                    registry.unregisterComponent(globalComponentID);
                    registry.unregisterComponent(rootComponentID);
                    if (window.callsClient) {
                        playSound(getPluginStaticPath() + LeaveSelfSound);
                        if (err) {
                            store.dispatch(displayCallErrorModal(window.callsClient.channelID, err));
                        }
                        window.callsClient.destroy();
                        delete window.callsClient;
                    }
                });

<<<<<<< HEAD
                window.callsClient.init(channelID, title);
=======
                window.callsClient.init(channelID, title).catch((err: Error) => {
                    logErr(err);
                    store.dispatch(displayCallErrorModal(window.callsClient.channelID, err));
                    delete window.callsClient;
                });
>>>>>>> b5c5305a
            } catch (err) {
                delete window.callsClient;
                logErr(err);
            }
        };
        const windowEventHandler = (ev: MessageEvent) => {
            if (ev.origin !== window.origin) {
                return;
            }
            if (ev.data && ev.data.type === 'connectCall') {
                connectCall(ev.data.channelID);
                followThread(ev.data.channelID, getCurrentTeamId(store.getState()));
            }
        };
        window.addEventListener('message', windowEventHandler);
        this.unsubscribers.push(() => {
            window.removeEventListener('message', windowEventHandler);
        });

        let channelHeaderMenuID: string;
        const registerChannelHeaderMenuAction = () => {
            channelHeaderMenuID = registry.registerChannelHeaderMenuAction(
                ChannelHeaderMenuButton,
                async (channelID) => {
                    try {
                        const resp = await axios.post(`${getPluginPath()}/${currChannelId}`,
                            {enabled: !callsEnabled(store.getState(), currChannelId)},
                            {headers: {'X-Requested-With': 'XMLHttpRequest'}});
                        store.dispatch({
                            type: RECEIVED_CHANNEL_STATE,
                            data: {id: currChannelId, enabled: resp.data.enabled},
                        });
                    } catch (err) {
                        logErr(err);
                    }
                },
            );
        };

        const fetchChannels = async () => {
            try {
                const resp = await axios.get(`${getPluginPath()}/channels`);
                for (let i = 0; i < resp.data.length; i++) {
                    store.dispatch({
                        type: VOICE_CHANNEL_USERS_CONNECTED,
                        data: {
                            users: resp.data[i].call?.users,
                            channelID: resp.data[i].channel_id,
                        },
                    });
                    if (!voiceChannelCallStartAt(store.getState(), resp.data[i].channel_id)) {
                        store.dispatch({
                            type: VOICE_CHANNEL_CALL_START,
                            data: {
                                channelID: resp.data[i].channel_id,
                                startAt: resp.data[i].call?.start_at,
                                ownerID: resp.data[i].call?.owner_id,
                            },
                        });
                    }
                }
            } catch (err) {
                logErr(err);
            }
        };

        const fetchChannelData = async (channelID: string) => {
            if (!channelID) {
                // Must be Global threads view, or another view that isn't a channel.
                return;
            }

            let channel = getChannel(store.getState(), channelID);
            if (!channel) {
                await getChannelAction(channelID)(store.dispatch as any, store.getState);
                channel = getChannel(store.getState(), channelID);
            }

            const systemRoles = getMySystemRoles(store.getState());
            const channelRoles = getMyChannelRoles(store.getState());
            const cms = getMyChannelMemberships(store.getState());

            if (isDMChannel(channel)) {
                const otherID = getUserIdFromDM(channel.name, getCurrentUserId(store.getState()));
                const dmUser = getUser(store.getState(), otherID);
                if (!dmUser) {
                    store.dispatch(getProfilesByIdsAction([otherID]));
                }
            }

            try {
                const allowEnable = allowEnableCalls(store.getState());
                registry.unregisterComponent(channelHeaderMenuID);
                if (hasPermissionsToEnableCalls(channel, cms[channelID], systemRoles, channelRoles, allowEnable)) {
                    registerChannelHeaderMenuAction();
                }
            } catch (err) {
                registry.unregisterComponent(channelHeaderMenuID);
                logErr(err);
            }

            try {
                const resp = await axios.get(`${getPluginPath()}/${channelID}`);
                store.dispatch({
                    type: RECEIVED_CHANNEL_STATE,
                    data: {id: channelID, enabled: resp.data.enabled},
                });
                store.dispatch({
                    type: VOICE_CHANNEL_USERS_CONNECTED,
                    data: {
                        users: resp.data.call?.users,
                        channelID,
                    },
                });
                if (resp.data.call?.thread_id) {
                    store.dispatch({
                        type: VOICE_CHANNEL_ROOT_POST,
                        data: {
                            channelID,
                            rootPost: resp.data.call?.thread_id,
                        },
                    });
                }
                if (resp.data.call?.users && resp.data.call?.users.length > 0) {
                    store.dispatch({
                        type: VOICE_CHANNEL_PROFILES_CONNECTED,
                        data: {
                            profiles: await getProfilesByIds(store.getState(), resp.data.call?.users),
                            channelID,
                        },
                    });
                }

                if (resp.data.call?.screen_sharing_id) {
                    store.dispatch({
                        type: VOICE_CHANNEL_USER_SCREEN_ON,
                        data: {
                            channelID,
                            userID: resp.data.call?.screen_sharing_id,
                        },
                    });
                }

                const userStates = {} as any;
                const users = resp.data.call?.users || [];
                const states = resp.data.call?.states || [];
                for (let i = 0; i < users.length; i++) {
                    userStates[users[i]] = states[i];
                }
                store.dispatch({
                    type: VOICE_CHANNEL_USERS_CONNECTED_STATES,
                    data: {
                        states: userStates,
                        channelID,
                    },
                });
            } catch (err) {
                logErr(err);
                store.dispatch({
                    type: RECEIVED_CHANNEL_STATE,
                    data: {id: channelID, enabled: false},
                });
            }
        };

        let configRetrieved = false;
        const onActivate = async () => {
            const res = await store.dispatch(getCallsConfig());

            // @ts-ignore
            if (!res.error) {
                configRetrieved = true;
            }

            fetchChannels();
            const currChannelId = getCurrentChannelId(store.getState());
            if (currChannelId) {
                fetchChannelData(currChannelId);
            } else {
                const expandedID = getExpandedChannelID();
                if (expandedID.length > 0) {
                    await store.dispatch({
                        type: VOICE_CHANNEL_USER_CONNECTED,
                        data: {
                            channelID: expandedID,
                            userID: getCurrentUserId(store.getState()),
                            currentUserID: getCurrentUserId(store.getState()),
                        },
                    });
                    fetchChannelData(expandedID);
                }
            }
        };

        this.unsubscribers.push(() => {
            if (window.callsClient) {
                window.callsClient.disconnect();
            }
            logDebug('resetting state');
            store.dispatch({
                type: VOICE_CHANNEL_UNINIT,
            });
        });

        this.registerWebSocketEvents(registry, store, followThread);
        this.registerReconnectHandler(registry, store, () => {
            logDebug('websocket reconnect handler');
            if (!window.callsClient) {
                logDebug('resetting state');
                store.dispatch({
                    type: VOICE_CHANNEL_UNINIT,
                });
            }
            onActivate();
        });

        onActivate();

        let currChannelId = getCurrentChannelId(store.getState());
        let joinCallParam = new URLSearchParams(window.location.search).get('join_call');
        this.unsubscribers.push(store.subscribe(() => {
            const currentChannelId = getCurrentChannelId(store.getState());
            if (currChannelId !== currentChannelId) {
                currChannelId = currentChannelId;

                // If we haven't retrieved config, user must not have been logged in during onActivate
                if (!configRetrieved) {
                    store.dispatch(getCallsConfig());
                    configRetrieved = true;
                }

                fetchChannelData(currChannelId);
                if (currChannelId && Boolean(joinCallParam) && !connectedChannelID(store.getState())) {
                    connectCall(currChannelId);
                }
                joinCallParam = '';
            }
        }));

        const handleKBShortcuts = (ev: KeyboardEvent) => {
            switch (keyToAction('global', ev)) {
            case JOIN_CALL:
                // We don't allow joining a new call from the pop-out window.
                if (!window.opener) {
                    joinCall(getCurrentChannelId(store.getState()), getCurrentTeamId(store.getState()));
                }
                break;
            }
        };

        document.addEventListener('keydown', handleKBShortcuts, true);
        this.unsubscribers.push(() => document.removeEventListener('keydown', handleKBShortcuts, true));
    }

    uninitialize() {
        logDebug('uninitialize');
        this.unsubscribers.forEach((unsubscribe) => {
            unsubscribe();
        });
        this.unsubscribers = [];
    }
}

declare global {
    interface Window {
        registerPlugin(id: string, plugin: Plugin): void,

        callsClient: any,
        webkitAudioContext: AudioContext,
        basename: string,
        desktop: any,
        screenSharingTrackId: string,
    }

    interface HTMLVideoElement {
        webkitRequestFullscreen: () => void,
        msRequestFullscreen: () => void,
        mozRequestFullscreen: () => void,
    }

    interface CanvasRenderingContext2D {
        webkitBackingStorePixelRatio: number,
        mozBackingStorePixelRatio: number,
        msBackingStorePixelRatio: number,
        oBackingStorePixelRatio: number,
        backingStorePixelRatio: number,
    }

    // fix for a type problem in webapp as of 6dcac2
    type DeepPartial<T> = {
        [P in keyof T]?: DeepPartial<T[P]>;
    }
}

window.registerPlugin(pluginId, new Plugin());<|MERGE_RESOLUTION|>--- conflicted
+++ resolved
@@ -514,15 +514,11 @@
                     }
                 });
 
-<<<<<<< HEAD
-                window.callsClient.init(channelID, title);
-=======
                 window.callsClient.init(channelID, title).catch((err: Error) => {
                     logErr(err);
                     store.dispatch(displayCallErrorModal(window.callsClient.channelID, err));
                     delete window.callsClient;
                 });
->>>>>>> b5c5305a
             } catch (err) {
                 delete window.callsClient;
                 logErr(err);
