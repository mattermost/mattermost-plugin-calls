--- conflicted
+++ resolved
@@ -361,13 +361,9 @@
             );
         };
 
-<<<<<<< HEAD
+        registerChannelHeaderMenuButton();
+
         const connectCall = async (channelID: string, title?: string) => {
-=======
-        registerChannelHeaderMenuButton();
-
-        const connectCall = async (channelID: string) => {
->>>>>>> fe446024
             try {
                 if (window.callsClient) {
                     console.log('calls client is already initialized');
@@ -389,13 +385,7 @@
                     }
                 });
 
-<<<<<<< HEAD
                 window.callsClient.init(channelID, title);
-
-                this.unregisterChannelHeaderMenuButton();
-=======
-                window.callsClient.init(channelID);
->>>>>>> fe446024
             } catch (err) {
                 delete window.callsClient;
                 console.log(err);
