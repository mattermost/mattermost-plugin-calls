// Copyright (c) 2015-present Mattermost, Inc. All Rights Reserved.
// See LICENSE.txt for license information.

import React, {CSSProperties} from 'react';

<<<<<<< HEAD
interface Props {
    icon: string;
    className?: string;
    style?: CSSProperties;
}
=======
type Props = {
    icon: string,
    className?: string,
} & React.HTMLAttributes<HTMLElement>
>>>>>>> ecfc1111

export default function CompassIcon({icon, className, ...rest}: Props): JSX.Element {
    // All compass icon classes start with icon,
    // so not expecting that prefix in props.
    return (
        <i
<<<<<<< HEAD
            className={`CompassIcon icon-${props.icon} ${props.className}`}
            style={props.style}
=======
            className={`CompassIcon icon-${icon} ${className}`}
            {...rest}
>>>>>>> ecfc1111
        />
    );
}<|MERGE_RESOLUTION|>--- conflicted
+++ resolved
@@ -1,33 +1,20 @@
 // Copyright (c) 2015-present Mattermost, Inc. All Rights Reserved.
 // See LICENSE.txt for license information.
 
-import React, {CSSProperties} from 'react';
+import React from 'react';
 
-<<<<<<< HEAD
-interface Props {
-    icon: string;
-    className?: string;
-    style?: CSSProperties;
-}
-=======
 type Props = {
     icon: string,
     className?: string,
 } & React.HTMLAttributes<HTMLElement>
->>>>>>> ecfc1111
 
 export default function CompassIcon({icon, className, ...rest}: Props): JSX.Element {
     // All compass icon classes start with icon,
     // so not expecting that prefix in props.
     return (
         <i
-<<<<<<< HEAD
-            className={`CompassIcon icon-${props.icon} ${props.className}`}
-            style={props.style}
-=======
             className={`CompassIcon icon-${icon} ${className}`}
             {...rest}
->>>>>>> ecfc1111
         />
     );
 }