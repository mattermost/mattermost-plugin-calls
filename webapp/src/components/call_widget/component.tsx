--- conflicted
+++ resolved
@@ -892,13 +892,9 @@
         const noScreenPermissions = this.state.alerts.missingScreenPermissions.active;
         let shareScreenTooltipText = isSharing ? formatMessage({defaultMessage: 'Stop presenting'}) : formatMessage({defaultMessage: 'Start presenting'});
         if (noScreenPermissions) {
-<<<<<<< HEAD
-            shareScreenTooltipText = CallAlertConfigs.missingScreenPermissions.tooltipText!;
-=======
-            shareScreenTooltipText = formatMessage(CallAlertConfigs.missingScreenPermissions.tooltipText);
->>>>>>> ae492775
-        }
-        const shareScreenTooltipSubtext = noScreenPermissions ? formatMessage(CallAlertConfigs.missingScreenPermissions.tooltipSubtext) : '';
+            shareScreenTooltipText = formatMessage(CallAlertConfigs.missingScreenPermissions.tooltipText!);
+        }
+        const shareScreenTooltipSubtext = noScreenPermissions ? formatMessage(CallAlertConfigs.missingScreenPermissions.tooltipSubtext!) : '';
 
         return (
             <WidgetButton
@@ -1162,15 +1158,9 @@
 
         let label = currentDevice?.label || formatMessage({defaultMessage: 'Default'});
         if (noAudioPermissions) {
-<<<<<<< HEAD
-            label = CallAlertConfigs.missingAudioInputPermissions.tooltipText!;
+            label = formatMessage(CallAlertConfigs.missingAudioInputPermissions.tooltipText!);
         } else if (noInputDevices) {
-            label = CallAlertConfigs.missingAudioInput.tooltipText!;
-=======
-            label = formatMessage(CallAlertConfigs.missingAudioInputPermissions.tooltipText);
-        } else if (noInputDevices) {
-            label = formatMessage(CallAlertConfigs.missingAudioInput.tooltipText);
->>>>>>> ae492775
+            label = formatMessage(CallAlertConfigs.missingAudioInput.tooltipText!);
         }
 
         const onClickHandler = () => {
@@ -1316,20 +1306,6 @@
                             <span>{isSharing ? formatMessage({defaultMessage: 'Stop presenting'}) : formatMessage({defaultMessage: 'Start presenting'})}</span>
                         </div>
 
-<<<<<<< HEAD
-                        { noPermissions &&
-                        <span
-                            style={{
-                                color: changeOpacity(this.props.theme.centerChannelColor, 0.32),
-                                fontSize: '12px',
-                                width: '100%',
-                                lineHeight: '16px',
-                                whiteSpace: 'initial',
-                            }}
-                        >
-                            {CallAlertConfigs.missingScreenPermissions.tooltipText!}
-                        </span>
-=======
                         {noPermissions &&
                             <span
                                 style={{
@@ -1340,9 +1316,8 @@
                                     whiteSpace: 'initial',
                                 }}
                             >
-                                {formatMessage(CallAlertConfigs.missingScreenPermissions.tooltipText)}
+                                {formatMessage(CallAlertConfigs.missingScreenPermissions.tooltipText!)}
                             </span>
->>>>>>> ae492775
                         }
 
                     </button>
@@ -1560,23 +1535,8 @@
                     id={'calls-widget-banner-alert'}
                     {...alertConfig}
                     key={`widget_banner_${alertID}`}
-<<<<<<< HEAD
-                    header={alertConfig.bannerText}
+                    header={formatMessage(alertConfig.bannerText)}
                     onClose={onClose}
-=======
-                    header={formatMessage(alertConfig.bannerText)}
-                    onClose={() => {
-                        this.setState({
-                            alerts: {
-                                ...this.state.alerts,
-                                [alertID]: {
-                                    ...alertState,
-                                    show: false,
-                                },
-                            },
-                        });
-                    }}
->>>>>>> ae492775
                 />
             );
         });
@@ -1828,21 +1788,12 @@
         let muteTooltipText = window.callsClient.isMuted() ? formatMessage({defaultMessage: 'Click to unmute'}) : formatMessage({defaultMessage: 'Click to mute'});
         let muteTooltipSubtext = '';
         if (noInputDevices) {
-<<<<<<< HEAD
-            muteTooltipText = CallAlertConfigs.missingAudioInput.tooltipText!;
-            muteTooltipSubtext = CallAlertConfigs.missingAudioInput.tooltipSubtext!;
+            muteTooltipText = formatMessage(CallAlertConfigs.missingAudioInput.tooltipText!);
+            muteTooltipSubtext = formatMessage(CallAlertConfigs.missingAudioInput.tooltipSubtext!);
         }
         if (noAudioPermissions) {
-            muteTooltipText = CallAlertConfigs.missingAudioInputPermissions.tooltipText!;
-            muteTooltipSubtext = CallAlertConfigs.missingAudioInputPermissions.tooltipSubtext!;
-=======
-            muteTooltipText = formatMessage(CallAlertConfigs.missingAudioInput.tooltipText);
-            muteTooltipSubtext = formatMessage(CallAlertConfigs.missingAudioInput.tooltipSubtext);
-        }
-        if (noAudioPermissions) {
-            muteTooltipText = formatMessage(CallAlertConfigs.missingAudioInputPermissions.tooltipText);
-            muteTooltipSubtext = formatMessage(CallAlertConfigs.missingAudioInputPermissions.tooltipSubtext);
->>>>>>> ae492775
+            muteTooltipText = formatMessage(CallAlertConfigs.missingAudioInputPermissions.tooltipText!);
+            muteTooltipSubtext = formatMessage(CallAlertConfigs.missingAudioInputPermissions.tooltipSubtext!);
         }
 
         const widerWidget = Boolean(document.querySelector('.team-sidebar')) || Boolean(this.props.global);
@@ -1855,7 +1806,9 @@
         const ShowIcon = window.desktop && !this.props.global ? ExpandIcon : PopOutIcon;
 
         const HandIcon = window.callsClient.isHandRaised ? UnraisedHandIcon : RaisedHandIcon;
-        const handTooltipText = window.callsClient.isHandRaised ? formatMessage({defaultMessage: 'Click to lower hand'}) : formatMessage({defaultMessage: 'Click to raise hand'});
+        const handTooltipText = window.callsClient.isHandRaised ?
+            formatMessage({defaultMessage: 'Click to lower hand'}) :
+            formatMessage({defaultMessage: 'Click to raise hand'});
 
         return (
             <div
