/* eslint-disable max-lines */
import React, {CSSProperties} from 'react';
import {IntlShape} from 'react-intl';
import {OverlayTrigger, Tooltip} from 'react-bootstrap';
import {compareSemVer} from 'semver-parser';

import {RecordCircleOutlineIcon} from '@mattermost/compass-icons/components';
import {UserProfile} from '@mattermost/types/users';
import {Channel} from '@mattermost/types/channels';
import {Team} from '@mattermost/types/teams';
import {IDMappedObjects} from '@mattermost/types/utilities';
import {changeOpacity} from 'mattermost-redux/utils/theme_utils';
import {isDirectChannel, isGroupChannel, isOpenChannel, isPrivateChannel} from 'mattermost-redux/utils/channel_utils';
import {Theme} from 'mattermost-redux/types/themes';

import {CallRecordingState, UserState} from '@calls/common/lib/types';

import * as Telemetry from 'src/types/telemetry';
import {getPopOutURL, getUserDisplayName, hasExperimentalFlag, sendDesktopEvent, untranslatable} from 'src/utils';
import {
    keyToAction,
    LEAVE_CALL,
    MUTE_UNMUTE,
    PARTICIPANTS_LIST_TOGGLE,
    RAISE_LOWER_HAND,
    reverseKeyMappings,
    SHARE_UNSHARE_SCREEN,
} from 'src/shortcuts';
import {CallAlertConfigs, CallRecordingDisclaimerStrings} from 'src/constants';
import {logDebug, logErr} from 'src/log';
import Avatar from 'src/components/avatar/avatar';
import MutedIcon from 'src/components/icons/muted_icon';
import UnmutedIcon from 'src/components/icons/unmuted_icon';
import LeaveCallIcon from 'src/components/icons/leave_call_icon';
import HorizontalDotsIcon from 'src/components/icons/horizontal_dots';
import ParticipantsIcon from 'src/components/icons/participants';
import ShowMoreIcon from 'src/components/icons/show_more';
import CompassIcon from 'src/components/icons/compassIcon';
import ScreenIcon from 'src/components/icons/screen_icon';
import PopOutIcon from 'src/components/icons/popout';
import ExpandIcon from 'src/components/icons/expand';
import RaisedHandIcon from 'src/components/icons/raised_hand';
import UnraisedHandIcon from 'src/components/icons/unraised_hand';
import SpeakerIcon from 'src/components/icons/speaker_icon';
import Shortcut from 'src/components/shortcut';
import Badge from 'src/components/badge';
import {AudioInputPermissionsError} from 'src/client';
import {Emoji} from 'src/components/emoji/emoji';
import {AudioDevices, CallAlertStates, CallAlertStatesDefault} from 'src/types/types';

import CallDuration from './call_duration';
import WidgetBanner from './widget_banner';
import WidgetButton from './widget_button';
import UnavailableIconWrapper from './unavailable_icon_wrapper';
import LoadingOverlay from './loading_overlay';

import './component.scss';

interface Props {
    intl: IntlShape,
    theme: Theme,
    currentUserID: string,
    channel: Channel,
    team: Team,
    channelURL: string,
    channelDisplayName: string,
    profiles: UserProfile[],
    profilesMap: IDMappedObjects<UserProfile>,
    picturesMap: {
        [key: string]: string,
    },
    statuses: {
        [key: string]: UserState,
    },
    callStartAt: number,
    callHostID: string,
    callHostChangeAt: number,
    callRecording?: CallRecordingState,
    screenSharingID: string,
    show: boolean,
    showExpandedView: () => void,
    showScreenSourceModal: () => void,
    trackEvent: (event: Telemetry.Event, source: Telemetry.Source, props?: Record<string, string>) => void,
    allowScreenSharing: boolean,
    global?: true,
    position?: {
        bottom: number,
        left: number,
    },
}

interface DraggingState {
    dragging: boolean,
    x: number,
    y: number,
    initX: number,
    initY: number,
    offX: number,
    offY: number,
}

interface State {
    showMenu: boolean,
    showParticipantsList: boolean,
    screenSharingID?: string,
    screenStream: MediaStream | null,
    currentAudioInputDevice?: MediaDeviceInfo | null,
    currentAudioOutputDevice?: MediaDeviceInfo | null,
    devices?: AudioDevices,
    showAudioInputDevicesMenu?: boolean,
    showAudioOutputDevicesMenu?: boolean,
    dragging: DraggingState,
    expandedViewWindow: Window | null,
    showUsersJoined: string[],
    audioEls: HTMLAudioElement[],
    alerts: CallAlertStates,
    recDisclaimerDismissedAt: number,
    connecting: boolean,
}

export default class CallWidget extends React.PureComponent<Props, State> {
    private readonly node: React.RefObject<HTMLDivElement>;
    private readonly menuNode: React.RefObject<HTMLDivElement>;
    private audioMenu: HTMLUListElement | null = null;
    private menuResizeObserver: ResizeObserver | null = null;
    private audioMenuResizeObserver: ResizeObserver | null = null;
    private screenPlayer: HTMLVideoElement | null = null;
    private prevDevicePixelRatio = 0;

    private genStyle = () => {
        return {
            main: {
                position: 'fixed',
                display: 'flex',
                bottom: `${this.props.position ? this.props.position.bottom : 12}px`,
                left: `${this.props.position ? this.props.position.left : 12}px`,
                lineHeight: '16px',
                zIndex: '1000',
                userSelect: 'none',
                color: this.props.theme.centerChannelColor,
            },
            topBar: {
                background: changeOpacity(this.props.theme.centerChannelColor, 0.04),
                padding: '0 12px',
                display: 'flex',
                width: '100%',
                alignItems: 'center',
                height: '44px',
                cursor: 'move',
            },
            bottomBar: {
                padding: '6px 8px',
                display: 'flex',
                justifyContent: 'flex-end',
                width: '100%',
                alignItems: 'center',
            },
            disconnectButton: {
                display: 'flex',
                justifyContent: 'center',
                alignItems: 'center',
                color: 'color: rgba(255, 255, 255, 0.8)',
                fontSize: '14px',
                margin: '0 8px',
                width: '24px',
                height: '24px',
                borderRadius: '4px',
                backgroundColor: '#D24B4E',
            },
            status: {
                display: 'flex',
                flexDirection: 'column',
                justifyContent: 'space-between',
                alignItems: 'center',
                width: '100%',
                background: this.props.theme.centerChannelBg,
                border: `1px solid ${changeOpacity(this.props.theme.centerChannelColor, 0.3)}`,
                borderRadius: '8px',
            },
            callInfo: {
                display: 'flex',
                alignItems: 'center',
                fontSize: '11px',
                lineHeight: '11px',
                color: changeOpacity(this.props.theme.centerChannelColor, 0.64),
                marginTop: '3px',
            },
            profiles: {
                display: 'flex',
                marginRight: '8px',
            },
            menuButton: {
                display: 'flex',
                justifyContent: 'center',
                alignItems: 'center',
                color: changeOpacity(this.props.theme.centerChannelColor, 0.8),
                fontSize: '14px',
                width: 'auto',
                padding: '0 6px',
            },
            menu: {
                position: 'absolute',
                background: 'white',
                color: this.props.theme.centerChannelColor,
            },
            screenSharingPanel: {
                position: 'relative',
                display: 'flex',
                flexDirection: 'column',
                alignItems: 'center',
                width: '100%',
                minWidth: 'revert',
                maxWidth: 'revert',
            },
            leaveCallButton: {
                display: 'flex',
                alignItems: 'center',
                padding: '10px 16px',
                height: '28px',
                borderRadius: '4px',
                color: '#D24B4E',
                background: 'rgba(var(--dnd-indicator-rgb), 0.08)',
            },
            dotsMenu: {
                position: 'relative',
                width: '100%',
                minWidth: 'revert',
                maxWidth: 'revert',
            },
            audioInputsOutputsMenu: {
                left: 'calc(100% + 4px)',
                overflow: 'auto',
                top: 0,
                maxHeight: 'calc(100% + 90px)',
            },
            expandButton: {
                position: 'absolute',
                right: '8px',
                top: '8px',
                margin: 0,
            },
        };
    };

    private style = this.genStyle();

    constructor(props: Props) {
        super(props);
        this.state = {
            showMenu: false,
            showParticipantsList: false,
            dragging: {
                dragging: false,
                x: 0,
                y: 0,
                initX: 0,
                initY: 0,
                offX: 0,
                offY: 0,
            },
            expandedViewWindow: null,
            showUsersJoined: [],
            audioEls: [],
            alerts: CallAlertStatesDefault,
            recDisclaimerDismissedAt: 0,
            screenStream: null,
            connecting: true,
        };
        this.node = React.createRef();
        this.menuNode = React.createRef();
    }

    setScreenPlayerRef = (node: HTMLVideoElement) => {
        if (node && this.state.screenStream) {
            node.srcObject = this.state.screenStream;
        }
        this.screenPlayer = node;
    }

    handleKBShortcuts = (ev: KeyboardEvent) => {
        if (!this.props.show) {
            return;
        }
        switch (keyToAction('widget', ev)) {
        case MUTE_UNMUTE:
            this.onMuteToggle();
            break;
        case RAISE_LOWER_HAND:
            this.onRaiseHandToggle(true);
            break;
        case SHARE_UNSHARE_SCREEN:
            this.onShareScreenToggle(true);
            break;
        case PARTICIPANTS_LIST_TOGGLE:
            this.onParticipantsButtonClick(true);
            break;
        case LEAVE_CALL:
            this.onDisconnectClick();
            break;
        }
    };

    private onViewportResize = () => {
        if (window.devicePixelRatio === this.prevDevicePixelRatio) {
            return;
        }
        this.prevDevicePixelRatio = window.devicePixelRatio;
        this.sendGlobalWidgetBounds();
    };

    private handleDesktopEvents = (ev: MessageEvent) => {
        if (ev.origin !== window.origin) {
            return;
        }

        if (ev.data.type === 'calls-error' && ev.data.message.err === 'screen-permissions') {
            logDebug('screen permissions error');
            this.setState({
                alerts: {
                    ...this.state.alerts,
                    missingScreenPermissions: {
                        ...this.state.alerts.missingScreenPermissions,
                        active: true,
                        show: true,
                    },
                },
            });
        } else if (ev.data.type === 'calls-widget-share-screen') {
            this.shareScreen(ev.data.message.sourceID, ev.data.message.withAudio);
        }
    };

    private attachVoiceTracks(tracks: MediaStreamTrack[]) {
        const audioEls = [];
        for (const track of tracks) {
            const audioEl = document.createElement('audio');
            audioEl.srcObject = new MediaStream([track]);
            audioEl.controls = false;
            audioEl.autoplay = true;
            audioEl.style.display = 'none';
            audioEl.onerror = (err) => logErr(err);
            audioEl.setAttribute('data-testid', track.id);

            const deviceID = window.callsClient?.currentAudioOutputDevice?.deviceId;
            if (deviceID) {
                // @ts-ignore - setSinkId is an experimental feature
                audioEl.setSinkId(deviceID);
            }

            document.body.appendChild(audioEl);
            track.onended = () => {
                audioEl.srcObject = null;
                audioEl.remove();
            };

            audioEls.push(audioEl);
        }

        this.setState({
            audioEls: [...this.state.audioEls, ...audioEls],
        });
    }

    public componentDidMount() {
        if (!window.callsClient) {
            logErr('callsClient should be defined');
            return;
        }

        if (this.props.global) {
            window.visualViewport?.addEventListener('resize', this.onViewportResize);
            this.menuResizeObserver = new ResizeObserver(this.sendGlobalWidgetBounds);
            this.menuResizeObserver.observe(this.menuNode.current!);
            window.addEventListener('message', this.handleDesktopEvents);
        } else {
            document.addEventListener('mouseup', this.onMouseUp, false);
        }

        document.addEventListener('click', this.closeOnBlur, true);
        document.addEventListener('keyup', this.keyboardClose, true);

        // keyboard shortcuts
        document.addEventListener('keydown', this.handleKBShortcuts, true);

        // eslint-disable-next-line react/no-did-mount-set-state
        this.setState({
            showUsersJoined: [this.props.currentUserID],
            connecting: Boolean(window.callsClient?.isConnecting()),
        });

        setTimeout(() => {
            this.setState({
                showUsersJoined: this.state.showUsersJoined.filter((userID) => userID !== this.props.currentUserID),
            });
        }, 5000);

        this.attachVoiceTracks(window.callsClient.getRemoteVoiceTracks());
        window.callsClient.on('remoteVoiceStream', (stream: MediaStream) => {
            this.attachVoiceTracks(stream.getAudioTracks());
        });

        // eslint-disable-next-line react/no-did-mount-set-state
        this.setState({
            screenStream: window.callsClient.getRemoteScreenStream(),
        });
        window.callsClient.on('remoteScreenStream', (stream: MediaStream) => {
            this.setState({
                screenStream: stream,
            });
        });

        window.callsClient.on('localScreenStream', (stream: MediaStream) => {
            this.setState({
                screenStream: stream,
            });
        });

        window.callsClient.on('devicechange', (devices: AudioDevices) => {
            this.setState({
                devices,
                alerts: {
                    ...this.state.alerts,
                    missingAudioInput: {
                        ...this.state.alerts.missingAudioInput,
                        active: devices.inputs.length === 0,
                        show: devices.inputs.length === 0,
                    },
                },
            });
        });

        window.callsClient.on('connect', () => {
            this.setState({connecting: false});

            if (this.props.global) {
                sendDesktopEvent('calls-joined-call', {
                    callID: window.callsClient?.channelID,
                });
            }

            if (isDirectChannel(this.props.channel) || isGroupChannel(this.props.channel)) {
                window.callsClient?.unmute();
            }

            this.setState({currentAudioInputDevice: window.callsClient?.currentAudioInputDevice});
            this.setState({currentAudioOutputDevice: window.callsClient?.currentAudioOutputDevice});
        });

        window.callsClient.on('error', (err: Error) => {
            if (err === AudioInputPermissionsError) {
                this.setState({
                    alerts: {
                        ...this.state.alerts,
                        missingAudioInputPermissions: {
                            active: true,
                            show: true,
                        },
                    },
                });
            }
        });

        window.callsClient.on('initaudio', () => {
            this.setState({
                alerts: {
                    ...this.state.alerts,
                    missingAudioInputPermissions: {
                        active: false,
                        show: false,
                    },
                },
            });
        });
    }

    public componentWillUnmount() {
        if (this.props.global) {
            window.visualViewport?.removeEventListener('resize', this.onViewportResize);
            window.removeEventListener('message', this.handleDesktopEvents);
        } else {
            document.removeEventListener('mouseup', this.onMouseUp, false);
        }

        if (this.menuResizeObserver) {
            this.menuResizeObserver.disconnect();
        }

        document.removeEventListener('click', this.closeOnBlur, true);
        document.removeEventListener('keyup', this.keyboardClose, true);
        document.removeEventListener('keydown', this.handleKBShortcuts, true);
    }

    public componentDidUpdate(prevProps: Props, prevState: State) {
        if (prevProps.theme.type !== this.props.theme.type) {
            this.style = this.genStyle();
        }

<<<<<<< HEAD
        if (this.screenPlayer && this.state.screenStream !== prevState.screenStream) {
            this.screenPlayer.srcObject = this.state.screenStream;
=======
        let screenStream = this.state.screenStream;
        if (this.props.screenSharingID === this.props.currentUserID) {
            screenStream = window.callsClient?.getLocalScreenStream();
        }

        const hasScreenTrackChanged = screenStream && this.state.screenStream?.getVideoTracks()[0]?.id !== screenStream.getVideoTracks()[0]?.id;
        if ((screenStream && !this.state.screenStream) || hasScreenTrackChanged) {
            // eslint-disable-next-line react/no-did-update-set-state
            this.setState({screenStream});
        }

        if (this.state.screenStream && this.screenPlayer.current && this.screenPlayer.current?.srcObject !== this.state.screenStream) {
            this.screenPlayer.current.srcObject = this.state.screenStream;
>>>>>>> ae492775
        }

        let ids: string[] = [];
        const currIDs = Object.keys(this.props.statuses);
        const prevIDs = Object.keys(prevProps.statuses);
        if (currIDs.length > prevIDs.length) {
            ids = currIDs;
            if (prevIDs.length === 0) {
                return;
            }
        } else if (currIDs.length < prevIDs.length) {
            ids = prevIDs;
        }
        if (ids.length > 0) {
            const statuses = this.props.statuses;
            const prevStatuses = prevProps.statuses;
            for (let i = 0; i < ids.length; i++) {
                const userID = ids[i];
                if (statuses[userID] && !prevStatuses[userID]) {
                    // eslint-disable-next-line react/no-did-update-set-state
                    this.setState({
                        showUsersJoined: [
                            ...this.state.showUsersJoined,
                            userID,
                        ],
                    });
                    setTimeout(() => {
                        this.setState({
                            showUsersJoined: this.state.showUsersJoined.filter((id) => id !== userID),
                        });
                    }, 5000);
                }
            }
        }
    }

    private getGlobalWidgetBounds = () => {
        const bounds = {
            width: 0,
            height: 0,
        };

        const widget = this.node.current;

        if (widget) {
            const widgetMenu = widget.children[0];
            const baseWidget = widget.children[1];

            // No strict need to be pixel perfect here since the window will be transparent
            // and better to overestimate slightly to avoid the widget possibly being cut.
            const margin = 4;

            // Margin on base width is needed to account for the widget being
            // positioned 2px from the left: 2px + 280px (base width) + 2px
            bounds.width = baseWidget.getBoundingClientRect().width + margin;

            // Margin on base height is needed to account for the widget being
            // positioned 2px from the bottom: 2px + 86px (base height) + 2px
            bounds.height = baseWidget.getBoundingClientRect().height + widgetMenu.getBoundingClientRect().height + margin;

            if (widgetMenu.getBoundingClientRect().height > 0) {
                bounds.height += margin;
            }

            if (this.audioMenu) {
                bounds.width += this.audioMenu.getBoundingClientRect().width + margin;
            }
        }

        return bounds;
    };

    private sendGlobalWidgetBounds = () => {
        const bounds = this.getGlobalWidgetBounds();
        sendDesktopEvent('calls-widget-resize', {
            element: 'calls-widget',
            width: Math.ceil(bounds.width),
            height: Math.ceil(bounds.height),
        });
    };

    private keyboardClose = (e: KeyboardEvent) => {
        if (e.key === 'Escape') {
            this.setState({showMenu: false});
        }
    };

    private closeOnBlur = (e: Event) => {
        if (this.node && this.node.current && e.target && this.node.current.contains(e.target as Node)) {
            return;
        }
        this.setState({showMenu: false});
    };

    private shareScreen = async (sourceID: string, _withAudio: boolean) => {
        const state = {} as State;
        const stream = await window.callsClient?.shareScreen(sourceID, hasExperimentalFlag());
        if (stream) {
            state.screenStream = stream;
            state.alerts = {
                ...this.state.alerts,
                missingScreenPermissions: {
                    ...this.state.alerts.missingScreenPermissions,
                    active: false,
                    show: false,
                },
            };
        } else {
            state.alerts = {
                ...this.state.alerts,
                missingScreenPermissions: {
                    ...this.state.alerts.missingScreenPermissions,
                    active: true,
                    show: true,
                },
            };
        }

        this.setState({
            ...state,
        });
    };

    onShareScreenToggle = async (fromShortcut?: boolean) => {
        if (!this.props.allowScreenSharing) {
            return;
        }
        const state = {} as State;

        if (this.props.screenSharingID === this.props.currentUserID) {
            window.callsClient?.unshareScreen();
            state.screenStream = null;
            this.props.trackEvent(Telemetry.Event.UnshareScreen, Telemetry.Source.Widget, {initiator: fromShortcut ? 'shortcut' : 'button'});
        } else if (!this.props.screenSharingID) {
            if (window.desktop && compareSemVer(window.desktop.version, '5.1.0') >= 0) {
                if (this.props.global) {
                    sendDesktopEvent('desktop-sources-modal-request');
                } else {
                    this.props.showScreenSourceModal();
                }
            } else {
                await this.shareScreen('', hasExperimentalFlag());
            }
            this.props.trackEvent(Telemetry.Event.ShareScreen, Telemetry.Source.Widget, {initiator: fromShortcut ? 'shortcut' : 'button'});
        }

        this.setState({
            ...state,
            showMenu: false,
        });
    };

    onMuteToggle = () => {
        if (!window.callsClient) {
            return;
        }

        // This is needed to prevent a conflict with the accessibility controller on buttons.
        if (document.activeElement instanceof HTMLElement) {
            document.activeElement.blur();
        }

        const isMuted = window.callsClient.isMuted();
        if (isMuted) {
            window.callsClient.unmute();
        } else {
            window.callsClient.mute();
        }
    };

    onDisconnectClick = () => {
        if (this.state.expandedViewWindow) {
            this.state.expandedViewWindow.close();
        }
        if (window.callsClient) {
            window.callsClient.disconnect();
        }
        this.setState({
            showMenu: false,
            showParticipantsList: false,
            currentAudioInputDevice: null,
            dragging: {
                dragging: false,
                x: 0,
                y: 0,
                initX: 0,
                initY: 0,
                offX: 0,
                offY: 0,
            },
            expandedViewWindow: null,
        });
    };

    onMenuClick = () => {
        this.setState({
            showMenu: !this.state.showMenu,
            showParticipantsList: false,
        });
    };

    onParticipantsButtonClick = (fromShortcut?: boolean) => {
        const event = this.state.showParticipantsList ? Telemetry.Event.CloseParticipantsList : Telemetry.Event.OpenParticipantsList;
        this.props.trackEvent(event, Telemetry.Source.Widget, {initiator: fromShortcut ? 'shortcut' : 'button'});

        // This is needed to prevent a conflict with the accessibility controller on buttons.
        if (document.activeElement instanceof HTMLElement) {
            document.activeElement.blur();
        }

        this.setState({
            showParticipantsList: !this.state.showParticipantsList,
            showMenu: false,
        });
    };

    onAudioInputDeviceClick = (device: MediaDeviceInfo) => {
        if (device.deviceId !== this.state.currentAudioInputDevice?.deviceId) {
            window.callsClient?.setAudioInputDevice(device);
        }
        this.setState({showAudioInputDevicesMenu: false, currentAudioInputDevice: device});
    };

    onAudioOutputDeviceClick = (device: MediaDeviceInfo) => {
        if (device.deviceId !== this.state.currentAudioOutputDevice?.deviceId) {
            window.callsClient?.setAudioOutputDevice(device);
            const ps = [];
            for (const audioEl of this.state.audioEls) {
                // @ts-ignore - setSinkId is an experimental feature
                ps.push(audioEl.setSinkId(device.deviceId));
            }
            Promise.all(ps).then(() => {
                logDebug('audio output has changed');
            }).catch((err) => {
                logErr(err);
            });
        }
        this.setState({showAudioOutputDevicesMenu: false, currentAudioOutputDevice: device});
    };

    renderScreenSharingPanel = () => {
        if (!this.props.screenSharingID) {
            return null;
        }

        const {formatMessage} = this.props.intl;

        const isSharing = this.props.screenSharingID === this.props.currentUserID;

        let profile;
        if (!isSharing) {
            profile = this.props.profilesMap[this.props.screenSharingID];
            if (!profile) {
                return null;
            }
        }

        const msg = isSharing ? formatMessage({defaultMessage: 'You\'re sharing your screen'}) : formatMessage({defaultMessage: 'You\'re viewing {presenter}\'s screen'}, {presenter: getUserDisplayName(profile)});

        return (
            <div
                className='Menu'
                style={{
                    display: 'flex',
                    position: 'relative',
                }}
            >
                {isSharing &&
                    <div
                        style={{
                            position: 'absolute',
                            display: 'flex',
                            width: '100%',
                            height: '100%',
                            background: 'rgba(var(--dnd-indicator-rgb), 0.4)',
                            justifyContent: 'center',
                            alignItems: 'center',
                            zIndex: 1001,
                        }}
                    >
                        <button
                            data-testid='calls-widget-stop-screenshare'
                            className='cursor--pointer style--none'
                            style={{
                                display: 'flex',
                                justifyContent: 'center',
                                alignItems: 'center',
                                padding: '8px 16px',
                                background: 'rgb(var(--dnd-indicator-rgb))',
                                color: 'white',
                                borderRadius: '4px',
                                fontWeight: 600,
                            }}
                            onClick={() => this.onShareScreenToggle()}
                        >
                            {formatMessage({defaultMessage: 'Stop sharing'})}
                        </button>
                    </div>
                }
                <ul
                    className='Menu__content dropdown-menu'
                    style={this.style.screenSharingPanel as CSSProperties}
                >
                    <div
                        style={{position: 'relative', width: '80%', maxHeight: '188px', background: '#C4C4C4'}}
                    >
                        <video
                            id='screen-player'
                            ref={this.setScreenPlayerRef}
                            width='100%'
                            height='100%'
                            autoPlay={true}
                            muted={true}
                        />

                        <button
                            className='cursor--pointer style--none'
                            style={{
                                display: isSharing ? 'none' : 'flex',
                                justifyContent: 'center',
                                alignItems: 'center',
                                position: 'absolute',
                                padding: '8px 16px',
                                background: 'var(--button-bg)',
                                color: 'white',
                                borderRadius: '4px',
                                fontWeight: 600,
                                top: '50%',
                                left: '50%',
                                width: '112px',
                                transform: 'translate(-50%, -50%)',
                            }}
                            onClick={this.onExpandClick}
                        >

                            <PopOutIcon
                                style={{width: '16px', height: '16px', fill: 'white', marginRight: '8px'}}
                            />
                            <span>{formatMessage({defaultMessage: 'Pop out'})}</span>
                        </button>

                    </div>
                    <span
                        style={{
                            marginTop: '8px',
                            color: changeOpacity(this.props.theme.centerChannelColor, 0.72),
                            fontSize: '12px',
                            padding: '0 8px',
                            textAlign: 'center',
                        }}
                    >
                        {msg}
                    </span>
                </ul>
            </div>
        );
    };

    renderScreenShareButton = () => {
        const {formatMessage} = this.props.intl;
        const sharingID = this.props.screenSharingID;
        const currentID = this.props.currentUserID;
        const isSharing = sharingID === currentID;

        let fill = '';
        if (isSharing) {
            fill = 'rgb(var(--dnd-indicator-rgb))';
        } else if (sharingID) {
            fill = changeOpacity(this.props.theme.centerChannelColor, 0.34);
        }

        const noScreenPermissions = this.state.alerts.missingScreenPermissions.active;
        let shareScreenTooltipText = isSharing ? formatMessage({defaultMessage: 'Stop presenting'}) : formatMessage({defaultMessage: 'Start presenting'});
        if (noScreenPermissions) {
            shareScreenTooltipText = formatMessage(CallAlertConfigs.missingScreenPermissions.tooltipText);
        }
        const shareScreenTooltipSubtext = noScreenPermissions ? formatMessage(CallAlertConfigs.missingScreenPermissions.tooltipSubtext) : '';

        return (
            <WidgetButton
                id='share-screen'
                onToggle={() => this.onShareScreenToggle()}
                tooltipText={shareScreenTooltipText}
                tooltipSubtext={shareScreenTooltipSubtext}
                // eslint-disable-next-line no-undefined
                shortcut={noScreenPermissions ? undefined : reverseKeyMappings.widget[SHARE_UNSHARE_SCREEN][0]}
                bgColor={isSharing ? 'rgba(var(--dnd-indicator-rgb), 0.12)' : ''}
                icon={<ScreenIcon style={{width: '16px', height: '16px', fill}}/>}
                unavailable={this.state.alerts.missingScreenPermissions.active}
                disabled={sharingID !== '' && !isSharing}
            />
        );
    };

    renderSpeaking = () => {
        const {formatMessage} = this.props.intl;
        let speakingProfile;
        for (let i = 0; i < this.props.profiles.length; i++) {
            const profile = this.props.profiles[i];
            const status = this.props.statuses[profile.id];
            if (status?.voice) {
                speakingProfile = profile;
                break;
            }
        }
        return (
            <div style={{fontSize: '12px', display: 'flex', whiteSpace: 'pre'}}>
                <span style={{fontWeight: speakingProfile ? 600 : 400, overflow: 'hidden', textOverflow: 'ellipsis'}}>
                    {speakingProfile ? getUserDisplayName(speakingProfile) : formatMessage({defaultMessage: 'No one'})}
                    <span style={{fontWeight: 400}}>{untranslatable(' ')}{formatMessage({defaultMessage: 'is talking…'})}</span>
                </span>
            </div>
        );
    };

    renderParticipantsList = () => {
        if (!this.state.showParticipantsList) {
            return null;
        }

        const {formatMessage} = this.props.intl;

        const renderParticipants = () => {
            return this.props.profiles.map((profile) => {
                const status = this.props.statuses[profile.id];
                let isMuted = true;
                let isSpeaking = false;
                let isHandRaised = false;
                if (status) {
                    isMuted = !status.unmuted;
                    isSpeaking = Boolean(status.voice);
                    isHandRaised = Boolean(status.raised_hand > 0);
                }

                const MuteIcon = isMuted ? MutedIcon : UnmutedIcon;

                return (
                    <li
                        className='MenuItem'
                        key={'participants_profile_' + profile.id}
                        style={{display: 'flex', padding: '1px 16px'}}
                    >
                        <Avatar
                            size={24}
                            fontSize={10}
                            url={this.props.picturesMap[profile.id]}
                            style={{marginRight: '8px'}}
                            borderGlow={isSpeaking}
                        />

                        <span className='MenuItem__primary-text'>
                            {getUserDisplayName(profile)}
                            {profile.id === this.props.currentUserID &&
                                <span
                                    style={{
                                        color: changeOpacity(this.props.theme.centerChannelColor, 0.56),
                                        whiteSpace: 'pre-wrap',
                                    }}
                                >
                                    {untranslatable(' ')}{formatMessage({defaultMessage: '(you)'})}
                                </span>
                            }
                        </span>

                        <span
                            style={{
                                display: 'flex',
                                justifyContent: 'center',
                                alignItems: 'center',
                                marginLeft: 'auto',
                                gap: '4px',
                            }}
                        >
                            {status?.reaction &&
                                <div
                                    style={{
                                        marginBottom: 2,
                                        marginRight: 4,
                                    }}
                                >
                                    <Emoji
                                        emoji={status.reaction.emoji}
                                        size={16}
                                    />
                                </div>
                            }
                            {isHandRaised &&
                                <CompassIcon
                                    icon={'hand-right'}
                                    style={{
                                        color: 'rgba(255, 188, 66, 1)',
                                        marginBottom: 2,
                                        marginLeft: -4,
                                        fontSize: 16,
                                    }}
                                />
                            }

                            {this.props.screenSharingID === profile.id &&
                                <ScreenIcon
                                    fill={'rgb(var(--dnd-indicator-rgb))'}
                                    style={{width: '14px', height: '14px'}}
                                />
                            }

                            <MuteIcon
                                fill={isMuted ? '#C4C4C4' : '#3DB887'}
                                style={{width: '14px', height: '14px'}}
                                stroke={isMuted ? '#C4C4C4' : '#3DB887'}
                            />

                        </span>
                    </li>
                );
            });
        };

        return (
            <div
                id='calls-widget-participants-menu'
                className='Menu'
            >
                <ul
                    id='calls-widget-participants-list'
                    className='Menu__content dropdown-menu'
                    style={{
                        width: '100%',
                        minWidth: 'revert',
                        maxWidth: 'revert',
                        maxHeight: '188px',
                        overflow: 'auto',
                        position: 'relative',
                    }}
                >
                    <li
                        className='MenuHeader'
                        style={{paddingBottom: '4px', color: this.props.theme.centerChannelColor}}
                    >
                        {formatMessage({defaultMessage: 'Participants'})}
                    </li>
                    {renderParticipants()}
                </ul>
            </div>
        );
    };

    audioDevicesMenuRefCb = (el: HTMLUListElement) => {
        if (this.audioMenuResizeObserver) {
            this.audioMenuResizeObserver.disconnect();
        }

        this.audioMenu = el;

        if (el) {
            this.audioMenuResizeObserver = new ResizeObserver(this.sendGlobalWidgetBounds);
            this.audioMenuResizeObserver.observe(el);
        } else {
            this.sendGlobalWidgetBounds();
        }
    };

    renderAudioDevicesList = (deviceType: string, devices: MediaDeviceInfo[]) => {
        const {formatMessage} = this.props.intl;

        if (deviceType === 'input' && !this.state.showAudioInputDevicesMenu) {
            return null;
        }

        if (deviceType === 'output' && !this.state.showAudioOutputDevicesMenu) {
            return null;
        }

        const currentDevice = deviceType === 'input' ? this.state.currentAudioInputDevice : this.state.currentAudioOutputDevice;

        // Note: this is system default, not the concept of default that we save in local storage in client.ts
        const makeDeviceLabel = (device: MediaDeviceInfo) => {
            if (device.deviceId.startsWith('default') && !device.label.startsWith('Default')) {
                return formatMessage({defaultMessage: 'Default - {deviceLabel}'}, {deviceLabel: device.label});
            }
            return device.label;
        };

        const deviceList = devices.map((device) => {
            return (
                <li
                    className='MenuItem'
                    key={`audio-${deviceType}-device-${device.deviceId}`}
                >
                    <button
                        className='style--none'
                        style={{background: device.deviceId === currentDevice?.deviceId ? 'rgba(28, 88, 217, 0.12)' : ''}}
                        onClick={() => (deviceType === 'input' ? this.onAudioInputDeviceClick(device) : this.onAudioOutputDeviceClick(device))}
                    >
                        <span
                            style={{
                                color: changeOpacity(this.props.theme.centerChannelColor, 0.56),
                                fontSize: '12px',
                                width: '100%',
                            }}
                        >
                            {makeDeviceLabel(device)}
                        </span>
                    </button>
                </li>
            );
        });

        return (
            <div className='Menu'>
                <ul
                    id={`calls-widget-audio-${deviceType}s-menu`}
                    className='Menu__content dropdown-menu'
                    style={this.style.audioInputsOutputsMenu}
                    // eslint-disable-next-line no-undefined
                    ref={this.props.global ? this.audioDevicesMenuRefCb : undefined}
                >
                    {deviceList}
                </ul>
            </div>
        );
    };

    renderAudioDevices = (deviceType: string) => {
        if (!window.callsClient || !this.state.devices) {
            return null;
        }
        if (deviceType === 'output' && this.state.devices.outputs.length === 0) {
            return null;
        }

        const {formatMessage} = this.props.intl;

        const currentDevice = deviceType === 'input' ? this.state.currentAudioInputDevice : this.state.currentAudioOutputDevice;
        const DeviceIcon = deviceType === 'input' ? UnmutedIcon : SpeakerIcon;

        const noInputDevices = deviceType === 'input' && this.state.devices.inputs?.length === 0;
        const noAudioPermissions = deviceType === 'input' && this.state.alerts.missingAudioInputPermissions.active;

        let label = currentDevice?.label || formatMessage({defaultMessage: 'Default'});
        if (noAudioPermissions) {
            label = formatMessage(CallAlertConfigs.missingAudioInputPermissions.tooltipText);
        } else if (noInputDevices) {
            label = formatMessage(CallAlertConfigs.missingAudioInput.tooltipText);
        }

        const onClickHandler = () => {
            if (deviceType === 'input') {
                this.setState({
                    showAudioInputDevicesMenu: !this.state.showAudioInputDevicesMenu,
                    showAudioOutputDevicesMenu: false,
                });
            } else {
                this.setState({
                    showAudioOutputDevicesMenu: !this.state.showAudioOutputDevicesMenu,
                    showAudioInputDevicesMenu: false,
                });
            }
        };

        const devices = deviceType === 'input' ? this.state.devices.inputs?.filter((device) => device.deviceId && device.label) : this.state.devices.outputs?.filter((device) => device.deviceId && device.label);
        const isDisabled = devices.length === 0;

        const buttonStyle: CSSProperties = {
            display: 'flex',
            flexDirection: 'column',
            color: isDisabled ? changeOpacity(this.props.theme.centerChannelColor, 0.32) : '',
        };

        if ((deviceType === 'input' && this.state.showAudioInputDevicesMenu) || (deviceType === 'output' && this.state.showAudioOutputDevicesMenu)) {
            buttonStyle.background = 'rgba(var(--center-channel-color-rgb), 0.1)';
        }

        return (
            <React.Fragment>
                {devices.length > 0 && this.renderAudioDevicesList(deviceType, devices)}
                <li
                    className='MenuItem'
                >
                    <button
                        id={`calls-widget-audio-${deviceType}-button`}
                        className='style--none'
                        style={buttonStyle}
                        onClick={onClickHandler}
                        disabled={isDisabled}
                    >
                        <div
                            style={{
                                display: 'flex',
                                alignItems: 'center',
                                justifyContent: 'flex-start',
                                width: '100%',
                                padding: '2px 0',
                            }}
                        >
                            <UnavailableIconWrapper
                                icon={(
                                    <DeviceIcon
                                        style={{
                                            fill: changeOpacity(this.props.theme.centerChannelColor, isDisabled ? 0.32 : 0.56),
                                        }}
                                    />
                                )}
                                unavailable={isDisabled}
                                margin={'0 8px 0 0'}
                            />
                            <span
                                className='MenuItem__primary-text'
                                style={{padding: '0'}}
                            >
                                {deviceType === 'input' ? formatMessage({defaultMessage: 'Microphone'}) : formatMessage({defaultMessage: 'Audio output'})}
                            </span>
                            {devices.length > 0 &&
                                <ShowMoreIcon
                                    style={{
                                        width: '11px',
                                        height: '11px',
                                        marginLeft: 'auto',
                                        fill: changeOpacity(this.props.theme.centerChannelColor, isDisabled ? 0.32 : 0.56),
                                    }}
                                />
                            }
                        </div>
                        <span
                            style={{
                                color: changeOpacity(this.props.theme.centerChannelColor, isDisabled ? 0.32 : 0.56),
                                fontSize: '12px',
                                width: '100%',
                                lineHeight: '16px',
                                textOverflow: 'ellipsis',
                                overflow: 'hidden',
                                whiteSpace: isDisabled ? 'initial' : 'nowrap',
                            }}
                        >
                            {label}
                        </span>
                    </button>
                </li>
            </React.Fragment>
        );
    };

    renderScreenSharingMenuItem = () => {
        const {formatMessage} = this.props.intl;
        const sharingID = this.props.screenSharingID;
        const currentID = this.props.currentUserID;
        const isSharing = sharingID === currentID;
        const isDisabled = Boolean(sharingID !== '' && !isSharing);
        const noPermissions = this.state.alerts.missingScreenPermissions.active;

        return (
            <React.Fragment>
                <li
                    className='MenuItem'
                >
                    <button
                        id='calls-widget-menu-screenshare'
                        className={`style--none ${noPermissions ? 'unavailable' : ''}`}
                        style={{
                            display: 'flex',
                            flexDirection: 'column',
                            color: isDisabled || noPermissions ? changeOpacity(this.props.theme.centerChannelColor, 0.34) : '',
                        }}
                        disabled={isDisabled}
                        onClick={() => this.onShareScreenToggle()}
                    >

                        <div
                            style={{
                                display: 'flex',
                                alignItems: 'center',
                                justifyContent: 'flex-start',
                                width: '100%',
                                padding: '2px 0',
                            }}
                        >
                            <UnavailableIconWrapper
                                icon={(
                                    <ScreenIcon
                                        style={{width: '16px', height: '16px'}}
                                        fill={isSharing ? 'rgb(var(--dnd-indicator-rgb))' : changeOpacity(this.props.theme.centerChannelColor, 0.64)}
                                    />
                                )}
                                unavailable={noPermissions}
                                margin={'0 8px 0 0'}
                            />
                            <span>{isSharing ? formatMessage({defaultMessage: 'Stop presenting'}) : formatMessage({defaultMessage: 'Start presenting'})}</span>
                        </div>

                        {noPermissions &&
                            <span
                                style={{
                                    color: changeOpacity(this.props.theme.centerChannelColor, 0.32),
                                    fontSize: '12px',
                                    width: '100%',
                                    lineHeight: '16px',
                                    whiteSpace: 'initial',
                                }}
                            >
                                {formatMessage(CallAlertConfigs.missingScreenPermissions.tooltipText)}
                            </span>
                        }

                    </button>
                </li>
                <li className='MenuGroup menu-divider'/>
            </React.Fragment>
        );
    };

    renderMenu = (widerWidget: boolean) => {
        if (!this.state.showMenu) {
            return null;
        }

        return (
            <div className='Menu'>
                <ul
                    className='Menu__content dropdown-menu'
                    style={this.style.dotsMenu as CSSProperties}
                >
                    {this.props.allowScreenSharing && !widerWidget && this.renderScreenSharingMenuItem()}
                    {this.renderAudioDevices('output')}
                    {this.renderAudioDevices('input')}
                </ul>
            </div>
        );
    };

    renderProfiles = () => {
        let speakingPictureURL;
        for (let i = 0; i < this.props.profiles.length; i++) {
            const profile = this.props.profiles[i];
            const status = this.props.statuses[profile.id];
            if (status?.voice) {
                speakingPictureURL = this.props.picturesMap[profile.id];
                break;
            }
        }

        return (
            <div
                style={{position: 'relative', display: 'flex', height: 'auto', alignItems: 'center'}}
            >

                {

                    speakingPictureURL &&
                    <Avatar
                        size={24}
                        fontSize={10}
                        url={speakingPictureURL}
                    />
                }

                {
                    !speakingPictureURL &&
                    <Avatar
                        size={24}
                        fontSize={10}
                        icon='account-outline'
                        style={{
                            background: changeOpacity(this.props.theme.centerChannelColor, 0.16),
                            color: changeOpacity(this.props.theme.centerChannelColor, 0.48),
                            fontSize: '14px',
                        }}
                    />
                }

            </div>
        );
    };

    renderRecordingDisclaimer = () => {
        const {formatMessage} = this.props.intl;
        const isHost = this.props.callHostID === this.props.currentUserID;
        const dismissedAt = this.state.recDisclaimerDismissedAt;
        const recording = this.props.callRecording;
        const hasRecEnded = recording?.end_at;

        // Nothing to show if the recording hasn't started yet, unless there
        // was an error.
        if (!recording?.start_at && !recording?.err) {
            return null;
        }

        // If the recording has ended we only want to show the info prompt
        // to the host.
        if (hasRecEnded && !isHost) {
            return null;
        }

        // If the prompt was dismissed after the recording has started and after the last host change
        // we don't show this again, unless there was a more recent error.
        if (!hasRecEnded && dismissedAt > recording?.start_at && dismissedAt > this.props.callHostChangeAt) {
            if (!recording?.error_at || dismissedAt > recording.error_at) {
                return null;
            }
        }

        // If the prompt was dismissed after the recording has ended then we
        // don't show this again.
        if (hasRecEnded && dismissedAt > recording?.end_at) {
            return null;
        }

        let header = formatMessage(CallRecordingDisclaimerStrings[isHost ? 'host' : 'participant'].header);
        let body = formatMessage(CallRecordingDisclaimerStrings[isHost ? 'host' : 'participant'].body);
        let confirmText = isHost ? formatMessage({defaultMessage: 'Dismiss'}) : formatMessage({defaultMessage: 'Understood'});
        let icon = (
            <RecordCircleOutlineIcon
                size={12}
            />
        );

        if (hasRecEnded) {
            confirmText = '';
            header = formatMessage({defaultMessage: 'Recording has stopped. Processing…'});
            body = formatMessage({defaultMessage: 'You can find the recording in this call\'s chat thread once it\'s finished processing.'});
        }

        if (recording?.err) {
            header = formatMessage({defaultMessage: 'Something went wrong with the recording'});
            body = recording?.err;
            icon = (
                <CompassIcon
                    icon='alert-outline'
                    style={{
                        fontSize: 12,
                    }}
                />
            );
        }

        return (
            <WidgetBanner
                id={'calls-widget-banner-recording'}
                key={'widget_banner_recording_disclaimer'}
                type='info'
                icon={icon}
                iconFill='rgb(var(--dnd-indicator-rgb))'
                iconColor='rgb(var(--dnd-indicator-rgb))'
                header={header}
                body={body}
                confirmText={confirmText}
                declineText={isHost ? null : formatMessage({defaultMessage: 'Leave call'})}
                onClose={() => this.setState({recDisclaimerDismissedAt: Date.now()})}
                onDecline={this.onDisconnectClick}
            />
        );
    };

    renderRecordingBadge = () => {
        // This should not render if:
        // - The recording has not been initialized yet OR if it has ended.
        if (!this.props.callRecording?.init_at || this.props.callRecording?.end_at) {
            return null;
        }

        const isHost = this.props.callHostID === this.props.currentUserID;
        const hasRecStarted = this.props.callRecording?.start_at;

        // If the recording has not started yet then we only render if the user
        // is the host, in which case we'll show the loading spinner.
        if (!isHost && !hasRecStarted) {
            return null;
        }

        if (this.props.callRecording?.err) {
            return null;
        }

        return (
            <React.Fragment>
                <Badge
                    id={'calls-recording-badge'}
                    text={'REC'}
                    textSize={11}
                    gap={2}
                    icon={(<RecordCircleOutlineIcon size={11}/>)}
                    color={hasRecStarted ? '#D24B4E' : 'rgb(var(--center-channel-color-rgb))'}
                    loading={!hasRecStarted}
                />
                <div style={{margin: '0 2px 0 4px'}}>{untranslatable('•')}</div>
            </React.Fragment>
        );
    };

    renderAlertBanners = () => {
        const {formatMessage} = this.props.intl;
        return Object.entries(this.state.alerts).map((keyVal) => {
            const [alertID, alertState] = keyVal;
            if (!alertState.show) {
                return null;
            }

            const alertConfig = CallAlertConfigs[alertID];

            return (
                <WidgetBanner
                    id={'calls-widget-banner-alert'}
                    {...alertConfig}
                    key={`widget_banner_${alertID}`}
                    header={formatMessage(alertConfig.bannerText)}
                    onClose={() => {
                        this.setState({
                            alerts: {
                                ...this.state.alerts,
                                [alertID]: {
                                    ...alertState,
                                    show: false,
                                },
                            },
                        });
                    }}
                />
            );
        });
    };

    renderNotificationBar = () => {
        if (!this.props.currentUserID) {
            return null;
        }

        const {formatMessage} = this.props.intl;

        const isMuted = window.callsClient?.isMuted();
        const MuteIcon = isMuted ? MutedIcon : UnmutedIcon;

        const muteIcon = (
            <MuteIcon
                style={{
                    width: '11px',
                    height: '11px',
                    fill: isMuted ? changeOpacity(this.props.theme.centerChannelColor, 1.0) : '#3DB887',
                }}
                stroke={isMuted ? 'rgb(var(--dnd-indicator-rgb))' : '#3DB887'}
            />
        );

        const notificationContent = isMuted ? formatMessage({
            defaultMessage: 'You\'re muted. Select <muteIcon/> to unmute.',
        }, {muteIcon}) : formatMessage({
            defaultMessage: 'You\'re unmuted. Select <muteIcon/> to mute.',
        }, {muteIcon});

        const joinedUsers = this.state.showUsersJoined.map((userID) => {
            if (userID === this.props.currentUserID) {
                return null;
            }

            const profile = this.props.profilesMap[userID];
            const picture = this.props.picturesMap[userID];
            if (!profile) {
                return null;
            }

            return (
                <div
                    className='calls-notification-bar calls-slide-top'
                    style={{justifyContent: 'flex-start'}}
                    key={profile.id}
                >
                    <Avatar
                        size={16}
                        fontSize={8}
                        url={picture}
                        style={{margin: '0 8px'}}
                    />
                    {formatMessage({defaultMessage: '{participant} has joined the call.'}, {participant: getUserDisplayName(profile)})}
                </div>
            );
        });

        return (
            <React.Fragment>
                <div style={{display: 'flex', flexDirection: 'column-reverse'}}>
                    {joinedUsers}
                </div>
                {!this.state.connecting &&
                    <div className='calls-notification-bar calls-slide-top'>
                        {notificationContent}
                    </div>
                }
            </React.Fragment>
        );
    };

    onMouseDown = (ev: React.MouseEvent<HTMLDivElement>) => {
        document.addEventListener('mousemove', this.onMouseMove, false);
        this.setState({
            dragging: {
                ...this.state.dragging,
                dragging: true,
                initX: ev.clientX - this.state.dragging.offX,
                initY: ev.clientY - this.state.dragging.offY,
            },
        });
    };

    onMouseUp = () => {
        document.removeEventListener('mousemove', this.onMouseMove, false);
        this.setState({
            dragging: {
                ...this.state.dragging,
                dragging: false,
                initX: this.state.dragging.x,
                initY: this.state.dragging.y,
            },
        });
    };

    onMouseMove = (ev: MouseEvent) => {
        if (this.state.dragging.dragging && this.node && this.node.current) {
            ev.preventDefault();

            let x = ev.clientX - this.state.dragging.initX;
            let y = ev.clientY - this.state.dragging.initY;

            const rect = this.node.current.getBoundingClientRect();
            const bodyWidth = document.body.clientWidth;
            const bodyHeight = document.body.clientHeight;

            const maxDiffY = bodyHeight - Math.abs(bodyHeight - rect.y);
            const diffY = Math.abs(this.state.dragging.y - y);
            if (diffY > maxDiffY && y < this.state.dragging.y) {
                y = this.state.dragging.y - maxDiffY;
            } else if (rect.bottom + diffY > bodyHeight && y > this.state.dragging.y) {
                y = this.state.dragging.y + (bodyHeight - rect.bottom);
            }

            const maxDiffX = bodyWidth - Math.abs(bodyWidth - rect.x);
            const diffX = Math.abs(this.state.dragging.x - x);
            if (diffX > maxDiffX && x < this.state.dragging.x) {
                x = this.state.dragging.x - maxDiffX;
            } else if (rect.right + diffX > bodyWidth && x > this.state.dragging.x) {
                x = this.state.dragging.x + (bodyWidth - rect.right);
            }

            this.setState({
                dragging: {
                    ...this.state.dragging,
                    x,
                    y,
                    offX: x,
                    offY: y,
                },
            });
            this.node.current.style.transform = 'translate3d(' + x + 'px, ' + y + 'px, 0)';
        }
    };

    onExpandClick = () => {
        if (this.state.expandedViewWindow && !this.state.expandedViewWindow.closed) {
            if (this.props.global) {
                sendDesktopEvent('calls-popout-focus');
            } else {
                this.state.expandedViewWindow.focus();
            }
            return;
        }

        this.props.trackEvent(Telemetry.Event.OpenExpandedView, Telemetry.Source.Widget, {initiator: 'button'});

        // TODO: remove this as soon as we support opening a window from desktop app.
        if (window.desktop && !this.props.global) {
            this.props.showExpandedView();
        } else {
            const expandedViewWindow = window.open(
                getPopOutURL(this.props.team, this.props.channel),
                'ExpandedView',
                'resizable=yes',
            );

            this.setState({
                expandedViewWindow,
            });

            expandedViewWindow?.addEventListener('beforeunload', () => {
                this.props.trackEvent(Telemetry.Event.CloseExpandedView, Telemetry.Source.ExpandedView);
                if (!window.callsClient) {
                    return;
                }

                const localScreenStream = window.callsClient.getLocalScreenStream();
                if (localScreenStream && localScreenStream.getVideoTracks()[0].id === expandedViewWindow.screenSharingTrackId) {
                    window.callsClient.unshareScreen();
                }
            });
        }
    };

    onRaiseHandToggle = (fromShortcut?: boolean) => {
        if (!window.callsClient) {
            return;
        }

        // This is needed to prevent a conflict with the accessibility controller on buttons.
        if (document.activeElement instanceof HTMLElement) {
            document.activeElement.blur();
        }

        if (window.callsClient.isHandRaised) {
            window.callsClient.unraiseHand();
            this.props.trackEvent(Telemetry.Event.LowerHand, Telemetry.Source.Widget, {initiator: fromShortcut ? 'shortcut' : 'button'});
        } else {
            window.callsClient.raiseHand();
            this.props.trackEvent(Telemetry.Event.RaiseHand, Telemetry.Source.Widget, {initiator: fromShortcut ? 'shortcut' : 'button'});
        }
    };

    onChannelLinkClick = (ev: React.MouseEvent<HTMLElement>) => {
        ev.preventDefault();
        const message = {pathName: this.props.channelURL};
        if (this.props.global) {
            sendDesktopEvent('calls-widget-channel-link-click', message);
        } else {
            window.postMessage({type: 'browser-history-push-return', message}, window.origin);
        }
        this.props.trackEvent(Telemetry.Event.OpenChannelLink, Telemetry.Source.Widget);
    };

    renderChannelName = (widerWidget: boolean) => {
        return (
            <React.Fragment>
                <div style={{margin: '0 2px 0 4px'}}>{untranslatable('•')}</div>

                <a
                    href={this.props.channelURL}
                    onClick={this.onChannelLinkClick}
                    className='calls-channel-link'
                    style={{appRegion: 'no-drag', padding: '0'} as CSSProperties}
                >
                    {isOpenChannel(this.props.channel) && <CompassIcon icon='globe'/>}
                    {isPrivateChannel(this.props.channel) && <CompassIcon icon='lock'/>}
                    {isDirectChannel(this.props.channel) && <CompassIcon icon='account-outline'/>}
                    {isGroupChannel(this.props.channel) && <CompassIcon icon='account-multiple-outline'/>}
                    <span
                        style={{
                            overflow: 'hidden',
                            textOverflow: 'ellipsis',
                            whiteSpace: 'nowrap',
                            maxWidth: widerWidget ? '22ch' : '12ch',
                        }}
                    >
                        {this.props.channelDisplayName}
                    </span>
                </a>
            </React.Fragment>
        );
    };

    render() {
        if (!this.props.channel || !window.callsClient || !this.props.show) {
            return null;
        }

        const {formatMessage} = this.props.intl;

        const noInputDevices = this.state.alerts.missingAudioInput.active;
        const noAudioPermissions = this.state.alerts.missingAudioInputPermissions.active;
        const MuteIcon = window.callsClient.isMuted() && !noInputDevices && !noAudioPermissions ? MutedIcon : UnmutedIcon;
        let muteTooltipText = window.callsClient.isMuted() ? formatMessage({defaultMessage: 'Click to unmute'}) : formatMessage({defaultMessage: 'Click to mute'});
        let muteTooltipSubtext = '';
        if (noInputDevices) {
            muteTooltipText = formatMessage(CallAlertConfigs.missingAudioInput.tooltipText);
            muteTooltipSubtext = formatMessage(CallAlertConfigs.missingAudioInput.tooltipSubtext);
        }
        if (noAudioPermissions) {
            muteTooltipText = formatMessage(CallAlertConfigs.missingAudioInputPermissions.tooltipText);
            muteTooltipSubtext = formatMessage(CallAlertConfigs.missingAudioInputPermissions.tooltipSubtext);
        }

        const widerWidget = Boolean(document.querySelector('.team-sidebar')) || Boolean(this.props.global);
        const mainStyle = {
            ...this.style.main as CSSProperties,
            width: widerWidget ? '280px' : '216px',
            ...(this.props.global && {appRegion: 'drag'}),
        };

        const ShowIcon = window.desktop && !this.props.global ? ExpandIcon : PopOutIcon;

        const HandIcon = window.callsClient.isHandRaised ? UnraisedHandIcon : RaisedHandIcon;
        const handTooltipText = window.callsClient.isHandRaised ? formatMessage({defaultMessage: 'Click to lower hand'}) : formatMessage({defaultMessage: 'Click to raise hand'});

        return (
            <div
                id='calls-widget'
                style={mainStyle}
                ref={this.node}
            >
                <LoadingOverlay visible={this.state.connecting}/>

                <div
                    ref={this.menuNode}
                    style={{position: 'absolute', bottom: 'calc(100% + 4px)', width: '100%', zIndex: -1}}
                >
                    {this.renderNotificationBar()}
                    {this.renderAlertBanners()}
                    {this.renderRecordingDisclaimer()}
                    {this.props.allowScreenSharing && this.renderScreenSharingPanel()}
                    {this.renderParticipantsList()}
                    {this.renderMenu(widerWidget)}
                </div>

                <div style={this.style.status as CSSProperties}>
                    <div
                        style={this.style.topBar}
                        // eslint-disable-next-line no-undefined
                        onMouseDown={this.props.global ? undefined : this.onMouseDown}
                    >
                        <button
                            id='calls-widget-expand-button'
                            className='style--none button-controls button-controls--wide'
                            style={this.style.expandButton as CSSProperties}
                            onClick={this.onExpandClick}
                        >
                            <ShowIcon
                                style={{width: '14px', height: '14px'}}
                                fill={changeOpacity(this.props.theme.centerChannelColor, 0.64)}
                            />
                        </button>

                        <div style={this.style.profiles}>
                            {this.renderProfiles()}
                        </div>
                        <div style={{width: widerWidget ? '200px' : '136px'}}>
                            {this.renderSpeaking()}
                            <div style={this.style.callInfo}>
                                {this.renderRecordingBadge()}
                                <CallDuration startAt={this.props.callStartAt}/>
                                {this.renderChannelName(widerWidget)}
                            </div>
                        </div>
                    </div>

                    <div
                        className='calls-widget-bottom-bar'
                        style={this.style.bottomBar}
                    >
                        <OverlayTrigger
                            key='participants'
                            placement='top'
                            overlay={
                                <Tooltip id='tooltip-mute'>
                                    {this.state.showParticipantsList ? formatMessage({defaultMessage: 'Hide participants'}) : formatMessage({defaultMessage: 'Show participants'})}
                                    <Shortcut shortcut={reverseKeyMappings.widget[PARTICIPANTS_LIST_TOGGLE][0]}/>
                                </Tooltip>
                            }
                        >
                            <button
                                className='style--none button-controls button-controls--wide'
                                id='calls-widget-participants-button'
                                style={{
                                    display: 'flex',
                                    alignItems: 'center',
                                    color: this.state.showParticipantsList ? 'rgba(28, 88, 217, 1)' : '',
                                    background: this.state.showParticipantsList ? 'rgba(28, 88, 217, 0.12)' : '',
                                    marginRight: 'auto',
                                }}
                                onClick={() => this.onParticipantsButtonClick()}
                            >
                                <ParticipantsIcon
                                    style={{width: '16px', height: '16px', marginRight: '4px'}}
                                />

                                <span
                                    style={{
                                        fontWeight: 600,
                                        color: changeOpacity(this.props.theme.centerChannelColor, 0.64),
                                    }}
                                >
                                    {this.props.profiles.length}
                                </span>
                            </button>
                        </OverlayTrigger>

                        <WidgetButton
                            id='voice-mute-unmute'
                            // eslint-disable-next-line no-undefined
                            onToggle={noInputDevices ? undefined : this.onMuteToggle}
                            // eslint-disable-next-line no-undefined
                            shortcut={noInputDevices || noAudioPermissions ? undefined : reverseKeyMappings.widget[MUTE_UNMUTE][0]}
                            tooltipText={muteTooltipText}
                            tooltipSubtext={muteTooltipSubtext}
                            bgColor={window.callsClient.isMuted() ? '' : 'rgba(61, 184, 135, 0.16)'}
                            icon={
                                <MuteIcon
                                    style={{
                                        width: '16px',
                                        height: '16px',
                                        fill: window.callsClient.isMuted() ? '' : 'rgba(61, 184, 135, 1)',
                                    }}
                                />
                            }
                            unavailable={noInputDevices || noAudioPermissions}
                        />

                        {!isDirectChannel(this.props.channel) &&
                            <WidgetButton
                                id='raise-hand'
                                onToggle={() => this.onRaiseHandToggle()}
                                shortcut={reverseKeyMappings.widget[RAISE_LOWER_HAND][0]}
                                tooltipText={handTooltipText}
                                bgColor={window.callsClient.isHandRaised ? 'rgba(255, 188, 66, 0.16)' : ''}
                                icon={
                                    <HandIcon
                                        style={{
                                            width: '16px',
                                            height: '16px',
                                            fill: window.callsClient.isHandRaised ? 'rgba(255, 188, 66, 1)' : '',
                                        }}
                                    />
                                }
                            />
                        }

                        {this.props.allowScreenSharing && (widerWidget || isDirectChannel(this.props.channel)) && this.renderScreenShareButton()}

                        <button
                            id='calls-widget-toggle-menu-button'
                            className='cursor--pointer style--none button-controls'
                            style={this.style.menuButton}
                            onClick={this.onMenuClick}
                        >
                            <HorizontalDotsIcon
                                style={{width: '16px', height: '16px'}}
                            />
                        </button>

                        <OverlayTrigger
                            key='leave'
                            placement='top'
                            overlay={
                                <Tooltip id='tooltip-leave'>
                                    {formatMessage({defaultMessage: 'Click to leave call'})}
                                    <Shortcut shortcut={reverseKeyMappings.widget[LEAVE_CALL][0]}/>
                                </Tooltip>
                            }
                        >

                            <button
                                id='calls-widget-leave-button'
                                className='style--none button-controls button-controls--wide'
                                style={this.style.leaveCallButton}
                                onClick={this.onDisconnectClick}
                            >
                                <LeaveCallIcon
                                    style={{width: '16px', height: '16px', fill: '#D24B4E'}}
                                />
                            </button>
                        </OverlayTrigger>

                    </div>
                </div>
            </div>
        );
    }
}<|MERGE_RESOLUTION|>--- conflicted
+++ resolved
@@ -275,7 +275,7 @@
             node.srcObject = this.state.screenStream;
         }
         this.screenPlayer = node;
-    }
+    };
 
     handleKBShortcuts = (ev: KeyboardEvent) => {
         if (!this.props.show) {
@@ -495,24 +495,8 @@
             this.style = this.genStyle();
         }
 
-<<<<<<< HEAD
         if (this.screenPlayer && this.state.screenStream !== prevState.screenStream) {
             this.screenPlayer.srcObject = this.state.screenStream;
-=======
-        let screenStream = this.state.screenStream;
-        if (this.props.screenSharingID === this.props.currentUserID) {
-            screenStream = window.callsClient?.getLocalScreenStream();
-        }
-
-        const hasScreenTrackChanged = screenStream && this.state.screenStream?.getVideoTracks()[0]?.id !== screenStream.getVideoTracks()[0]?.id;
-        if ((screenStream && !this.state.screenStream) || hasScreenTrackChanged) {
-            // eslint-disable-next-line react/no-did-update-set-state
-            this.setState({screenStream});
-        }
-
-        if (this.state.screenStream && this.screenPlayer.current && this.screenPlayer.current?.srcObject !== this.state.screenStream) {
-            this.screenPlayer.current.srcObject = this.state.screenStream;
->>>>>>> ae492775
         }
 
         let ids: string[] = [];
