--- conflicted
+++ resolved
@@ -10,17 +10,13 @@
 import {changeOpacity} from 'mattermost-redux/utils/theme_utils';
 import {isDirectChannel, isGroupChannel, isOpenChannel, isPrivateChannel} from 'mattermost-redux/utils/channel_utils';
 
-<<<<<<< HEAD
 import {
     UserState,
     AudioDevices,
     CallAlertStates,
     CallAlertStatesDefault,
 } from 'src/types/types';
-=======
-import {UserState, AudioDevices} from 'src/types/types';
 import * as Telemetry from 'src/types/telemetry';
->>>>>>> 98fcdd30
 import {
     getUserDisplayName,
     hasExperimentalFlag,
@@ -702,10 +698,9 @@
         const shareScreenTooltipSubtext = noScreenPermissions ? CallAlertConfigs.missingScreenPermissions.tooltipSubtext : '';
 
         return (
-<<<<<<< HEAD
             <WidgetButton
                 id='share-screen'
-                onToggle={this.onShareScreenToggle}
+                onToggle={() => this.onShareScreenToggle()}
                 tooltipText={shareScreenTooltipText}
                 tooltipSubtext={shareScreenTooltipSubtext}
                 // eslint-disable-next-line no-undefined
@@ -715,36 +710,6 @@
                 unavailable={this.state.alerts.missingScreenPermissions.active}
                 disabled={sharingID !== '' && !isSharing}
             />
-=======
-            <OverlayTrigger
-                key='share_screen'
-                placement='top'
-                overlay={
-                    <Tooltip
-                        id='tooltip-mute'
-                        style={{display: sharingID && !isSharing ? 'none' : ''}}
-                    >
-                        {isSharing ? 'Stop presenting' : 'Start presenting'}
-                        <Shortcut shortcut={reverseKeyMappings.widget[SHARE_UNSHARE_SCREEN][0]}/>
-                    </Tooltip>
-                }
-            >
-                <button
-                    className={`style--none ${!sharingID || isSharing ? 'button-controls' : 'button-controls-disabled'} button-controls--wide`}
-                    disabled={sharingID !== '' && !isSharing}
-                    style={{background: isSharing ? 'rgba(var(--dnd-indicator-rgb), 0.12)' : ''}}
-                    onClick={() => this.onShareScreenToggle()}
-                >
-                    <ScreenIcon
-                        style={{
-                            width: '16px',
-                            height: '16px',
-                            fill,
-                        }}
-                    />
-                </button>
-            </OverlayTrigger>
->>>>>>> 98fcdd30
         );
     }
 
@@ -1018,13 +983,8 @@
                             flexDirection: 'column',
                             color: isDisabled || noPermissions ? changeOpacity(this.props.theme.centerChannelColor, 0.34) : '',
                         }}
-<<<<<<< HEAD
                         disabled={isDisabled}
-                        onClick={this.onShareScreenToggle}
-=======
-                        disabled={Boolean(sharingID !== '' && !isSharing)}
                         onClick={() => this.onShareScreenToggle()}
->>>>>>> 98fcdd30
                     >
 
                         <div style={{display: 'flex', alignItems: 'center', justifyContent: 'flex-start', width: '100%', padding: '2px 0'}}>
@@ -1511,38 +1471,14 @@
                         </OverlayTrigger>
 
                         { !isDirectChannel(this.props.channel) &&
-<<<<<<< HEAD
                         <WidgetButton
                             id='raise-hand'
-                            onToggle={this.onRaiseHandToggle}
+                            onToggle={() => this.onRaiseHandToggle()}
                             shortcut={reverseKeyMappings.widget[RAISE_LOWER_HAND][0]}
                             tooltipText={handTooltipText}
                             bgColor={window.callsClient.isHandRaised ? 'rgba(255, 188, 66, 0.16)' : ''}
                             icon={<HandIcon style={{width: '16px', height: '16px', fill: window.callsClient.isHandRaised ? 'rgba(255, 188, 66, 1)' : ''}}/>}
                         />
-=======
-                        <OverlayTrigger
-                            key='hand'
-                            placement='top'
-                            overlay={
-                                <Tooltip id='tooltip-hand'>
-                                    {handTooltipText}
-                                    <Shortcut shortcut={reverseKeyMappings.widget[RAISE_LOWER_HAND][0]}/>
-                                </Tooltip>
-                            }
-                        >
-                            <button
-                                className='cursor--pointer style--none button-controls'
-                                onClick={() => this.onRaiseHandToggle()}
-                                style={{background: window.callsClient.isHandRaised ? 'rgba(255, 188, 66, 0.16)' : ''}}
-                            >
-                                <HandIcon
-                                    style={{width: '16px', height: '16px', fill: window.callsClient.isHandRaised ? 'rgba(255, 188, 66, 1)' : ''}}
-                                />
-                            </button>
-
-                        </OverlayTrigger>
->>>>>>> 98fcdd30
                         }
 
                         {(hasTeamSidebar || isDirectChannel(this.props.channel)) && this.renderScreenShareButton()}
