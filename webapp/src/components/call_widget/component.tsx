/* eslint-disable max-lines */
import React, {CSSProperties} from 'react';
import {IntlShape} from 'react-intl';
import {compareSemVer} from 'semver-parser';

import {UserProfile} from '@mattermost/types/users';
import {Channel} from '@mattermost/types/channels';
import {Team} from '@mattermost/types/teams';
import {IDMappedObjects} from '@mattermost/types/utilities';
import {isDirectChannel, isGroupChannel, isOpenChannel, isPrivateChannel} from 'mattermost-redux/utils/channel_utils';

import {UserState} from '@calls/common/lib/types';

import * as Telemetry from 'src/types/telemetry';
import {getPopOutURL, getUserDisplayName, hasExperimentalFlag, sendDesktopEvent, untranslatable} from 'src/utils';
import {
    keyToAction,
    LEAVE_CALL,
    MUTE_UNMUTE,
    PARTICIPANTS_LIST_TOGGLE,
    RAISE_LOWER_HAND,
    reverseKeyMappings,
    SHARE_UNSHARE_SCREEN,
} from 'src/shortcuts';
import {CallAlertConfigs, CallRecordingDisclaimerStrings} from 'src/constants';
import {logDebug, logErr} from 'src/log';
import Avatar from 'src/components/avatar/avatar';
import MutedIcon from 'src/components/icons/muted_icon';
import UnmutedIcon from 'src/components/icons/unmuted_icon';
import LeaveCallIcon from 'src/components/icons/leave_call_icon';
import HorizontalDotsIcon from 'src/components/icons/horizontal_dots';
import SettingsWheelIcon from 'src/components/icons/settings_wheel';
import ParticipantsIcon from 'src/components/icons/participants';
import ShowMoreIcon from 'src/components/icons/show_more';
import CompassIcon from 'src/components/icons/compassIcon';
import ScreenIcon from 'src/components/icons/screen_icon';
import ShareScreenIcon from 'src/components/icons/share_screen';
import UnshareScreenIcon from 'src/components/icons/unshare_screen';
import PopOutIcon from 'src/components/icons/popout';
import ExpandIcon from 'src/components/icons/expand';
import RaisedHandIcon from 'src/components/icons/raised_hand';
import UnraisedHandIcon from 'src/components/icons/unraised_hand';
import HandEmoji from 'src/components/icons/hand';
import SpeakerIcon from 'src/components/icons/speaker_icon';
import TickIcon from 'src/components/icons/tick';
import RecordCircleIcon from 'src/components/icons/record_circle';
import Badge from 'src/components/badge';
import {AudioInputPermissionsError} from 'src/client';
import {Emoji} from 'src/components/emoji/emoji';
import {
    AudioDevices,
    CallAlertStates,
    CallAlertStatesDefault,
    CallRecordingReduxState,
} from 'src/types/types';

import CallDuration from './call_duration';
import WidgetBanner from './widget_banner';
import WidgetButton from './widget_button';
import UnavailableIconWrapper from './unavailable_icon_wrapper';
import LoadingOverlay from './loading_overlay';
import JoinNotification from './join_notification';

import './component.scss';

interface Props {
    intl: IntlShape,
    currentUserID: string,
    channel: Channel,
    team: Team,
    channelURL: string,
    channelDisplayName: string,
    profiles: UserProfile[],
    profilesMap: IDMappedObjects<UserProfile>,
    picturesMap: {
        [key: string]: string,
    },
    statuses: {
        [key: string]: UserState,
    },
    callStartAt: number,
    callHostID: string,
    callHostChangeAt: number,
    callRecording?: CallRecordingReduxState,
    screenSharingID: string,
    show: boolean,
    showExpandedView: () => void,
    showScreenSourceModal: () => void,
    trackEvent: (event: Telemetry.Event, source: Telemetry.Source, props?: Record<string, string>) => void,
    recordingPromptDismissedAt: (callID: string, dismissedAt: number) => void,
    allowScreenSharing: boolean,
    global?: true,
    position?: {
        bottom: number,
        left: number,
    },
    recentlyJoinedUsers: string[],
    wider: boolean,
}

interface DraggingState {
    dragging: boolean,
    x: number,
    y: number,
    initX: number,
    initY: number,
    offX: number,
    offY: number,
}

interface State {
    showMenu: boolean,
    showParticipantsList: boolean,
    screenSharingID?: string,
    screenStream?: MediaStream | null,
    currentAudioInputDevice?: MediaDeviceInfo | null,
    currentAudioOutputDevice?: MediaDeviceInfo | null,
    devices?: AudioDevices,
    showAudioInputDevicesMenu?: boolean,
    showAudioOutputDevicesMenu?: boolean,
    dragging: DraggingState,
    expandedViewWindow: Window | null,
    audioEls: HTMLAudioElement[],
    alerts: CallAlertStates,
    connecting: boolean,
}

export default class CallWidget extends React.PureComponent<Props, State> {
    private readonly node: React.RefObject<HTMLDivElement>;
    private readonly menuNode: React.RefObject<HTMLDivElement>;
    private audioMenu: HTMLUListElement | null = null;
    private menuResizeObserver: ResizeObserver | null = null;
    private audioMenuResizeObserver: ResizeObserver | null = null;
    private readonly screenPlayer = React.createRef<HTMLVideoElement>();
    private prevDevicePixelRatio = 0;

    private genStyle: () => Record<string, React.CSSProperties> = () => {
        return {
            main: {
                position: 'fixed',
                display: 'flex',
                bottom: `${this.props.position ? this.props.position.bottom : 12}px`,
                left: `${this.props.position ? this.props.position.left : 12}px`,
                lineHeight: '16px',
                zIndex: 1000,
                userSelect: 'none',
                color: 'var(--center-channel-color)',
            },
            topBar: {
                background: 'rgba(var(--center-channel-color-rgb), 0.04)',
                padding: '7px 8px',
                display: 'flex',
                gap: '10px',
                width: '100%',
                alignItems: 'center',
                cursor: 'move',
            },
            bottomBar: {
                padding: '8px',
                display: 'flex',
                justifyContent: 'flex-end',
                width: '100%',
                alignItems: 'center',
                gap: '6px',
            },
            frame: {
                width: '100%',
                background: 'var(--center-channel-bg)',
                borderRadius: '8px',
                boxShadow: '0px 0px 0px 2px rgba(var(--center-channel-color-rgb), 0.16)',
            },
            callInfo: {
                display: 'flex',
                alignItems: 'center',
                fontSize: '11px',
                lineHeight: '16px',
                color: 'rgba(var(--center-channel-color-rgb), 0.64)',
            },
            menuButton: {
                display: 'flex',
                justifyContent: 'center',
                alignItems: 'center',
                color: 'rgba(var(--center-channel-color-rgb), 0.8)',
                fontSize: '14px',
                width: 'auto',
                padding: '0 6px',
            },
            menu: {
                position: 'absolute',
                bottom: 'calc(100% + 4px)',
                width: '100%',
                zIndex: -1,
                appRegion: 'drag',
            },
            screenSharingPanel: {
                position: 'relative',
                display: 'flex',
                flexDirection: 'column',
                alignItems: 'center',
                width: '100%',
                minWidth: 'revert',
                maxWidth: 'revert',
                borderRadius: '8px',
            },
            settingsMenu: {
                position: 'relative',
                width: '100%',
                minWidth: 'revert',
                maxWidth: 'revert',
                borderRadius: '8px',
            },
            audioDevicesMenu: {
                left: 'calc(100% + 4px)',
                overflow: 'auto',
                top: 0,
                width: '280px',
                maxHeight: 'calc(100% + 90px)',
                borderRadius: '8px',
                border: '1px solid rgba(var(--center-channel-color-rgb), 0.16)',
                boxShadow: '0px 8px 24px rgba(0, 0, 0, 0.12)',
            },
            participantsList: {
                width: '100%',
                minWidth: 'revert',
                maxWidth: 'revert',
                maxHeight: '200px',
                overflow: 'auto',
                position: 'relative',
                borderRadius: '8px',
                border: '1px solid rgba(var(--center-channel-color-rgb), 0.16)',
                boxShadow: '0px 8px 24px rgba(0, 0, 0, 0.12)',
                appRegion: 'no-drag',
            },
            participantsListHeader: {
                position: 'sticky',
                top: '0',
                transform: 'translateY(-8px)',
                paddingTop: '16px',
                color: 'var(--center-channel-color)',
                background: 'var(--center-channel-bg)',
                appRegion: 'drag',
            },
        };
    };

    private style = this.genStyle();

    constructor(props: Props) {
        super(props);
        this.state = {
            showMenu: false,
            showParticipantsList: false,
            dragging: {
                dragging: false,
                x: 0,
                y: 0,
                initX: 0,
                initY: 0,
                offX: 0,
                offY: 0,
            },
            expandedViewWindow: null,
            audioEls: [],
            alerts: CallAlertStatesDefault,
            connecting: true,
        };
        this.node = React.createRef();
        this.menuNode = React.createRef();
        this.screenPlayer = React.createRef();
    }

    handleKBShortcuts = (ev: KeyboardEvent) => {
        if (!this.props.show) {
            return;
        }
        switch (keyToAction('widget', ev)) {
        case MUTE_UNMUTE:
            this.onMuteToggle();
            break;
        case RAISE_LOWER_HAND:
            this.onRaiseHandToggle(true);
            break;
        case SHARE_UNSHARE_SCREEN:
            this.onShareScreenToggle(true);
            break;
        case PARTICIPANTS_LIST_TOGGLE:
            this.onParticipantsButtonClick(true);
            break;
        case LEAVE_CALL:
            this.onDisconnectClick();
            break;
        }
    };

    private onViewportResize = () => {
        if (window.devicePixelRatio === this.prevDevicePixelRatio) {
            return;
        }
        this.prevDevicePixelRatio = window.devicePixelRatio;
        this.sendGlobalWidgetBounds();
    };

    private handleDesktopEvents = (ev: MessageEvent) => {
        if (ev.origin !== window.origin) {
            return;
        }

        if (ev.data.type === 'calls-error' && ev.data.message.err === 'screen-permissions') {
            logDebug('screen permissions error');
            this.setState({
                alerts: {
                    ...this.state.alerts,
                    missingScreenPermissions: {
                        ...this.state.alerts.missingScreenPermissions,
                        active: true,
                        show: true,
                    },
                },
            });
        } else if (ev.data.type === 'calls-widget-share-screen') {
            this.shareScreen(ev.data.message.sourceID, ev.data.message.withAudio);
        }
    };

    private attachVoiceTracks(tracks: MediaStreamTrack[]) {
        const audioEls = [];
        for (const track of tracks) {
            const audioEl = document.createElement('audio');
            audioEl.srcObject = new MediaStream([track]);
            audioEl.controls = false;
            audioEl.autoplay = true;
            audioEl.style.display = 'none';
            audioEl.onerror = (err) => logErr(err);
            audioEl.setAttribute('data-testid', track.id);

            const deviceID = window.callsClient?.currentAudioOutputDevice?.deviceId;
            if (deviceID) {
                // @ts-ignore - setSinkId is an experimental feature
                audioEl.setSinkId(deviceID);
            }

            document.body.appendChild(audioEl);
            track.onended = () => {
                audioEl.srcObject = null;
                audioEl.remove();
            };

            audioEls.push(audioEl);
        }

        this.setState({
            audioEls: [...this.state.audioEls, ...audioEls],
        });
    }

    public componentDidMount() {
        if (!window.callsClient) {
            logErr('callsClient should be defined');
            return;
        }

        if (this.props.global) {
            window.visualViewport?.addEventListener('resize', this.onViewportResize);
            this.menuResizeObserver = new ResizeObserver(this.sendGlobalWidgetBounds);
            this.menuResizeObserver.observe(this.menuNode.current!);
            window.addEventListener('message', this.handleDesktopEvents);
        } else {
            document.addEventListener('mouseup', this.onMouseUp, false);
        }

        document.addEventListener('click', this.closeOnBlur, true);
        document.addEventListener('keyup', this.keyboardClose, true);

        // keyboard shortcuts
        document.addEventListener('keydown', this.handleKBShortcuts, true);

        // set cross-window actions
        window.callActions = {
            setRecordingPromptDismissedAt: this.props.recordingPromptDismissedAt,
        };

        // eslint-disable-next-line react/no-did-mount-set-state
        this.setState({
            connecting: Boolean(window.callsClient?.isConnecting()),
        });

        this.attachVoiceTracks(window.callsClient.getRemoteVoiceTracks());
        window.callsClient.on('remoteVoiceStream', (stream: MediaStream) => {
            this.attachVoiceTracks(stream.getAudioTracks());
        });

        // eslint-disable-next-line react/no-did-mount-set-state
        this.setState({
            screenStream: window.callsClient.getRemoteScreenStream(),
        });
        window.callsClient.on('remoteScreenStream', (stream: MediaStream) => {
            this.setState({
                screenStream: stream,
            });
        });

        window.callsClient.on('devicechange', (devices: AudioDevices) => {
            this.setState({
                devices,
                alerts: {
                    ...this.state.alerts,
                    missingAudioInput: {
                        ...this.state.alerts.missingAudioInput,
                        active: devices.inputs.length === 0,
                        show: devices.inputs.length === 0,
                    },
                },
            });
        });

        window.callsClient.on('connect', () => {
            this.setState({connecting: false});

            if (this.props.global) {
                sendDesktopEvent('calls-joined-call', {
                    callID: window.callsClient?.channelID,
                });
            }

            if (isDirectChannel(this.props.channel) || isGroupChannel(this.props.channel)) {
                window.callsClient?.unmute();
            }

            this.setState({currentAudioInputDevice: window.callsClient?.currentAudioInputDevice});
            this.setState({currentAudioOutputDevice: window.callsClient?.currentAudioOutputDevice});
        });

        window.callsClient.on('error', (err: Error) => {
            if (err === AudioInputPermissionsError) {
                this.setState({
                    alerts: {
                        ...this.state.alerts,
                        missingAudioInputPermissions: {
                            active: true,
                            show: true,
                        },
                    },
                });
            }
        });

        window.callsClient.on('initaudio', () => {
            this.setState({
                alerts: {
                    ...this.state.alerts,
                    missingAudioInputPermissions: {
                        active: false,
                        show: false,
                    },
                },
            });
        });

        window.callsClient?.on('mos', (mos: number) => {
            if (!this.state.alerts.degradedCallQuality.show && mos < 4) {
                this.setState({
                    alerts: {
                        ...this.state.alerts,
                        degradedCallQuality: {
                            active: true,
                            show: true,
                        },
                    }});
            }
            if (this.state.alerts.degradedCallQuality.show && mos >= 4) {
                this.setState({
                    alerts: {
                        ...this.state.alerts,
                        degradedCallQuality: {
                            active: false,
                            show: false,
                        },
                    }});
            }
        });
    }

    public componentWillUnmount() {
        if (this.props.global) {
            window.visualViewport?.removeEventListener('resize', this.onViewportResize);
            window.removeEventListener('message', this.handleDesktopEvents);
        } else {
            document.removeEventListener('mouseup', this.onMouseUp, false);
        }

        if (this.menuResizeObserver) {
            this.menuResizeObserver.disconnect();
        }

        document.removeEventListener('click', this.closeOnBlur, true);
        document.removeEventListener('keyup', this.keyboardClose, true);
        document.removeEventListener('keydown', this.handleKBShortcuts, true);
    }

    public componentDidUpdate() {
        let screenStream = this.state.screenStream;
        if (this.props.screenSharingID === this.props.currentUserID) {
            screenStream = window.callsClient?.getLocalScreenStream();
        }

        const hasScreenTrackChanged = screenStream && this.state.screenStream?.getVideoTracks()[0]?.id !== screenStream.getVideoTracks()[0]?.id;
        if ((screenStream && !this.state.screenStream) || hasScreenTrackChanged) {
            // eslint-disable-next-line react/no-did-update-set-state
            this.setState({screenStream});
        }

        if (this.state.screenStream && this.screenPlayer.current && this.screenPlayer.current?.srcObject !== this.state.screenStream) {
            this.screenPlayer.current.srcObject = this.state.screenStream;
        }
    }

    private getGlobalWidgetBounds = () => {
        const bounds = {
            width: 0,
            height: 0,
        };

        const widget = this.node.current;

        if (widget) {
            const widgetMenu = widget.children[1];
            const baseWidget = widget.children[2];

            // No strict need to be pixel perfect here since the window will be transparent
            // and better to overestimate slightly to avoid the widget possibly being cut.
            const hMargin = 4;
            const vMargin = 2;

            // Margin on base width is needed to account for the widget being
            // positioned 2px from the left: 2px + 280px (base width) + 2px
            bounds.width = baseWidget.getBoundingClientRect().width + hMargin;

            // Margin on base height is needed to account for the widget being
            // positioned 2px from the bottom: 2px + 94px (base height) + 2px
            bounds.height = baseWidget.getBoundingClientRect().height + widgetMenu.getBoundingClientRect().height + vMargin;

            if (widgetMenu.getBoundingClientRect().height > 0) {
                bounds.height += vMargin;
            }

            if (this.audioMenu) {
                bounds.width += this.audioMenu.getBoundingClientRect().width + hMargin;
            }
        }

        return bounds;
    };

    private sendGlobalWidgetBounds = () => {
        const bounds = this.getGlobalWidgetBounds();
        sendDesktopEvent('calls-widget-resize', {
            element: 'calls-widget',
            width: Math.ceil(bounds.width),
            height: Math.ceil(bounds.height),
        });
    };

    private keyboardClose = (e: KeyboardEvent) => {
        if (e.key === 'Escape') {
            this.setState({showMenu: false});
        }
    };

    private closeOnBlur = (e: Event) => {
        if (this.node && this.node.current && e.target && this.node.current.contains(e.target as Node)) {
            return;
        }
        this.setState({showMenu: false});
    };

    private shareScreen = async (sourceID: string, _withAudio: boolean) => {
        const state = {} as State;
        const stream = await window.callsClient?.shareScreen(sourceID, hasExperimentalFlag());
        if (stream) {
            state.screenStream = stream;
            state.alerts = {
                ...this.state.alerts,
                missingScreenPermissions: {
                    ...this.state.alerts.missingScreenPermissions,
                    active: false,
                    show: false,
                },
            };
        } else {
            state.alerts = {
                ...this.state.alerts,
                missingScreenPermissions: {
                    ...this.state.alerts.missingScreenPermissions,
                    active: true,
                    show: true,
                },
            };
        }

        this.setState({
            ...state,
        });
    };

    dismissRecordingPrompt = () => {
        // Dismiss our prompt.
        this.props.recordingPromptDismissedAt(this.props.channel.id, Date.now());

        // Dismiss the expanded window's prompt.
        this.state.expandedViewWindow?.callActions?.setRecordingPromptDismissedAt(this.props.channel.id, Date.now());
    };

    onShareScreenToggle = async (fromShortcut?: boolean) => {
        if (!this.props.allowScreenSharing) {
            return;
        }
        const state = {} as State;

        if (this.props.screenSharingID === this.props.currentUserID) {
            window.callsClient?.unshareScreen();
            state.screenStream = null;
            this.props.trackEvent(Telemetry.Event.UnshareScreen, Telemetry.Source.Widget, {initiator: fromShortcut ? 'shortcut' : 'button'});
        } else if (!this.props.screenSharingID) {
            if (window.desktop && compareSemVer(window.desktop.version, '5.1.0') >= 0) {
                if (this.props.global) {
                    sendDesktopEvent('desktop-sources-modal-request');
                } else {
                    this.props.showScreenSourceModal();
                }
            } else {
                await this.shareScreen('', hasExperimentalFlag());
            }
            this.props.trackEvent(Telemetry.Event.ShareScreen, Telemetry.Source.Widget, {initiator: fromShortcut ? 'shortcut' : 'button'});
        }

        this.setState({
            ...state,
            showMenu: false,
        });
    };

    onMuteToggle = () => {
        if (!window.callsClient) {
            return;
        }

        // This is needed to prevent a conflict with the accessibility controller on buttons.
        if (document.activeElement instanceof HTMLElement) {
            document.activeElement.blur();
        }

        const isMuted = window.callsClient.isMuted();
        if (isMuted) {
            window.callsClient.unmute();
        } else {
            window.callsClient.mute();
        }
    };

    onDisconnectClick = () => {
        if (this.state.expandedViewWindow) {
            this.state.expandedViewWindow.close();
        }
        if (window.callsClient) {
            window.callsClient.disconnect();
        }
        this.setState({
            showMenu: false,
            showParticipantsList: false,
            currentAudioInputDevice: null,
            dragging: {
                dragging: false,
                x: 0,
                y: 0,
                initX: 0,
                initY: 0,
                offX: 0,
                offY: 0,
            },
            expandedViewWindow: null,
        });
    };

    onMenuClick = () => {
        this.setState({
            showMenu: !this.state.showMenu,
            showParticipantsList: false,
        });
    };

    onParticipantsButtonClick = (fromShortcut?: boolean) => {
        const event = this.state.showParticipantsList ? Telemetry.Event.CloseParticipantsList : Telemetry.Event.OpenParticipantsList;
        this.props.trackEvent(event, Telemetry.Source.Widget, {initiator: fromShortcut ? 'shortcut' : 'button'});

        // This is needed to prevent a conflict with the accessibility controller on buttons.
        if (document.activeElement instanceof HTMLElement) {
            document.activeElement.blur();
        }

        this.setState({
            showParticipantsList: !this.state.showParticipantsList,
            showMenu: false,
        });
    };

    onAudioInputDeviceClick = (device: MediaDeviceInfo) => {
        if (device.deviceId !== this.state.currentAudioInputDevice?.deviceId) {
            window.callsClient?.setAudioInputDevice(device);
        }
        this.setState({showAudioInputDevicesMenu: false, currentAudioInputDevice: device});
    };

    onAudioOutputDeviceClick = (device: MediaDeviceInfo) => {
        if (device.deviceId !== this.state.currentAudioOutputDevice?.deviceId) {
            window.callsClient?.setAudioOutputDevice(device);
            const ps = [];
            for (const audioEl of this.state.audioEls) {
                // @ts-ignore - setSinkId is an experimental feature
                ps.push(audioEl.setSinkId(device.deviceId));
            }
            Promise.all(ps).then(() => {
                logDebug('audio output has changed');
            }).catch((err) => {
                logErr(err);
            });
        }
        this.setState({showAudioOutputDevicesMenu: false, currentAudioOutputDevice: device});
    };

    renderScreenSharingPanel = () => {
        if (!this.props.screenSharingID) {
            return null;
        }

        const {formatMessage} = this.props.intl;

        const isSharing = this.props.screenSharingID === this.props.currentUserID;

        let profile;
        if (!isSharing) {
            profile = this.props.profilesMap[this.props.screenSharingID];
            if (!profile) {
                return null;
            }
        }

        const msg = isSharing ? formatMessage({defaultMessage: 'You\'re sharing your screen'}) : formatMessage({defaultMessage: 'You\'re viewing {presenter}\'s screen'}, {presenter: getUserDisplayName(profile)});

        return (
            <div
                className='Menu'
                style={{
                    display: 'flex',
                    position: 'relative',
                }}
            >
                {isSharing &&
                    <div
                        style={{
                            position: 'absolute',
                            display: 'flex',
                            width: '100%',
                            height: '100%',
                            background: 'rgba(var(--dnd-indicator-rgb), 0.4)',
                            justifyContent: 'center',
                            alignItems: 'center',
                            zIndex: 1001,
                        }}
                    >
                        <button
                            data-testid='calls-widget-stop-screenshare'
                            className='cursor--pointer style--none'
                            style={{
                                display: 'flex',
                                justifyContent: 'center',
                                alignItems: 'center',
                                padding: '8px 16px',
                                background: 'var(--dnd-indicator)',
                                color: 'white',
                                borderRadius: '4px',
                                fontWeight: 600,
                            }}
                            onClick={() => this.onShareScreenToggle()}
                        >
                            {formatMessage({defaultMessage: 'Stop sharing'})}
                        </button>
                    </div>
                }
                <ul
                    className='Menu__content dropdown-menu'
                    style={this.style.screenSharingPanel}
                >
                    <div
                        style={{position: 'relative', width: '80%', maxHeight: '188px', background: '#C4C4C4'}}
                    >
                        <video
                            id='screen-player'
                            ref={this.screenPlayer}
                            width='100%'
                            height='100%'
                            autoPlay={true}
                            muted={true}
                        />

                        <button
                            className='cursor--pointer style--none'
                            style={{
                                display: isSharing ? 'none' : 'flex',
                                justifyContent: 'center',
                                alignItems: 'center',
                                position: 'absolute',
                                padding: '8px 16px',
                                background: 'var(--button-bg)',
                                color: 'white',
                                borderRadius: '4px',
                                fontWeight: 600,
                                top: '50%',
                                left: '50%',
                                width: '112px',
                                transform: 'translate(-50%, -50%)',
                            }}
                            onClick={this.onExpandClick}
                        >

                            <PopOutIcon
                                style={{width: '16px', height: '16px', fill: 'white', marginRight: '8px'}}
                            />
                            <span>{formatMessage({defaultMessage: 'Pop out'})}</span>
                        </button>

                    </div>
                    <span
                        style={{
                            marginTop: '8px',
                            color: 'rgba(var(--center-channel-color-rgb), 0.56)',
                            fontSize: '12px',
                            padding: '0 8px',
                            textAlign: 'center',
                        }}
                    >
                        {msg}
                    </span>
                </ul>
            </div>
        );
    };

    renderScreenShareButton = () => {
        const {formatMessage} = this.props.intl;
        const sharingID = this.props.screenSharingID;
        const currentID = this.props.currentUserID;
        const isSharing = sharingID === currentID;

        let fill = '';
        if (isSharing) {
            fill = 'rgb(var(--dnd-indicator-rgb))';
        } else if (sharingID) {
            fill = 'rgba(var(--center-channel-color-rgb), 0.34)';
        }

        const noScreenPermissions = this.state.alerts.missingScreenPermissions.active;
        let shareScreenTooltipText = isSharing ? formatMessage({defaultMessage: 'Stop presenting'}) : formatMessage({defaultMessage: 'Start presenting'});
        if (noScreenPermissions) {
            shareScreenTooltipText = formatMessage(CallAlertConfigs.missingScreenPermissions.tooltipText!);
        }
        const shareScreenTooltipSubtext = noScreenPermissions ? formatMessage(CallAlertConfigs.missingScreenPermissions.tooltipSubtext!) : '';

        const ShareIcon = isSharing ? UnshareScreenIcon : ShareScreenIcon;

        return (
            <WidgetButton
                id='share-screen'
                onToggle={() => this.onShareScreenToggle()}
                tooltipText={shareScreenTooltipText}
                tooltipSubtext={shareScreenTooltipSubtext}
                // eslint-disable-next-line no-undefined
                shortcut={noScreenPermissions ? undefined : reverseKeyMappings.widget[SHARE_UNSHARE_SCREEN][0]}
                bgColor={isSharing ? 'rgba(var(--dnd-indicator-rgb), 0.16)' : ''}
                icon={<ShareIcon style={{fill}}/>}
                unavailable={this.state.alerts.missingScreenPermissions.active}
                disabled={sharingID !== '' && !isSharing}
            />
        );
    };

    renderSpeaking = () => {
        const {formatMessage} = this.props.intl;
        let speakingProfile;
        for (let i = 0; i < this.props.profiles.length; i++) {
            const profile = this.props.profiles[i];
            const status = this.props.statuses[profile.id];
            if (status?.voice) {
                speakingProfile = profile;
                break;
            }
        }
        return (
            <div style={{fontSize: '14px', lineHeight: '20px', display: 'flex', whiteSpace: 'pre'}}>
                <span style={{fontWeight: speakingProfile ? 600 : 400, overflow: 'hidden', textOverflow: 'ellipsis'}}>
                    {speakingProfile ? getUserDisplayName(speakingProfile) : formatMessage({defaultMessage: 'No one'})}
                    <span style={{fontWeight: 400}}>{untranslatable(' ')}{formatMessage({defaultMessage: 'is talking…'})}</span>
                </span>
            </div>
        );
    };

    renderParticipantsList = () => {
        if (!this.state.showParticipantsList) {
            return null;
        }

        const {formatMessage} = this.props.intl;

        const renderParticipants = () => {
            return this.props.profiles.map((profile) => {
                const status = this.props.statuses[profile.id];
                let isMuted = true;
                let isSpeaking = false;
                let isHandRaised = false;
                if (status) {
                    isMuted = !status.unmuted;
                    isSpeaking = Boolean(status.voice);
                    isHandRaised = Boolean(status.raised_hand > 0);
                }

                const MuteIcon = isMuted ? MutedIcon : UnmutedIcon;

                return (
                    <li
                        className='MenuItem'
                        key={'participants_profile_' + profile.id}
                        style={{display: 'flex', padding: '10px 16px', gap: '12px'}}
                    >
                        <Avatar
                            size={20}
                            fontSize={14}
                            url={this.props.picturesMap[profile.id]}
                            borderGlowWidth={isSpeaking ? 2 : 0}
                        />

                        <span
                            className='MenuItem__primary-text'
                            style={{padding: '0', lineHeight: '20px', fontSize: '14px'}}
                        >
                            {getUserDisplayName(profile)}
                            {profile.id === this.props.currentUserID &&
                                <span
                                    style={{
                                        color: 'rgba(var(--center-channel-color-rgb), 0.56)',
                                        whiteSpace: 'pre-wrap',
                                    }}
                                >
                                    {untranslatable(' ')}{formatMessage({defaultMessage: '(you)'})}
                                </span>
                            }
                        </span>

                        <span
                            style={{
                                display: 'flex',
                                justifyContent: 'center',
                                alignItems: 'center',
                                marginLeft: 'auto',
                                gap: '14px',
                            }}
                        >
                            {status?.reaction &&
                            <Emoji
                                emoji={status.reaction.emoji}
                                size={14}
                            />
                            }
                            {isHandRaised &&
                                <HandEmoji
                                    fill='var(--away-indicator)'
                                    style={{width: '14px', height: '14px'}}
                                />
                            }

                            {this.props.screenSharingID === profile.id &&
                                <ScreenIcon
                                    fill={'rgb(var(--dnd-indicator-rgb))'}
                                    style={{width: '14px', height: '14px'}}
                                />
                            }

                            <MuteIcon
                                fill={isMuted ? 'rgba(var(--center-channel-color-rgb), 0.56)' : '#3DB887'}
                                style={{width: '14px', height: '14px'}}
                            />

                        </span>
                    </li>
                );
            });
        };

        return (
            <div
                id='calls-widget-participants-menu'
                className='Menu'
            >
                <ul
                    id='calls-widget-participants-list'
                    className='Menu__content dropdown-menu'
                    style={this.style.participantsList}
                >
                    <li
                        className='MenuHeader'
                        style={this.style.participantsListHeader}
                    >
                        {formatMessage({defaultMessage: 'Participants'})}
                    </li>
                    {renderParticipants()}
                </ul>
            </div>
        );
    };

    audioDevicesMenuRefCb = (el: HTMLUListElement) => {
        if (this.audioMenuResizeObserver) {
            this.audioMenuResizeObserver.disconnect();
        }

        this.audioMenu = el;

        if (el) {
            this.audioMenuResizeObserver = new ResizeObserver(this.sendGlobalWidgetBounds);
            this.audioMenuResizeObserver.observe(el);
        } else {
            this.sendGlobalWidgetBounds();
        }
    };

    renderAudioDevicesList = (deviceType: string, devices: MediaDeviceInfo[]) => {
        const {formatMessage} = this.props.intl;

        if (deviceType === 'input' && !this.state.showAudioInputDevicesMenu) {
            return null;
        }

        if (deviceType === 'output' && !this.state.showAudioOutputDevicesMenu) {
            return null;
        }

        const currentDevice = deviceType === 'input' ? this.state.currentAudioInputDevice : this.state.currentAudioOutputDevice;

        // Note: this is system default, not the concept of default that we save in local storage in client.ts
        const makeDeviceLabel = (device: MediaDeviceInfo) => {
            if (device.deviceId.startsWith('default') && !device.label.startsWith('Default')) {
                return formatMessage({defaultMessage: 'Default - {deviceLabel}'}, {deviceLabel: device.label});
            }
            return device.label;
        };

        const deviceList = devices.map((device) => {
            return (
                <li
                    className='MenuItem'
                    key={`audio-${deviceType}-device-${device.deviceId}`}
                >
                    <button
                        className='style--none'
                        style={{
                            background: device.deviceId === currentDevice?.deviceId ? 'rgba(28, 88, 217, 0.08)' : '',
                            lineHeight: '20px',
                            padding: '8px 20px',
                            display: 'flex',
                            alignItems: 'center',
                            gap: '8px',
                        }}
                        onClick={() => (deviceType === 'input' ? this.onAudioInputDeviceClick(device) : this.onAudioOutputDeviceClick(device))}
                    >
                        <span
                            style={{
                                color: 'rgba(var(--center-channel-color-rgb), 0.56)',
                                fontSize: '14px',
                                width: '100%',
                                textOverflow: 'ellipsis',
                                overflow: 'hidden',
                            }}
                        >
                            {makeDeviceLabel(device)}
                        </span>

                        { device.deviceId === currentDevice?.deviceId &&
                        <TickIcon
                            style={{
                                width: '16px',
                                height: '16px',
                                fill: 'var(--button-bg)',
                            }}
                        />
                        }
                    </button>
                </li>
            );
        });

        return (
            <div className='Menu'>
                <ul
                    id={`calls-widget-audio-${deviceType}s-menu`}
                    className='Menu__content dropdown-menu'
                    style={this.style.audioDevicesMenu}
                    // eslint-disable-next-line no-undefined
                    ref={this.props.global ? this.audioDevicesMenuRefCb : undefined}
                >
                    {deviceList}
                </ul>
            </div>
        );
    };

    renderAudioDevices = (deviceType: string) => {
        if (!window.callsClient || !this.state.devices) {
            return null;
        }
        if (deviceType === 'output' && this.state.devices.outputs.length === 0) {
            return null;
        }

        const {formatMessage} = this.props.intl;

        const currentDevice = deviceType === 'input' ? this.state.currentAudioInputDevice : this.state.currentAudioOutputDevice;
        const DeviceIcon = deviceType === 'input' ? UnmutedIcon : SpeakerIcon;

        const noInputDevices = deviceType === 'input' && this.state.devices.inputs?.length === 0;
        const noAudioPermissions = deviceType === 'input' && this.state.alerts.missingAudioInputPermissions.active;

        let label = currentDevice?.label || formatMessage({defaultMessage: 'Default'});
        if (noAudioPermissions) {
            label = formatMessage(CallAlertConfigs.missingAudioInputPermissions.tooltipText!);
        } else if (noInputDevices) {
            label = formatMessage(CallAlertConfigs.missingAudioInput.tooltipText!);
        }

        const onClickHandler = () => {
            if (deviceType === 'input') {
                this.setState({
                    showAudioInputDevicesMenu: !this.state.showAudioInputDevicesMenu,
                    showAudioOutputDevicesMenu: false,
                });
            } else {
                this.setState({
                    showAudioOutputDevicesMenu: !this.state.showAudioOutputDevicesMenu,
                    showAudioInputDevicesMenu: false,
                });
            }
        };

        const devices = deviceType === 'input' ? this.state.devices.inputs?.filter((device) => device.deviceId && device.label) : this.state.devices.outputs?.filter((device) => device.deviceId && device.label);
        const isDisabled = devices.length === 0;

        const buttonStyle: CSSProperties = {
            display: 'flex',
            alignItems: 'start',
            padding: '6px 16px',
            color: isDisabled ? 'rgba(var(--center-channel-color-rgb), 0.32)' : '',
        };

        if ((deviceType === 'input' && this.state.showAudioInputDevicesMenu) || (deviceType === 'output' && this.state.showAudioOutputDevicesMenu)) {
            buttonStyle.background = 'rgba(var(--center-channel-color-rgb), 0.08)';
        }

        return (
            <React.Fragment>
                {devices.length > 0 && this.renderAudioDevicesList(deviceType, devices)}
                <li
                    className='MenuItem'
                >
                    <button
                        id={`calls-widget-audio-${deviceType}-button`}
                        className='style--none'
                        style={buttonStyle}
                        onClick={onClickHandler}
                        disabled={isDisabled}
                    >

                        <DeviceIcon
                            style={{
                                width: '16px',
                                height: '16px',
                                fill: isDisabled ?
                                    'rgba(var(--center-channel-color-rgb), 0.32)' :
                                    'rgba(var(--center-channel-color-rgb), 0.56)',
                                flexShrink: 0,
                            }}
                        />

                        <div
                            style={{
                                display: 'flex',
                                alignItems: 'start',
                                flexDirection: 'column',
                                justifyContent: 'center',
                                width: '100%',
                                gap: '4px',
                                padding: '0 8px',
                            }}
                        >
                            <span
                                className='MenuItem__primary-text'
                                style={{padding: '0', lineHeight: '18px'}}
                            >
                                {deviceType === 'input' ? formatMessage({defaultMessage: 'Microphone'}) : formatMessage({defaultMessage: 'Audio output'})}
                            </span>

                            <span
                                style={{
                                    color: isDisabled ?
                                        'rgba(var(--center-channel-color-rgb), 0.32)' :
                                        'rgba(var(--center-channel-color-rgb), 0.56)',
                                    fontSize: '12px',
                                    width: '100%',
                                    lineHeight: '18px',
                                    textOverflow: 'ellipsis',
                                    overflow: 'hidden',
                                    whiteSpace: isDisabled ? 'initial' : 'nowrap',
                                }}
                            >
                                {label}
                            </span>
                        </div>

                        {devices.length > 0 &&
                        <ShowMoreIcon
                            style={{
                                width: '18px',
                                height: '18px',
                                fill: isDisabled ?
                                    'rgba(var(--center-channel-color-rgb), 0.32)' :
                                    'rgba(var(--center-channel-color-rgb), 0.56)',
                            }}
                        />
                        }
                    </button>
                </li>
                {deviceType === 'output' && <li className='MenuGroup menu-divider'/>}
            </React.Fragment>
        );
    };

    renderScreenSharingMenuItem = () => {
        const {formatMessage} = this.props.intl;
        const sharingID = this.props.screenSharingID;
        const currentID = this.props.currentUserID;
        const isSharing = sharingID === currentID;
        const isDisabled = Boolean(sharingID !== '' && !isSharing);
        const noPermissions = this.state.alerts.missingScreenPermissions.active;

        const ShareIcon = isSharing ? UnshareScreenIcon : ShareScreenIcon;

        return (
            <React.Fragment>
                <li
                    className='MenuItem'
                >
                    <button
                        id='calls-widget-menu-screenshare'
                        className={`style--none ${noPermissions ? 'unavailable' : ''}`}
                        style={{
                            display: 'flex',
                            flexDirection: 'column',
                            color: isDisabled || noPermissions ? 'rgba(var(--center-channel-color-rgb), 0.32)' : '',
                        }}
                        disabled={isDisabled}
                        onClick={() => this.onShareScreenToggle()}
                    >

                        <div
                            style={{
                                display: 'flex',
                                alignItems: 'center',
                                justifyContent: 'flex-start',
                                width: '100%',
                                padding: '2px 0',
                            }}
                        >
                            <UnavailableIconWrapper
                                icon={(
                                    <ShareIcon
                                        style={{width: '16px', height: '16px'}}
                                        fill={isSharing ? 'rgb(var(--dnd-indicator-rgb))' : 'rgba(var(--center-channel-color-rgb), 0.64)'}
                                    />
                                )}
                                unavailable={noPermissions}
                                margin={'0 8px 0 0'}
                            />
                            <span>{isSharing ? formatMessage({defaultMessage: 'Stop presenting'}) : formatMessage({defaultMessage: 'Start presenting'})}</span>
                        </div>

                        {noPermissions &&
                            <span
                                style={{
                                    color: 'rgba(var(--center-channel-color-rgb), 0.32)',
                                    fontSize: '12px',
                                    width: '100%',
                                    lineHeight: '16px',
                                    whiteSpace: 'initial',
                                }}
                            >
                                {formatMessage(CallAlertConfigs.missingScreenPermissions.tooltipText!)}
                            </span>
                        }

                    </button>
                </li>
                <li className='MenuGroup menu-divider'/>
            </React.Fragment>
        );
    };

    renderMenu = () => {
        if (!this.state.showMenu) {
            return null;
        }

        return (
            <div className='Menu'>
                <ul
                    className='Menu__content dropdown-menu'
                    style={this.style.settingsMenu}
                >
                    {this.props.allowScreenSharing && !this.props.wider && this.renderScreenSharingMenuItem()}
                    {this.renderAudioDevices('output')}
                    {this.renderAudioDevices('input')}
                </ul>
            </div>
        );
    };

    renderSpeakingProfile = () => {
        let speakingPictureURL;
        for (let i = 0; i < this.props.profiles.length; i++) {
            const profile = this.props.profiles[i];
            const status = this.props.statuses[profile.id];
            if (status?.voice) {
                speakingPictureURL = this.props.picturesMap[profile.id];
                break;
            }
        }

        return (
            <div
                style={{position: 'relative', display: 'flex', height: 'auto', alignItems: 'center'}}
            >

                {

                    speakingPictureURL &&
                    <Avatar
                        size={32}
                        border={false}
                        url={speakingPictureURL}
                    />
                }

                {
                    !speakingPictureURL &&
                    <Avatar
                        size={32}
                        icon='account-outline'
                        border={false}
                        style={{
                            background: 'rgba(var(--center-channel-color-rgb), 0.16)',
                            color: 'rgba(var(--center-channel-color-rgb), 0.48)',
                            fontSize: '18px',
                        }}
                    />
                }

            </div>
        );
    };

    renderRecordingDisclaimer = () => {
        const {formatMessage} = this.props.intl;
        const isHost = this.props.callHostID === this.props.currentUserID;
        const recording = this.props.callRecording;
        const dismissedAt = recording?.prompt_dismissed_at || 0;
        const hasRecEnded = recording?.end_at;

        // Nothing to show if the recording hasn't started yet, unless there
        // was an error.
        if (!recording?.start_at && !recording?.err) {
            return null;
        }

        // If the recording has ended we only want to show the info prompt
        // to the host.
        if (hasRecEnded && !isHost) {
            return null;
        }

        // If the prompt was dismissed after the recording has started and after the last host change
        // we don't show this again, unless there was a more recent error.
        if (!hasRecEnded && dismissedAt > recording?.start_at && dismissedAt > this.props.callHostChangeAt) {
            if (!recording?.error_at || dismissedAt > recording.error_at) {
                return null;
            }
        }

        // If the prompt was dismissed after the recording has ended then we
        // don't show this again.
        if (hasRecEnded && dismissedAt > recording?.end_at) {
            return null;
        }

        let header = formatMessage(CallRecordingDisclaimerStrings[isHost ? 'host' : 'participant'].header);
        let body = formatMessage(CallRecordingDisclaimerStrings[isHost ? 'host' : 'participant'].body);
        let confirmText = isHost ? formatMessage({defaultMessage: 'Dismiss'}) : formatMessage({defaultMessage: 'Understood'});
        let icon = (
            <RecordCircleIcon
                style={{width: '12px', height: '12px'}}
            />
        );

        if (hasRecEnded) {
            confirmText = '';
            header = formatMessage({defaultMessage: 'Recording has stopped. Processing…'});
            body = formatMessage({defaultMessage: 'You can find the recording in this call\'s chat thread once it\'s finished processing.'});
        }

        if (recording?.err) {
            header = formatMessage({defaultMessage: 'Something went wrong with the recording'});
            body = recording?.err;
            icon = (
                <CompassIcon
                    icon='alert-outline'
                    style={{
                        fontSize: 12,
                    }}
                />
            );
        }

        return (
            <WidgetBanner
                id={'calls-widget-banner-recording'}
                key={'widget_banner_recording_disclaimer'}
                type='info'
                icon={icon}
                iconFill='rgb(var(--dnd-indicator-rgb))'
                iconColor='rgb(var(--dnd-indicator-rgb))'
                header={header}
                body={body}
                confirmText={confirmText}
                declineText={isHost ? null : formatMessage({defaultMessage: 'Leave call'})}
                onClose={this.dismissRecordingPrompt}
                onDecline={this.onDisconnectClick}
            />
        );
    };

    renderRecordingBadge = () => {
        // This should not render if:
        // - The recording has not been initialized yet OR if it has ended.
        if (!this.props.callRecording?.init_at || this.props.callRecording?.end_at) {
            return null;
        }

        const isHost = this.props.callHostID === this.props.currentUserID;
        const hasRecStarted = this.props.callRecording?.start_at;

        // If the recording has not started yet then we only render if the user
        // is the host, in which case we'll show the loading spinner.
        if (!isHost && !hasRecStarted) {
            return null;
        }

        if (this.props.callRecording?.err) {
            return null;
        }

        return (
            <React.Fragment>
                <Badge
                    id={'calls-recording-badge'}
                    text={'REC'}
                    textSize={11}
                    gap={2}
                    icon={(<RecordCircleIcon style={{width: '11px', height: '11px'}}/>)}
                    color={hasRecStarted ? '#D24B4E' : 'rgb(var(--center-channel-color-rgb))'}
                    loading={!hasRecStarted}
                />
                <div style={{margin: '0 2px 0 4px'}}>{untranslatable('•')}</div>
            </React.Fragment>
        );
    };

    renderAlertBanners = () => {
        const {formatMessage} = this.props.intl;
        return Object.entries(this.state.alerts).map((keyVal) => {
            const [alertID, alertState] = keyVal;
            if (!alertState.show) {
                return null;
            }

            const alertConfig = CallAlertConfigs[alertID];

            let onClose;
            if (alertConfig.dismissable) {
                onClose = () => {
                    this.setState({
                        alerts: {
                            ...this.state.alerts,
                            [alertID]: {
                                ...alertState,
                                show: false,
                            },
                        },
                    });
                };
            }

            return (
                <WidgetBanner
                    id={'calls-widget-banner-alert'}
                    {...alertConfig}
                    key={`widget_banner_${alertID}`}
                    header={formatMessage(alertConfig.bannerText)}
                    onClose={onClose}
                />
            );
        });
    };

    renderNotificationBar = () => {
        if (!this.props.currentUserID) {
            return null;
        }

        const {formatMessage} = this.props.intl;

        const joinedUsers = this.props.recentlyJoinedUsers.map((userID) => {
            if (userID === this.props.currentUserID) {
                return null;
            }

            const profile = this.props.profilesMap[userID];
            const picture = this.props.picturesMap[userID];
            if (!profile) {
                return null;
            }

            return (
                <div
                    className='calls-notification-bar calls-slide-top'
                    style={{justifyContent: 'flex-start'}}
                    key={profile.id}
                    data-testid={'call-joined-participant-notification'}
                >
                    <Avatar
                        size={16}
                        fontSize={8}
                        url={picture}
                        border={false}
                    />
                    <span style={{overflow: 'hidden', textOverflow: 'ellipsis'}}>
                        {formatMessage({defaultMessage: '{participant} has joined the call.'}, {participant: getUserDisplayName(profile)})}
                    </span>
                </div>
            );
        });

        return (
            <div style={{display: 'flex', flexDirection: 'column-reverse', gap: '4px'}}>
                <JoinNotification visible={!this.state.connecting}/>
                {joinedUsers}
            </div>
        );
    };

    onMouseDown = (ev: React.MouseEvent<HTMLDivElement>) => {
        document.addEventListener('mousemove', this.onMouseMove, false);
        this.setState({
            dragging: {
                ...this.state.dragging,
                dragging: true,
                initX: ev.clientX - this.state.dragging.offX,
                initY: ev.clientY - this.state.dragging.offY,
            },
        });
    };

    onMouseUp = () => {
        document.removeEventListener('mousemove', this.onMouseMove, false);
        this.setState({
            dragging: {
                ...this.state.dragging,
                dragging: false,
                initX: this.state.dragging.x,
                initY: this.state.dragging.y,
            },
        });
    };

    onMouseMove = (ev: MouseEvent) => {
        if (this.state.dragging.dragging && this.node && this.node.current) {
            ev.preventDefault();

            let x = ev.clientX - this.state.dragging.initX;
            let y = ev.clientY - this.state.dragging.initY;

            const rect = this.node.current.getBoundingClientRect();
            const bodyWidth = document.body.clientWidth;
            const bodyHeight = document.body.clientHeight;

            const maxDiffY = bodyHeight - Math.abs(bodyHeight - rect.y);
            const diffY = Math.abs(this.state.dragging.y - y);
            if (diffY > maxDiffY && y < this.state.dragging.y) {
                y = this.state.dragging.y - maxDiffY;
            } else if (rect.bottom + diffY > bodyHeight && y > this.state.dragging.y) {
                y = this.state.dragging.y + (bodyHeight - rect.bottom);
            }

            const maxDiffX = bodyWidth - Math.abs(bodyWidth - rect.x);
            const diffX = Math.abs(this.state.dragging.x - x);
            if (diffX > maxDiffX && x < this.state.dragging.x) {
                x = this.state.dragging.x - maxDiffX;
            } else if (rect.right + diffX > bodyWidth && x > this.state.dragging.x) {
                x = this.state.dragging.x + (bodyWidth - rect.right);
            }

            this.setState({
                dragging: {
                    ...this.state.dragging,
                    x,
                    y,
                    offX: x,
                    offY: y,
                },
            });
            this.node.current.style.transform = 'translate3d(' + x + 'px, ' + y + 'px, 0)';
        }
    };

    onExpandClick = () => {
        if (this.state.expandedViewWindow && !this.state.expandedViewWindow.closed) {
            if (this.props.global) {
                sendDesktopEvent('calls-popout-focus');
            } else {
                this.state.expandedViewWindow.focus();
            }
            return;
        }

        this.props.trackEvent(Telemetry.Event.OpenExpandedView, Telemetry.Source.Widget, {initiator: 'button'});

        // TODO: remove this as soon as we support opening a window from desktop app.
        // Reminder: the first condition is for the old desktop app, pre-global widget. The else path is the webapp.
        if (window.desktop && !this.props.global) {
            this.props.showExpandedView();
        } else {
            const expandedViewWindow = window.open(
                getPopOutURL(this.props.team, this.props.channel),
                'ExpandedView',
                'resizable=yes',
            );

            this.setState({
                expandedViewWindow,
            });

            expandedViewWindow?.addEventListener('beforeunload', () => {
                this.props.trackEvent(Telemetry.Event.CloseExpandedView, Telemetry.Source.ExpandedView);
                if (!window.callsClient) {
                    return;
                }

                const localScreenStream = window.callsClient.getLocalScreenStream();
                if (localScreenStream && localScreenStream.getVideoTracks()[0].id === expandedViewWindow.screenSharingTrackId) {
                    window.callsClient.unshareScreen();
                }
            });
        }
    };

    onRaiseHandToggle = (fromShortcut?: boolean) => {
        if (!window.callsClient) {
            return;
        }

        // This is needed to prevent a conflict with the accessibility controller on buttons.
        if (document.activeElement instanceof HTMLElement) {
            document.activeElement.blur();
        }

        if (window.callsClient.isHandRaised) {
            window.callsClient.unraiseHand();
            this.props.trackEvent(Telemetry.Event.LowerHand, Telemetry.Source.Widget, {initiator: fromShortcut ? 'shortcut' : 'button'});
        } else {
            window.callsClient.raiseHand();
            this.props.trackEvent(Telemetry.Event.RaiseHand, Telemetry.Source.Widget, {initiator: fromShortcut ? 'shortcut' : 'button'});
        }
    };

    onChannelLinkClick = (ev: React.MouseEvent<HTMLElement>) => {
        ev.preventDefault();
        const message = {pathName: this.props.channelURL};
        if (this.props.global) {
            sendDesktopEvent('calls-widget-channel-link-click', message);
        } else {
            window.postMessage({type: 'browser-history-push-return', message}, window.origin);
        }
        this.props.trackEvent(Telemetry.Event.OpenChannelLink, Telemetry.Source.Widget);
    };

    renderChannelName = () => {
        return (
            <React.Fragment>
                <div style={{margin: '0 2px 0 4px'}}>{untranslatable('•')}</div>

                <a
                    href={this.props.channelURL}
                    onClick={this.onChannelLinkClick}
                    className='calls-channel-link'
                    style={{appRegion: 'no-drag', padding: '0', minWidth: 0} as CSSProperties}
                >
                    {isOpenChannel(this.props.channel) && <CompassIcon icon='globe'/>}
                    {isPrivateChannel(this.props.channel) && <CompassIcon icon='lock'/>}
                    {isDirectChannel(this.props.channel) && <CompassIcon icon='account-outline'/>}
                    {isGroupChannel(this.props.channel) && <CompassIcon icon='account-multiple-outline'/>}
                    <span
                        style={{
                            overflow: 'hidden',
                            textOverflow: 'ellipsis',
                            whiteSpace: 'nowrap',
                            fontWeight: 600,
                            letterSpacing: '0.02em',
                        }}
                    >
                        {this.props.channelDisplayName}
                    </span>
                </a>
            </React.Fragment>
        );
    };

    render() {
        if (!this.props.channel || !window.callsClient || !this.props.show) {
            return null;
        }

        const {formatMessage} = this.props.intl;

        const noInputDevices = this.state.alerts.missingAudioInput.active;
        const noAudioPermissions = this.state.alerts.missingAudioInputPermissions.active;
        const MuteIcon = window.callsClient.isMuted() && !noInputDevices && !noAudioPermissions ? MutedIcon : UnmutedIcon;

        let muteTooltipText = window.callsClient.isMuted() ?
            formatMessage({defaultMessage: 'Unmute'}) :
            formatMessage({defaultMessage: 'Mute'});
        let muteTooltipSubtext = '';

        if (noInputDevices) {
            muteTooltipText = formatMessage(CallAlertConfigs.missingAudioInput.tooltipText!);
            muteTooltipSubtext = formatMessage(CallAlertConfigs.missingAudioInput.tooltipSubtext!);
        }
        if (noAudioPermissions) {
            muteTooltipText = formatMessage(CallAlertConfigs.missingAudioInputPermissions.tooltipText!);
            muteTooltipSubtext = formatMessage(CallAlertConfigs.missingAudioInputPermissions.tooltipSubtext!);
        }

        const mainStyle = {
            ...this.style.main,
            width: this.props.wider ? '280px' : '216px',
            ...(this.props.global && {appRegion: 'drag'}),
        };

        const ShowIcon = window.desktop && !this.props.global ? ExpandIcon : PopOutIcon;

        const HandIcon = window.callsClient.isHandRaised ? UnraisedHandIcon : RaisedHandIcon;
<<<<<<< HEAD
        const handTooltipText = window.callsClient.isHandRaised ?
            formatMessage({defaultMessage: 'Click to lower hand'}) :
            formatMessage({defaultMessage: 'Click to raise hand'});
=======

        const MenuIcon = this.props.wider ? SettingsWheelIcon : HorizontalDotsIcon;

        const handTooltipText = window.callsClient.isHandRaised ?
            formatMessage({defaultMessage: 'Lower hand'}) :
            formatMessage({defaultMessage: 'Raise hand'});
>>>>>>> eef6e4d5

        return (
            <div
                id='calls-widget'
                style={mainStyle}
                ref={this.node}
            >
                <LoadingOverlay visible={this.state.connecting}/>

                <div
                    ref={this.menuNode}
                    style={this.style.menu}
                >
                    {this.renderNotificationBar()}
                    {this.renderAlertBanners()}
                    {this.renderRecordingDisclaimer()}
                    {this.props.allowScreenSharing && this.renderScreenSharingPanel()}
                    {this.renderParticipantsList()}
                    {this.renderMenu()}
                </div>

                <div style={this.style.frame}>
                    <div
                        style={this.style.topBar}
                        // eslint-disable-next-line no-undefined
                        onMouseDown={this.props.global ? undefined : this.onMouseDown}
                    >
                        {this.renderSpeakingProfile()}

                        <div style={{width: this.props.wider ? '184px' : '120px'}}>
                            {this.renderSpeaking()}
                            <div style={this.style.callInfo}>
                                {this.renderRecordingBadge()}
                                <CallDuration
                                    startAt={this.props.callStartAt}
                                    style={{letterSpacing: '0.02em'}}
                                />
                                {this.renderChannelName()}
                            </div>
                        </div>

                        <WidgetButton
                            id='calls-widget-expand-button'
                            onToggle={this.onExpandClick}
                            bgColor=''
                            icon={
                                <ShowIcon
                                    fill={'rgba(var(--center-channel-color-rgb), 0.64)'}
                                />
                            }
                        />
                    </div>

                    <div
                        className='calls-widget-bottom-bar'
                        style={this.style.bottomBar}
                    >

                        <WidgetButton
                            id='calls-widget-participants-button'
                            onToggle={this.onParticipantsButtonClick}
                            bgColor={this.state.showParticipantsList ? 'rgba(var(--button-bg-rgb), 0.08)' : ''}
                            tooltipText={this.state.showParticipantsList ?
                                formatMessage({defaultMessage: 'Hide participants'}) :
                                formatMessage({defaultMessage: 'Show participants'})}
                            shortcut={reverseKeyMappings.widget[PARTICIPANTS_LIST_TOGGLE][0]}
                            icon={
                                <ParticipantsIcon
                                    style={{fill: this.state.showParticipantsList ? 'var(--button-bg)' : ''}}
                                />
                            }
                            style={{marginRight: 'auto'}}
                        >
                            <span
                                style={{
                                    fontWeight: 600,
                                    fontSize: '14px',
                                    color: this.state.showParticipantsList ? 'var(--button-bg)' : '',
                                }}
                            >
                                {this.props.profiles.length}
                            </span>
                        </WidgetButton>

                        <WidgetButton
                            id='voice-mute-unmute'
                            // eslint-disable-next-line no-undefined
                            onToggle={noInputDevices ? undefined : this.onMuteToggle}
                            // eslint-disable-next-line no-undefined
                            shortcut={noInputDevices || noAudioPermissions ? undefined : reverseKeyMappings.widget[MUTE_UNMUTE][0]}
                            tooltipText={muteTooltipText}
                            tooltipSubtext={muteTooltipSubtext}
                            bgColor={window.callsClient.isMuted() ? '' : 'rgba(61, 184, 135, 0.16)'}
                            icon={
                                <MuteIcon
                                    style={{
                                        fill: window.callsClient.isMuted() ? '' : 'rgba(61, 184, 135, 1)',
                                    }}
                                />
                            }
                            unavailable={noInputDevices || noAudioPermissions}
                        />

                        {!isDirectChannel(this.props.channel) &&
                            <WidgetButton
                                id='raise-hand'
                                onToggle={() => this.onRaiseHandToggle()}
                                shortcut={reverseKeyMappings.widget[RAISE_LOWER_HAND][0]}
                                tooltipText={handTooltipText}
                                bgColor={window.callsClient.isHandRaised ? 'rgba(var(--away-indicator-rgb), 0.16)' : ''}
                                icon={
                                    <HandIcon
                                        style={{
                                            fill: window.callsClient.isHandRaised ? 'var(--away-indicator)' : '',
                                        }}
                                    />
                                }
                            />
                        }

                        {this.props.allowScreenSharing && (this.props.wider || isDirectChannel(this.props.channel)) && this.renderScreenShareButton()}

                        <WidgetButton
                            id='calls-widget-toggle-menu-button'
                            onToggle={this.onMenuClick}
                            icon={
                                <MenuIcon
                                    style={{
                                        fill: this.state.showMenu ? 'var(--button-bg)' : '',
                                    }}
                                />
                            }
                            bgColor={this.state.showMenu ? 'rgba(var(--button-bg-rgb), 0.08)' : ''}
                        />

                        <WidgetButton
                            id='calls-widget-leave-button'
                            onToggle={this.onDisconnectClick}
                            icon={
                                <LeaveCallIcon
                                    style={{fill: 'white'}}
                                />
                            }
                            bgColor='var(--dnd-indicator)'
                            bgColorHover='var(--dnd-indicator)'
                            shortcut={reverseKeyMappings.widget[LEAVE_CALL][0]}
                            tooltipText={formatMessage({defaultMessage: 'Leave call'})}
                        />
                    </div>
                </div>
            </div>
        );
    }
}<|MERGE_RESOLUTION|>--- conflicted
+++ resolved
@@ -10,6 +10,7 @@
 import {isDirectChannel, isGroupChannel, isOpenChannel, isPrivateChannel} from 'mattermost-redux/utils/channel_utils';
 
 import {UserState} from '@calls/common/lib/types';
+import {mosThreshold} from '@calls/common';
 
 import * as Telemetry from 'src/types/telemetry';
 import {getPopOutURL, getUserDisplayName, hasExperimentalFlag, sendDesktopEvent, untranslatable} from 'src/utils';
@@ -457,7 +458,7 @@
         });
 
         window.callsClient?.on('mos', (mos: number) => {
-            if (!this.state.alerts.degradedCallQuality.show && mos < 4) {
+            if (!this.state.alerts.degradedCallQuality.show && mos < mosThreshold) {
                 this.setState({
                     alerts: {
                         ...this.state.alerts,
@@ -467,7 +468,7 @@
                         },
                     }});
             }
-            if (this.state.alerts.degradedCallQuality.show && mos >= 4) {
+            if (this.state.alerts.degradedCallQuality.show && mos >= mosThreshold) {
                 this.setState({
                     alerts: {
                         ...this.state.alerts,
@@ -1772,18 +1773,12 @@
         const ShowIcon = window.desktop && !this.props.global ? ExpandIcon : PopOutIcon;
 
         const HandIcon = window.callsClient.isHandRaised ? UnraisedHandIcon : RaisedHandIcon;
-<<<<<<< HEAD
-        const handTooltipText = window.callsClient.isHandRaised ?
-            formatMessage({defaultMessage: 'Click to lower hand'}) :
-            formatMessage({defaultMessage: 'Click to raise hand'});
-=======
 
         const MenuIcon = this.props.wider ? SettingsWheelIcon : HorizontalDotsIcon;
 
         const handTooltipText = window.callsClient.isHandRaised ?
             formatMessage({defaultMessage: 'Lower hand'}) :
             formatMessage({defaultMessage: 'Raise hand'});
->>>>>>> eef6e4d5
 
         return (
             <div
