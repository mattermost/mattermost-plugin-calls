/* eslint-disable max-lines */
import React, {CSSProperties} from 'react';
import {OverlayTrigger, Tooltip} from 'react-bootstrap';
import {compareSemVer} from 'semver-parser';

import {RecordCircleOutlineIcon} from '@mattermost/compass-icons/components';
import {UserProfile} from '@mattermost/types/users';
import {Channel} from '@mattermost/types/channels';
import {Team} from '@mattermost/types/teams';
import {IDMappedObjects} from '@mattermost/types/utilities';
import {changeOpacity} from 'mattermost-redux/utils/theme_utils';
import {isDirectChannel, isGroupChannel, isOpenChannel, isPrivateChannel} from 'mattermost-redux/utils/channel_utils';
import {Theme} from 'mattermost-redux/types/themes';
import {Store} from 'src/types/mattermost-webapp';

import {AudioDevices, CallAlertStates, CallAlertStatesDefault, CallRecordingState, UserState} from 'src/types/types';
import * as Telemetry from 'src/types/telemetry';
import {getPopOutURL, getUserDisplayName, hasExperimentalFlag, sendDesktopEvent} from 'src/utils';
import {
    keyToAction,
    LEAVE_CALL,
    MUTE_UNMUTE,
    PARTICIPANTS_LIST_TOGGLE,
    RAISE_LOWER_HAND,
    reverseKeyMappings,
    SHARE_UNSHARE_SCREEN,
} from 'src/shortcuts';
import {CallAlertConfigs, CallRecordingDisclaimerStrings} from 'src/constants';
import {logDebug, logErr} from 'src/log';
import Avatar from 'src/components/avatar/avatar';
import MutedIcon from 'src/components/icons/muted_icon';
import UnmutedIcon from 'src/components/icons/unmuted_icon';
import LeaveCallIcon from 'src/components/icons/leave_call_icon';
import HorizontalDotsIcon from 'src/components/icons/horizontal_dots';
import ParticipantsIcon from 'src/components/icons/participants';
import ShowMoreIcon from 'src/components/icons/show_more';
import CompassIcon from 'src/components/icons/compassIcon';
import ScreenIcon from 'src/components/icons/screen_icon';
import PopOutIcon from 'src/components/icons/popout';
import ExpandIcon from 'src/components/icons/expand';
import RaisedHandIcon from 'src/components/icons/raised_hand';
import UnraisedHandIcon from 'src/components/icons/unraised_hand';
import SpeakerIcon from 'src/components/icons/speaker_icon';
import Shortcut from 'src/components/shortcut';
import Badge from 'src/components/badge';
import {AudioInputPermissionsError} from 'src/client';
import {Emoji} from 'src/components/emoji/emoji';

import CallDuration from './call_duration';
import WidgetBanner from './widget_banner';
import WidgetButton from './widget_button';
import UnavailableIconWrapper from './unavailable_icon_wrapper';
import LoadingOverlay from './loading_overlay';

import './component.scss';

interface Props {
    store: Store,
    theme: Theme,
    currentUserID: string,
    channel: Channel,
    team: Team,
    channelURL: string,
    channelDisplayName: string,
    profiles: UserProfile[],
    profilesMap: IDMappedObjects<UserProfile>,
    picturesMap: {
        [key: string]: string,
    },
    statuses: {
        [key: string]: UserState,
    },
    callStartAt: number,
    callHostID: string,
    callHostChangeAt: number,
    callRecording?: CallRecordingState,
    screenSharingID: string,
    show: boolean,
    showExpandedView: () => void,
    showScreenSourceModal: () => void,
    trackEvent: (event: Telemetry.Event, source: Telemetry.Source, props?: Record<string, string>) => void,
    allowScreenSharing: boolean,
    global?: true,
    position?: {
        bottom: number,
        left: number,
    },
}

interface DraggingState {
    dragging: boolean,
    x: number,
    y: number,
    initX: number,
    initY: number,
    offX: number,
    offY: number,
}

interface State {
    showMenu: boolean,
    showParticipantsList: boolean,
    screenSharingID?: string,
    screenStream: MediaStream | null,
    currentAudioInputDevice?: MediaDeviceInfo | null,
    currentAudioOutputDevice?: MediaDeviceInfo | null,
    devices?: AudioDevices,
    showAudioInputDevicesMenu?: boolean,
    showAudioOutputDevicesMenu?: boolean,
    dragging: DraggingState,
    expandedViewWindow: Window | null,
    showUsersJoined: string[],
    audioEls: HTMLAudioElement[],
    alerts: CallAlertStates,
    recDisclaimerDismissedAt: number,
    connected: boolean,
}

export default class CallWidget extends React.PureComponent<Props, State> {
    private readonly node: React.RefObject<HTMLDivElement>;
    private readonly menuNode: React.RefObject<HTMLDivElement>;
    private audioMenu: HTMLUListElement | null = null;
    private menuResizeObserver: ResizeObserver | null = null;
    private audioMenuResizeObserver: ResizeObserver | null = null;
<<<<<<< HEAD
    private screenPlayer: HTMLVideoElement | null = null;
=======
    private readonly screenPlayer = React.createRef<HTMLVideoElement>();
    private prevDevicePixelRatio = 0;
>>>>>>> 760856d2

    private genStyle = () => {
        return {
            main: {
                position: 'fixed',
                display: 'flex',
                bottom: `${this.props.position ? this.props.position.bottom : 12}px`,
                left: `${this.props.position ? this.props.position.left : 12}px`,
                lineHeight: '16px',
                zIndex: '1000',
                userSelect: 'none',
                color: this.props.theme.centerChannelColor,
            },
            topBar: {
                background: changeOpacity(this.props.theme.centerChannelColor, 0.04),
                padding: '0 12px',
                display: 'flex',
                width: '100%',
                alignItems: 'center',
                height: '44px',
                cursor: 'move',
            },
            bottomBar: {
                padding: '6px 8px',
                display: 'flex',
                justifyContent: 'flex-end',
                width: '100%',
                alignItems: 'center',
            },
            disconnectButton: {
                display: 'flex',
                justifyContent: 'center',
                alignItems: 'center',
                color: 'color: rgba(255, 255, 255, 0.8)',
                fontSize: '14px',
                margin: '0 8px',
                width: '24px',
                height: '24px',
                borderRadius: '4px',
                backgroundColor: '#D24B4E',
            },
            status: {
                display: 'flex',
                flexDirection: 'column',
                justifyContent: 'space-between',
                alignItems: 'center',
                width: '100%',
                background: this.props.theme.centerChannelBg,
                border: `1px solid ${changeOpacity(this.props.theme.centerChannelColor, 0.3)}`,
                borderRadius: '8px',
            },
            callInfo: {
                display: 'flex',
                alignItems: 'center',
                fontSize: '11px',
                lineHeight: '11px',
                color: changeOpacity(this.props.theme.centerChannelColor, 0.64),
                marginTop: '3px',
            },
            profiles: {
                display: 'flex',
                marginRight: '8px',
            },
            menuButton: {
                display: 'flex',
                justifyContent: 'center',
                alignItems: 'center',
                color: changeOpacity(this.props.theme.centerChannelColor, 0.8),
                fontSize: '14px',
                width: 'auto',
                padding: '0 6px',
            },
            menu: {
                position: 'absolute',
                background: 'white',
                color: this.props.theme.centerChannelColor,
            },
            screenSharingPanel: {
                position: 'relative',
                display: 'flex',
                flexDirection: 'column',
                alignItems: 'center',
                width: '100%',
                minWidth: 'revert',
                maxWidth: 'revert',
            },
            leaveCallButton: {
                display: 'flex',
                alignItems: 'center',
                padding: '10px 16px',
                height: '28px',
                borderRadius: '4px',
                color: '#D24B4E',
                background: 'rgba(var(--dnd-indicator-rgb), 0.08)',
            },
            dotsMenu: {
                position: 'relative',
                width: '100%',
                minWidth: 'revert',
                maxWidth: 'revert',
            },
            audioInputsOutputsMenu: {
                left: 'calc(100% + 4px)',
                overflow: 'auto',
                top: 0,
                maxHeight: 'calc(100% + 90px)',
            },
            expandButton: {
                position: 'absolute',
                right: '8px',
                top: '8px',
                margin: 0,
            },
        };
    };

    private style = this.genStyle();

    constructor(props: Props) {
        super(props);
        this.state = {
            showMenu: false,
            showParticipantsList: false,
            dragging: {
                dragging: false,
                x: 0,
                y: 0,
                initX: 0,
                initY: 0,
                offX: 0,
                offY: 0,
            },
            expandedViewWindow: null,
            showUsersJoined: [],
            audioEls: [],
            alerts: CallAlertStatesDefault,
            recDisclaimerDismissedAt: 0,
<<<<<<< HEAD
            screenStream: null,
=======
            connected: false,
>>>>>>> 760856d2
        };
        this.node = React.createRef();
        this.menuNode = React.createRef();
    }

    setScreenPlayerRef = (node: HTMLVideoElement) => {
        if (node && this.state.screenStream) {
            node.srcObject = this.state.screenStream;
        }
        this.screenPlayer = node;
    }

    handleKBShortcuts = (ev: KeyboardEvent) => {
        if (!this.props.show) {
            return;
        }
        switch (keyToAction('widget', ev)) {
        case MUTE_UNMUTE:
            this.onMuteToggle();
            break;
        case RAISE_LOWER_HAND:
            this.onRaiseHandToggle(true);
            break;
        case SHARE_UNSHARE_SCREEN:
            this.onShareScreenToggle(true);
            break;
        case PARTICIPANTS_LIST_TOGGLE:
            this.onParticipantsButtonClick(true);
            break;
        case LEAVE_CALL:
            this.onDisconnectClick();
            break;
        }
    };

    private onViewportResize = () => {
        if (window.devicePixelRatio === this.prevDevicePixelRatio) {
            return;
        }
        this.prevDevicePixelRatio = window.devicePixelRatio;
        this.sendGlobalWidgetBounds();
    }

    public componentDidMount() {
        if (this.props.global) {
            window.visualViewport.addEventListener('resize', this.onViewportResize);
            this.menuResizeObserver = new ResizeObserver(this.sendGlobalWidgetBounds);
            this.menuResizeObserver.observe(this.menuNode.current!);
        } else {
            document.addEventListener('mouseup', this.onMouseUp, false);
        }
        document.addEventListener('click', this.closeOnBlur, true);
        document.addEventListener('keyup', this.keyboardClose, true);

        // keyboard shortcuts
        document.addEventListener('keydown', this.handleKBShortcuts, true);

        // eslint-disable-next-line react/no-did-mount-set-state
        this.setState({
            showUsersJoined: [this.props.currentUserID],
        });

        setTimeout(() => {
            this.setState({
                showUsersJoined: this.state.showUsersJoined.filter((userID) => userID !== this.props.currentUserID),
            });
        }, 5000);

        window.callsClient?.on('remoteVoiceStream', (stream: MediaStream) => {
            const voiceTrack = stream.getAudioTracks()[0];
            const audioEl = document.createElement('audio');
            audioEl.srcObject = stream;
            audioEl.controls = false;
            audioEl.autoplay = true;
            audioEl.style.display = 'none';
            audioEl.onerror = (err) => logErr(err);
            audioEl.id = voiceTrack.id;

            const deviceID = window.callsClient?.currentAudioOutputDevice?.deviceId;
            if (deviceID) {
                // @ts-ignore - setSinkId is an experimental feature
                audioEl.setSinkId(deviceID);
            }

            this.setState({
                audioEls: [...this.state.audioEls, audioEl],
            });

            document.body.appendChild(audioEl);
            voiceTrack.onended = () => {
                audioEl.srcObject = null;
                audioEl.remove();
            };
        });

        window.callsClient?.on('remoteScreenStream', (stream: MediaStream) => {
            this.setState({
                screenStream: stream,
            });
        });

        window.callsClient?.on('localScreenStream', (stream: MediaStream) => {
            this.setState({
                screenStream: stream,
            });
        });

        window.callsClient?.on('devicechange', (devices: AudioDevices) => {
            this.setState({
                devices,
                alerts: {
                    ...this.state.alerts,
                    missingAudioInput: {
                        ...this.state.alerts.missingAudioInput,
                        active: devices.inputs.length === 0,
                        show: devices.inputs.length === 0,
                    },
                },
            });
        });

        window.callsClient?.on('connect', () => {
            this.setState({connected: true});

            if (this.props.global) {
                sendDesktopEvent('calls-joined-call', {
                    callID: window.callsClient?.channelID,
                });
            }

            if (isDirectChannel(this.props.channel) || isGroupChannel(this.props.channel)) {
                window.callsClient?.unmute();
            }

            this.setState({currentAudioInputDevice: window.callsClient?.currentAudioInputDevice});
            this.setState({currentAudioOutputDevice: window.callsClient?.currentAudioOutputDevice});
        });

        window.callsClient?.on('error', (err: Error) => {
            if (err === AudioInputPermissionsError) {
                this.setState({
                    alerts: {
                        ...this.state.alerts,
                        missingAudioInputPermissions: {
                            active: true,
                            show: true,
                        },
                    },
                });
            }
        });

        window.callsClient?.on('initaudio', () => {
            this.setState({
                alerts: {
                    ...this.state.alerts,
                    missingAudioInputPermissions: {
                        active: false,
                        show: false,
                    },
                },
            });
        });
    }

    public componentWillUnmount() {
        if (this.props.global) {
            window.visualViewport.removeEventListener('resize', this.onViewportResize);
        } else {
            document.removeEventListener('mouseup', this.onMouseUp, false);
        }

        if (this.menuResizeObserver) {
            this.menuResizeObserver.disconnect();
        }

        document.removeEventListener('click', this.closeOnBlur, true);
        document.removeEventListener('keyup', this.keyboardClose, true);
        document.removeEventListener('keydown', this.handleKBShortcuts, true);
    }

    public componentDidUpdate(prevProps: Props, prevState: State) {
        if (prevProps.theme.type !== this.props.theme.type) {
            this.style = this.genStyle();
        }

        if (this.screenPlayer && this.state.screenStream !== prevState.screenStream) {
            this.screenPlayer.srcObject = this.state.screenStream;
        }

        let ids: string[] = [];
        const currIDs = Object.keys(this.props.statuses);
        const prevIDs = Object.keys(prevProps.statuses);
        if (currIDs.length > prevIDs.length) {
            ids = currIDs;
            if (prevIDs.length === 0) {
                return;
            }
        } else if (currIDs.length < prevIDs.length) {
            ids = prevIDs;
        }
        if (ids.length > 0) {
            const statuses = this.props.statuses;
            const prevStatuses = prevProps.statuses;
            for (let i = 0; i < ids.length; i++) {
                const userID = ids[i];
                if (statuses[userID] && !prevStatuses[userID]) {
                    // eslint-disable-next-line react/no-did-update-set-state
                    this.setState({
                        showUsersJoined: [
                            ...this.state.showUsersJoined,
                            userID,
                        ],
                    });
                    setTimeout(() => {
                        this.setState({
                            showUsersJoined: this.state.showUsersJoined.filter((id) => id !== userID),
                        });
                    }, 5000);
                }
            }
        }
    }

    private getGlobalWidgetBounds = () => {
        const bounds = {
            width: 0,
            height: 0,
        };

        const widget = this.node.current;

        if (widget) {
            const widgetMenu = widget.children[0];
            const baseWidget = widget.children[1];

            // No strict need to be pixel perfect here since the window will be transparent
            // and better to overestimate slightly to avoid the widget possibly being cut.
            const margin = 4;

            // Margin on base width is needed to account for the widget being
            // positioned 2px from the left: 2px + 280px (base width) + 2px
            bounds.width = baseWidget.getBoundingClientRect().width + margin;

            // Margin on base height is needed to account for the widget being
            // positioned 2px from the bottom: 2px + 86px (base height) + 2px
            bounds.height = baseWidget.getBoundingClientRect().height + widgetMenu.getBoundingClientRect().height + margin;

            if (widgetMenu.getBoundingClientRect().height > 0) {
                bounds.height += margin;
            }

            if (this.audioMenu) {
                bounds.width += this.audioMenu.getBoundingClientRect().width + margin;
            }
        }

        return bounds;
    }

    private sendGlobalWidgetBounds = () => {
        const bounds = this.getGlobalWidgetBounds();
        sendDesktopEvent('calls-widget-resize', {
            element: 'calls-widget',
            width: Math.ceil(bounds.width),
            height: Math.ceil(bounds.height),
        });
    }

    private keyboardClose = (e: KeyboardEvent) => {
        if (e.key === 'Escape') {
            this.setState({showMenu: false});
        }
    };

    private closeOnBlur = (e: Event) => {
        if (this.node && this.node.current && e.target && this.node.current.contains(e.target as Node)) {
            return;
        }
        this.setState({showMenu: false});
    };

    onShareScreenToggle = async (fromShortcut?: boolean) => {
        if (!this.props.allowScreenSharing) {
            return;
        }
        const state = {} as State;

        if (this.props.screenSharingID === this.props.currentUserID) {
            window.callsClient?.unshareScreen();
            state.screenStream = null;
            this.props.trackEvent(Telemetry.Event.UnshareScreen, Telemetry.Source.Widget, {initiator: fromShortcut ? 'shortcut' : 'button'});
        } else if (!this.props.screenSharingID) {
            if (window.desktop && compareSemVer(window.desktop.version, '5.1.0') >= 0) {
                if (this.props.global) {
                    sendDesktopEvent('desktop-sources-modal-request');
                } else {
                    this.props.showScreenSourceModal();
                }
            } else {
                const stream = await window.callsClient?.shareScreen('', hasExperimentalFlag());
                if (stream) {
                    state.screenStream = stream;
                    state.alerts = {
                        ...this.state.alerts,
                        missingScreenPermissions: {
                            ...this.state.alerts.missingScreenPermissions,
                            active: false,
                            show: false,
                        },
                    };
                } else {
                    state.alerts = {
                        ...this.state.alerts,
                        missingScreenPermissions: {
                            ...this.state.alerts.missingScreenPermissions,
                            active: true,
                            show: true,
                        },
                    };
                }
            }
            this.props.trackEvent(Telemetry.Event.ShareScreen, Telemetry.Source.Widget, {initiator: fromShortcut ? 'shortcut' : 'button'});
        }

        this.setState({
            ...state,
            showMenu: false,
        });
    };

    onMuteToggle = () => {
        if (!window.callsClient) {
            return;
        }

        // This is needed to prevent a conflict with the accessibility controller on buttons.
        if (document.activeElement instanceof HTMLElement) {
            document.activeElement.blur();
        }

        const isMuted = window.callsClient.isMuted();
        if (isMuted) {
            window.callsClient.unmute();
        } else {
            window.callsClient.mute();
        }
    };

    onDisconnectClick = () => {
        if (this.state.expandedViewWindow) {
            this.state.expandedViewWindow.close();
        }
        if (window.callsClient) {
            window.callsClient.disconnect();
        }
        this.setState({
            showMenu: false,
            showParticipantsList: false,
            currentAudioInputDevice: null,
            dragging: {
                dragging: false,
                x: 0,
                y: 0,
                initX: 0,
                initY: 0,
                offX: 0,
                offY: 0,
            },
            expandedViewWindow: null,
        });
    };

    onMenuClick = () => {
        this.setState({
            showMenu: !this.state.showMenu,
            showParticipantsList: false,
        });
    };

    onParticipantsButtonClick = (fromShortcut?: boolean) => {
        const event = this.state.showParticipantsList ? Telemetry.Event.CloseParticipantsList : Telemetry.Event.OpenParticipantsList;
        this.props.trackEvent(event, Telemetry.Source.Widget, {initiator: fromShortcut ? 'shortcut' : 'button'});

        // This is needed to prevent a conflict with the accessibility controller on buttons.
        if (document.activeElement instanceof HTMLElement) {
            document.activeElement.blur();
        }

        this.setState({
            showParticipantsList: !this.state.showParticipantsList,
            showMenu: false,
        });
    };

    onAudioInputDeviceClick = (device: MediaDeviceInfo) => {
        if (device.deviceId !== this.state.currentAudioInputDevice?.deviceId) {
            window.callsClient?.setAudioInputDevice(device);
        }
        this.setState({showAudioInputDevicesMenu: false, currentAudioInputDevice: device});
    };

    onAudioOutputDeviceClick = (device: MediaDeviceInfo) => {
        if (device.deviceId !== this.state.currentAudioOutputDevice?.deviceId) {
            window.callsClient?.setAudioOutputDevice(device);
            const ps = [];
            for (const audioEl of this.state.audioEls) {
                // @ts-ignore - setSinkId is an experimental feature
                ps.push(audioEl.setSinkId(device.deviceId));
            }
            Promise.all(ps).then(() => {
                logDebug('audio output has changed');
            }).catch((err) => {
                logErr(err);
            });
        }
        this.setState({showAudioOutputDevicesMenu: false, currentAudioOutputDevice: device});
    };

    renderScreenSharingPanel = () => {
        if (!this.props.screenSharingID) {
            return null;
        }

        const isSharing = this.props.screenSharingID === this.props.currentUserID;

        let profile;
        if (!isSharing) {
            profile = this.props.profilesMap[this.props.screenSharingID];
            if (!profile) {
                return null;
            }
        }

        const msg = isSharing ? 'You are sharing your screen' : `You are viewing ${getUserDisplayName(profile as UserProfile)}'s screen`;
        return (
            <div
                className='Menu'
                style={{
                    display: 'flex',
                    position: 'relative',
                }}
            >
                {isSharing &&
                    <div
                        style={{
                            position: 'absolute',
                            display: 'flex',
                            width: '100%',
                            height: '100%',
                            background: 'rgba(var(--dnd-indicator-rgb), 0.4)',
                            justifyContent: 'center',
                            alignItems: 'center',
                            zIndex: 1001,
                        }}
                    >
                        <button
                            className='cursor--pointer style--none'
                            style={{
                                display: 'flex',
                                justifyContent: 'center',
                                alignItems: 'center',
                                padding: '8px 16px',
                                background: 'rgb(var(--dnd-indicator-rgb))',
                                color: 'white',
                                borderRadius: '4px',
                                fontWeight: 600,
                            }}
                            onClick={() => this.onShareScreenToggle()}
                        >
                            {'Stop sharing'}
                        </button>
                    </div>
                }
                <ul
                    className='Menu__content dropdown-menu'
                    style={this.style.screenSharingPanel as CSSProperties}
                >
                    <div
                        style={{position: 'relative', width: '80%', background: '#C4C4C4'}}
                    >
                        <video
                            id='screen-player'
                            ref={this.setScreenPlayerRef}
                            width='100%'
                            height='100%'
                            autoPlay={true}
                            muted={true}
                        />

                        <button
                            className='cursor--pointer style--none'
                            style={{
                                display: isSharing ? 'none' : 'flex',
                                justifyContent: 'center',
                                alignItems: 'center',
                                position: 'absolute',
                                padding: '8px 16px',
                                background: 'var(--button-bg)',
                                color: 'white',
                                borderRadius: '4px',
                                fontWeight: 600,
                                top: '50%',
                                left: '50%',
                                width: '112px',
                                transform: 'translate(-50%, -50%)',
                            }}
                            onClick={this.onExpandClick}
                        >

                            <PopOutIcon
                                style={{width: '16px', height: '16px', fill: 'white', marginRight: '8px'}}
                            />
                            <span>{'Pop out'}</span>
                        </button>

                    </div>
                    <span
                        style={{
                            marginTop: '8px',
                            color: changeOpacity(this.props.theme.centerChannelColor, 0.72),
                            fontSize: '12px',
                            padding: '0 8px',
                            textAlign: 'center',
                        }}
                    >
                        {msg}
                    </span>
                </ul>
            </div>
        );
    };

    renderScreenShareButton = () => {
        const sharingID = this.props.screenSharingID;
        const currentID = this.props.currentUserID;
        const isSharing = sharingID === currentID;

        let fill = '';
        if (isSharing) {
            fill = 'rgb(var(--dnd-indicator-rgb))';
        } else if (sharingID) {
            fill = changeOpacity(this.props.theme.centerChannelColor, 0.34);
        }

        const noScreenPermissions = this.state.alerts.missingScreenPermissions.active;
        let shareScreenTooltipText = isSharing ? 'Stop presenting' : 'Start presenting';
        if (noScreenPermissions) {
            shareScreenTooltipText = CallAlertConfigs.missingScreenPermissions.tooltipText;
        }
        const shareScreenTooltipSubtext = noScreenPermissions ? CallAlertConfigs.missingScreenPermissions.tooltipSubtext : '';

        return (
            <WidgetButton
                id='share-screen'
                onToggle={() => this.onShareScreenToggle()}
                tooltipText={shareScreenTooltipText}
                tooltipSubtext={shareScreenTooltipSubtext}
                // eslint-disable-next-line no-undefined
                shortcut={noScreenPermissions ? undefined : reverseKeyMappings.widget[SHARE_UNSHARE_SCREEN][0]}
                bgColor={isSharing ? 'rgba(var(--dnd-indicator-rgb), 0.12)' : ''}
                icon={<ScreenIcon style={{width: '16px', height: '16px', fill}}/>}
                unavailable={this.state.alerts.missingScreenPermissions.active}
                disabled={sharingID !== '' && !isSharing}
            />
        );
    };

    renderSpeaking = () => {
        let speakingProfile;
        for (let i = 0; i < this.props.profiles.length; i++) {
            const profile = this.props.profiles[i];
            const status = this.props.statuses[profile.id];
            if (status?.voice) {
                speakingProfile = profile;
                break;
            }
        }
        return (
            <div style={{fontSize: '12px', display: 'flex', whiteSpace: 'pre'}}>
                <span style={{fontWeight: speakingProfile ? 600 : 400, overflow: 'hidden', textOverflow: 'ellipsis'}}>
                    {speakingProfile ? getUserDisplayName(speakingProfile) : 'No one'}
                    <span style={{fontWeight: 400}}>{' is talking...'}</span>
                </span>
            </div>
        );
    };

    renderParticipantsList = () => {
        if (!this.state.showParticipantsList) {
            return null;
        }

        const renderParticipants = () => {
            return this.props.profiles.map((profile) => {
                const status = this.props.statuses[profile.id];
                let isMuted = true;
                let isSpeaking = false;
                let isHandRaised = false;
                if (status) {
                    isMuted = !status.unmuted;
                    isSpeaking = Boolean(status.voice);
                    isHandRaised = Boolean(status.raised_hand > 0);
                }

                const MuteIcon = isMuted ? MutedIcon : UnmutedIcon;

                return (
                    <li
                        className='MenuItem'
                        key={'participants_profile_' + profile.id}
                        style={{display: 'flex', padding: '1px 16px'}}
                    >
                        <Avatar
                            size={24}
                            fontSize={10}
                            url={this.props.picturesMap[profile.id]}
                            style={{marginRight: '8px'}}
                            borderGlow={isSpeaking}
                        />

                        <span className='MenuItem__primary-text'>
                            {getUserDisplayName(profile)}
                            {profile.id === this.props.currentUserID &&
                                <span
                                    style={{
                                        color: changeOpacity(this.props.theme.centerChannelColor, 0.56),
                                        whiteSpace: 'pre-wrap',
                                    }}
                                >
                                    {' (you)'}
                                </span>
                            }
                        </span>

                        <span
                            style={{
                                display: 'flex',
                                justifyContent: 'center',
                                alignItems: 'center',
                                marginLeft: 'auto',
                                gap: '4px',
                            }}
                        >
                            {status?.reaction &&
                                <div
                                    style={{
                                        marginBottom: 2,
                                        marginRight: 4,
                                    }}
                                >
                                    <Emoji
                                        emoji={status.reaction.emoji}
                                        size={16}
                                    />
                                </div>
                            }
                            {isHandRaised &&
                                <CompassIcon
                                    icon={'hand-right'}
                                    style={{
                                        color: 'rgba(255, 188, 66, 1)',
                                        marginBottom: 2,
                                        marginLeft: -4,
                                        fontSize: 16,
                                    }}
                                />
                            }

                            {this.props.screenSharingID === profile.id &&
                                <ScreenIcon
                                    fill={'rgb(var(--dnd-indicator-rgb))'}
                                    style={{width: '14px', height: '14px'}}
                                />
                            }

                            <MuteIcon
                                fill={isMuted ? '#C4C4C4' : '#3DB887'}
                                style={{width: '14px', height: '14px'}}
                                stroke={isMuted ? '#C4C4C4' : '#3DB887'}
                            />

                        </span>
                    </li>
                );
            });
        };

        return (
            <div
                id='calls-widget-participants-menu'
                className='Menu'
            >
                <ul
                    id='calls-widget-participants-list'
                    className='Menu__content dropdown-menu'
                    style={{
                        width: '100%',
                        minWidth: 'revert',
                        maxWidth: 'revert',
                        maxHeight: '188px',
                        overflow: 'auto',
                        position: 'relative',
                    }}
                >
                    <li
                        className='MenuHeader'
                        style={{paddingBottom: '4px', color: this.props.theme.centerChannelColor}}
                    >
                        {'Participants'}
                    </li>
                    {renderParticipants()}
                </ul>
            </div>
        );
    };

    audioDevicesMenuRefCb = (el: HTMLUListElement) => {
        if (this.audioMenuResizeObserver) {
            this.audioMenuResizeObserver.disconnect();
        }

        this.audioMenu = el;

        if (el) {
            this.audioMenuResizeObserver = new ResizeObserver(this.sendGlobalWidgetBounds);
            this.audioMenuResizeObserver.observe(el);
        } else {
            this.sendGlobalWidgetBounds();
        }
    };

    renderAudioDevicesList = (deviceType: string, devices: MediaDeviceInfo[]) => {
        if (deviceType === 'input' && !this.state.showAudioInputDevicesMenu) {
            return null;
        }

        if (deviceType === 'output' && !this.state.showAudioOutputDevicesMenu) {
            return null;
        }

        const currentDevice = deviceType === 'input' ? this.state.currentAudioInputDevice : this.state.currentAudioOutputDevice;

        // Note: this is system default, not the concept of default that we save in local storage in client.ts
        const makeDeviceLabel = (device: MediaDeviceInfo) => {
            if (device.deviceId.startsWith('default') && !device.label.startsWith('Default')) {
                return `Default - ${device.label}`;
            }
            return device.label;
        };

        const deviceList = devices.map((device) => {
            return (
                <li
                    className='MenuItem'
                    key={`audio-${deviceType}-device-${device.deviceId}`}
                >
                    <button
                        className='style--none'
                        style={{background: device.deviceId === currentDevice?.deviceId ? 'rgba(28, 88, 217, 0.12)' : ''}}
                        onClick={() => (deviceType === 'input' ? this.onAudioInputDeviceClick(device) : this.onAudioOutputDeviceClick(device))}
                    >
                        <span
                            style={{
                                color: changeOpacity(this.props.theme.centerChannelColor, 0.56),
                                fontSize: '12px',
                                width: '100%',
                            }}
                        >
                            {makeDeviceLabel(device)}
                        </span>
                    </button>
                </li>
            );
        });

        return (
            <div className='Menu'>
                <ul
                    id={`calls-widget-audio-${deviceType}s-menu`}
                    className='Menu__content dropdown-menu'
                    style={this.style.audioInputsOutputsMenu}
                    // eslint-disable-next-line no-undefined
                    ref={this.props.global ? this.audioDevicesMenuRefCb : undefined}
                >
                    {deviceList}
                </ul>
            </div>
        );
    };

    renderAudioDevices = (deviceType: string) => {
        if (!window.callsClient || !this.state.devices) {
            return null;
        }
        if (deviceType === 'output' && this.state.devices.outputs.length === 0) {
            return null;
        }

        const currentDevice = deviceType === 'input' ? this.state.currentAudioInputDevice : this.state.currentAudioOutputDevice;
        const DeviceIcon = deviceType === 'input' ? UnmutedIcon : SpeakerIcon;

        const noInputDevices = deviceType === 'input' && this.state.devices.inputs?.length === 0;
        const noAudioPermissions = deviceType === 'input' && this.state.alerts.missingAudioInputPermissions.active;

        let label = currentDevice?.label || 'Default';
        if (noAudioPermissions) {
            label = CallAlertConfigs.missingAudioInputPermissions.tooltipText;
        } else if (noInputDevices) {
            label = CallAlertConfigs.missingAudioInput.tooltipText;
        }

        const onClickHandler = () => {
            if (deviceType === 'input') {
                this.setState({
                    showAudioInputDevicesMenu: !this.state.showAudioInputDevicesMenu,
                    showAudioOutputDevicesMenu: false,
                });
            } else {
                this.setState({
                    showAudioOutputDevicesMenu: !this.state.showAudioOutputDevicesMenu,
                    showAudioInputDevicesMenu: false,
                });
            }
        };

        const devices = deviceType === 'input' ? this.state.devices.inputs?.filter((device) => device.deviceId && device.label) : this.state.devices.outputs?.filter((device) => device.deviceId && device.label);
        const isDisabled = devices.length === 0;

        const buttonStyle: CSSProperties = {
            display: 'flex',
            flexDirection: 'column',
            color: isDisabled ? changeOpacity(this.props.theme.centerChannelColor, 0.32) : '',
        };

        if ((deviceType === 'input' && this.state.showAudioInputDevicesMenu) || (deviceType === 'output' && this.state.showAudioOutputDevicesMenu)) {
            buttonStyle.background = 'rgba(var(--center-channel-color-rgb), 0.1)';
        }

        return (
            <React.Fragment>
                {devices.length > 0 && this.renderAudioDevicesList(deviceType, devices)}
                <li
                    className='MenuItem'
                >
                    <button
                        id={`calls-widget-audio-${deviceType}-button`}
                        className='style--none'
                        style={buttonStyle}
                        onClick={onClickHandler}
                        disabled={isDisabled}
                    >
                        <div
                            style={{
                                display: 'flex',
                                alignItems: 'center',
                                justifyContent: 'flex-start',
                                width: '100%',
                                padding: '2px 0',
                            }}
                        >
                            <UnavailableIconWrapper
                                icon={(
                                    <DeviceIcon
                                        style={{
                                            fill: changeOpacity(this.props.theme.centerChannelColor, isDisabled ? 0.32 : 0.56),
                                        }}
                                    />
                                )}
                                unavailable={isDisabled}
                                margin={'0 8px 0 0'}
                            />
                            <span
                                className='MenuItem__primary-text'
                                style={{padding: '0'}}
                            >
                                {deviceType === 'input' ? 'Microphone' : 'Audio Output'}
                            </span>
                            {devices.length > 0 &&
                                <ShowMoreIcon
                                    style={{
                                        width: '11px',
                                        height: '11px',
                                        marginLeft: 'auto',
                                        fill: changeOpacity(this.props.theme.centerChannelColor, isDisabled ? 0.32 : 0.56),
                                    }}
                                />
                            }
                        </div>
                        <span
                            style={{
                                color: changeOpacity(this.props.theme.centerChannelColor, isDisabled ? 0.32 : 0.56),
                                fontSize: '12px',
                                width: '100%',
                                lineHeight: '16px',
                                textOverflow: 'ellipsis',
                                overflow: 'hidden',
                                whiteSpace: isDisabled ? 'initial' : 'nowrap',
                            }}
                        >
                            {label}
                        </span>
                    </button>
                </li>
            </React.Fragment>
        );
    };

    renderScreenSharingMenuItem = () => {
        const sharingID = this.props.screenSharingID;
        const currentID = this.props.currentUserID;
        const isSharing = sharingID === currentID;
        const isDisabled = Boolean(sharingID !== '' && !isSharing);
        const noPermissions = this.state.alerts.missingScreenPermissions.active;

        return (
            <React.Fragment>
                <li
                    className='MenuItem'
                >
                    <button
                        id='calls-widget-menu-screenshare'
                        className={`style--none ${noPermissions ? 'unavailable' : ''}`}
                        style={{
                            display: 'flex',
                            flexDirection: 'column',
                            color: isDisabled || noPermissions ? changeOpacity(this.props.theme.centerChannelColor, 0.34) : '',
                        }}
                        disabled={isDisabled}
                        onClick={() => this.onShareScreenToggle()}
                    >

                        <div
                            style={{
                                display: 'flex',
                                alignItems: 'center',
                                justifyContent: 'flex-start',
                                width: '100%',
                                padding: '2px 0',
                            }}
                        >
                            <UnavailableIconWrapper
                                icon={(
                                    <ScreenIcon
                                        style={{width: '16px', height: '16px'}}
                                        fill={isSharing ? 'rgb(var(--dnd-indicator-rgb))' : changeOpacity(this.props.theme.centerChannelColor, 0.64)}
                                    />
                                )}
                                unavailable={noPermissions}
                                margin={'0 8px 0 0'}
                            />
                            <span>{isSharing ? 'Stop presenting' : 'Start presenting'}</span>
                        </div>

                        {noPermissions &&
                            <span
                                style={{
                                    color: changeOpacity(this.props.theme.centerChannelColor, 0.32),
                                    fontSize: '12px',
                                    width: '100%',
                                    lineHeight: '16px',
                                    whiteSpace: 'initial',
                                }}
                            >
                                {CallAlertConfigs.missingScreenPermissions.tooltipText}
                            </span>
                        }

                    </button>
                </li>
                <li className='MenuGroup menu-divider'/>
            </React.Fragment>
        );
    };

    renderMenu = (widerWidget: boolean) => {
        if (!this.state.showMenu) {
            return null;
        }

        return (
            <div className='Menu'>
                <ul
                    className='Menu__content dropdown-menu'
                    style={this.style.dotsMenu as CSSProperties}
                >
                    {this.props.allowScreenSharing && !widerWidget && this.renderScreenSharingMenuItem()}
                    {this.renderAudioDevices('output')}
                    {this.renderAudioDevices('input')}
                </ul>
            </div>
        );
    };

    renderProfiles = () => {
        let speakingPictureURL;
        for (let i = 0; i < this.props.profiles.length; i++) {
            const profile = this.props.profiles[i];
            const status = this.props.statuses[profile.id];
            if (status?.voice) {
                speakingPictureURL = this.props.picturesMap[profile.id];
                break;
            }
        }

        return (
            <div
                style={{position: 'relative', display: 'flex', height: 'auto', alignItems: 'center'}}
            >

                {

                    speakingPictureURL &&
                    <Avatar
                        size={24}
                        fontSize={10}
                        url={speakingPictureURL}
                    />
                }

                {
                    !speakingPictureURL &&
                    <Avatar
                        size={24}
                        fontSize={10}
                        icon='account-outline'
                        style={{
                            background: changeOpacity(this.props.theme.centerChannelColor, 0.16),
                            color: changeOpacity(this.props.theme.centerChannelColor, 0.48),
                            fontSize: '14px',
                        }}
                    />
                }

            </div>
        );
    };

    renderRecordingDisclaimer = () => {
        const isHost = this.props.callHostID === this.props.currentUserID;
        const dismissedAt = this.state.recDisclaimerDismissedAt;
        const recording = this.props.callRecording;
        const hasRecEnded = recording?.end_at;

        // Nothing to show if the recording hasn't started yet, unless there
        // was an error.
        if (!recording?.start_at && !recording?.err) {
            return null;
        }

        // If the recording has ended we only want to show the info prompt
        // to the host.
        if (hasRecEnded && !isHost) {
            return null;
        }

        // If the prompt was dismissed after the recording has started and after the last host change
        // we don't show this again.
        if (!hasRecEnded && dismissedAt > recording?.start_at && dismissedAt > this.props.callHostChangeAt) {
            return null;
        }

        // If the prompt was dismissed after the recording has ended then we
        // don't show this again.
        if (hasRecEnded && dismissedAt > recording?.end_at) {
            return null;
        }

        let header = CallRecordingDisclaimerStrings[isHost ? 'host' : 'participant'].header;
        let body = CallRecordingDisclaimerStrings[isHost ? 'host' : 'participant'].body;
        let confirmText = isHost ? 'Dismiss' : 'Understood';
        let icon = (
            <RecordCircleOutlineIcon
                size={12}
            />
        );

        if (hasRecEnded) {
            confirmText = '';
            header = 'Recording has stopped. Processing...';
            body = 'You can find the recording in this call\'s chat thread once it\'s finished processing.';
        }

        if (recording?.err) {
            header = 'Something went wrong with the recording';
            body = recording?.err;
            icon = (
                <CompassIcon
                    icon='alert-outline'
                    style={{
                        fontSize: 12,
                    }}
                />
            );
        }

        return (
            <WidgetBanner
                key={'widget_banner_recording_disclaimer'}
                type='info'
                icon={icon}
                iconFill='rgb(var(--dnd-indicator-rgb))'
                iconColor='rgb(var(--dnd-indicator-rgb))'
                header={header}
                body={body}
                confirmText={confirmText}
                declineText={isHost ? null : 'Leave call'}
                onClose={() => this.setState({recDisclaimerDismissedAt: Date.now()})}
                onDecline={this.onDisconnectClick}
            />
        );
    };

    renderRecordingBadge = () => {
        // This should not render if:
        // - The recording has not been initialized yet OR if it has ended.
        if (!this.props.callRecording?.init_at || this.props.callRecording?.end_at) {
            return null;
        }

        const isHost = this.props.callHostID === this.props.currentUserID;
        const hasRecStarted = this.props.callRecording?.start_at;

        // If the recording has not started yet then we only render if the user
        // is the host, in which case we'll show the loading spinner.
        if (!isHost && !hasRecStarted) {
            return null;
        }

        if (this.props.callRecording?.err) {
            return null;
        }

        return (
            <React.Fragment>
                <Badge
                    text={'REC'}
                    textSize={11}
                    gap={2}
                    icon={(<RecordCircleOutlineIcon size={11}/>)}
                    color={hasRecStarted ? '#D24B4E' : 'rgb(var(--center-channel-color-rgb))'}
                    loading={!hasRecStarted}
                />
                <div style={{margin: '0 2px 0 4px'}}>{'•'}</div>
            </React.Fragment>
        );
    };

    renderAlertBanners = () => {
        return Object.entries(this.state.alerts).map((keyVal) => {
            const [alertID, alertState] = keyVal;
            if (!alertState.show) {
                return null;
            }

            const alertConfig = CallAlertConfigs[alertID];

            return (
                <WidgetBanner
                    {...alertConfig}
                    key={`widget_banner_${alertID}`}
                    header={alertConfig.bannerText}
                    onClose={() => {
                        this.setState({
                            alerts: {
                                ...this.state.alerts,
                                [alertID]: {
                                    ...alertState,
                                    show: false,
                                },
                            },
                        });
                    }}
                />
            );
        });
    };

    renderNotificationBar = () => {
        if (!this.props.currentUserID) {
            return null;
        }

        const isMuted = window.callsClient?.isMuted();
        const MuteIcon = isMuted ? MutedIcon : UnmutedIcon;
        const notificationContent = (
            <React.Fragment>
                <span>{`You are ${isMuted ? 'muted' : 'unmuted'}. Click `}</span>
                <MuteIcon
                    style={{
                        width: '11px',
                        height: '11px',
                        fill: isMuted ? changeOpacity(this.props.theme.centerChannelColor, 1.0) : '#3DB887',
                    }}
                    stroke={isMuted ? 'rgb(var(--dnd-indicator-rgb))' : '#3DB887'}
                />
                <span>{` to ${isMuted ? 'unmute' : 'mute'}.`}</span>
            </React.Fragment>
        );

        const joinedUsers = this.state.showUsersJoined.map((userID) => {
            if (userID === this.props.currentUserID) {
                return null;
            }

            const profile = this.props.profilesMap[userID];
            const picture = this.props.picturesMap[userID];
            if (!profile) {
                return null;
            }

            return (
                <div
                    className='calls-notification-bar calls-slide-top'
                    style={{justifyContent: 'flex-start'}}
                    key={profile.id}
                >
                    <Avatar
                        size={16}
                        fontSize={8}
                        url={picture}
                        style={{margin: '0 8px'}}
                    />
                    {`${getUserDisplayName(profile)} has joined the call.`}
                </div>
            );
        });

        return (
            <React.Fragment>
                <div style={{display: 'flex', flexDirection: 'column-reverse'}}>
                    {joinedUsers}
                </div>
                {this.state.connected &&
                    <div className='calls-notification-bar calls-slide-top'>
                        {notificationContent}
                    </div>
                }
            </React.Fragment>
        );
    };

    onMouseDown = (ev: React.MouseEvent<HTMLDivElement>) => {
        document.addEventListener('mousemove', this.onMouseMove, false);
        this.setState({
            dragging: {
                ...this.state.dragging,
                dragging: true,
                initX: ev.clientX - this.state.dragging.offX,
                initY: ev.clientY - this.state.dragging.offY,
            },
        });
    };

    onMouseUp = () => {
        document.removeEventListener('mousemove', this.onMouseMove, false);
        this.setState({
            dragging: {
                ...this.state.dragging,
                dragging: false,
                initX: this.state.dragging.x,
                initY: this.state.dragging.y,
            },
        });
    };

    onMouseMove = (ev: MouseEvent) => {
        if (this.state.dragging.dragging && this.node && this.node.current) {
            ev.preventDefault();

            let x = ev.clientX - this.state.dragging.initX;
            let y = ev.clientY - this.state.dragging.initY;

            const rect = this.node.current.getBoundingClientRect();
            const bodyWidth = document.body.clientWidth;
            const bodyHeight = document.body.clientHeight;

            const maxDiffY = bodyHeight - Math.abs(bodyHeight - rect.y);
            const diffY = Math.abs(this.state.dragging.y - y);
            if (diffY > maxDiffY && y < this.state.dragging.y) {
                y = this.state.dragging.y - maxDiffY;
            } else if (rect.bottom + diffY > bodyHeight && y > this.state.dragging.y) {
                y = this.state.dragging.y + (bodyHeight - rect.bottom);
            }

            const maxDiffX = bodyWidth - Math.abs(bodyWidth - rect.x);
            const diffX = Math.abs(this.state.dragging.x - x);
            if (diffX > maxDiffX && x < this.state.dragging.x) {
                x = this.state.dragging.x - maxDiffX;
            } else if (rect.right + diffX > bodyWidth && x > this.state.dragging.x) {
                x = this.state.dragging.x + (bodyWidth - rect.right);
            }

            this.setState({
                dragging: {
                    ...this.state.dragging,
                    x,
                    y,
                    offX: x,
                    offY: y,
                },
            });
            this.node.current.style.transform = 'translate3d(' + x + 'px, ' + y + 'px, 0)';
        }
    };

    onExpandClick = () => {
        if (this.state.expandedViewWindow && !this.state.expandedViewWindow.closed) {
            if (this.props.global) {
                sendDesktopEvent('calls-popout-focus');
            } else {
                this.state.expandedViewWindow.focus();
            }
            return;
        }

        this.props.trackEvent(Telemetry.Event.OpenExpandedView, Telemetry.Source.Widget, {initiator: 'button'});

        // TODO: remove this as soon as we support opening a window from desktop app.
        if (window.desktop && !this.props.global) {
            this.props.showExpandedView();
        } else {
            const expandedViewWindow = window.open(
                getPopOutURL(this.props.team, this.props.channel),
                'ExpandedView',
                'resizable=yes',
            );

            this.setState({
                expandedViewWindow,
            });

            expandedViewWindow?.addEventListener('beforeunload', () => {
                this.props.trackEvent(Telemetry.Event.CloseExpandedView, Telemetry.Source.ExpandedView);
                if (!window.callsClient) {
                    return;
                }

                const localScreenStream = window.callsClient.getLocalScreenStream();
                if (localScreenStream && localScreenStream.getVideoTracks()[0].id === expandedViewWindow.screenSharingTrackId) {
                    window.callsClient.unshareScreen();
                }
            });
        }
    };

    onRaiseHandToggle = (fromShortcut?: boolean) => {
        if (!window.callsClient) {
            return;
        }

        // This is needed to prevent a conflict with the accessibility controller on buttons.
        if (document.activeElement instanceof HTMLElement) {
            document.activeElement.blur();
        }

        if (window.callsClient.isHandRaised) {
            window.callsClient.unraiseHand();
            this.props.trackEvent(Telemetry.Event.LowerHand, Telemetry.Source.Widget, {initiator: fromShortcut ? 'shortcut' : 'button'});
        } else {
            window.callsClient.raiseHand();
            this.props.trackEvent(Telemetry.Event.RaiseHand, Telemetry.Source.Widget, {initiator: fromShortcut ? 'shortcut' : 'button'});
        }
    };

    onChannelLinkClick = (ev: React.MouseEvent<HTMLElement>) => {
        ev.preventDefault();
        const message = {pathName: this.props.channelURL};
        if (this.props.global) {
            sendDesktopEvent('calls-widget-channel-link-click', message);
        } else {
            window.postMessage({type: 'browser-history-push-return', message}, window.origin);
        }
        this.props.trackEvent(Telemetry.Event.OpenChannelLink, Telemetry.Source.Widget);
    };

    renderChannelName = (widerWidget: boolean) => {
        return (
            <React.Fragment>
                <div style={{margin: '0 2px 0 4px'}}>{'•'}</div>

                <a
                    href={this.props.channelURL}
                    onClick={this.onChannelLinkClick}
                    className='calls-channel-link'
                    style={{appRegion: 'no-drag', padding: '0'} as CSSProperties}
                >
                    {isOpenChannel(this.props.channel) && <CompassIcon icon='globe'/>}
                    {isPrivateChannel(this.props.channel) && <CompassIcon icon='lock'/>}
                    {isDirectChannel(this.props.channel) && <CompassIcon icon='account-outline'/>}
                    {isGroupChannel(this.props.channel) && <CompassIcon icon='account-multiple-outline'/>}
                    <span
                        style={{
                            overflow: 'hidden',
                            textOverflow: 'ellipsis',
                            whiteSpace: 'nowrap',
                            maxWidth: widerWidget ? '22ch' : '12ch',
                        }}
                    >
                        {this.props.channelDisplayName}
                    </span>
                </a>
            </React.Fragment>
        );
    };

    render() {
        if (!this.props.channel || !window.callsClient || !this.props.show) {
            return null;
        }

        const noInputDevices = this.state.alerts.missingAudioInput.active;
        const noAudioPermissions = this.state.alerts.missingAudioInputPermissions.active;
        const MuteIcon = window.callsClient.isMuted() && !noInputDevices && !noAudioPermissions ? MutedIcon : UnmutedIcon;
        let muteTooltipText = window.callsClient.isMuted() ? 'Click to unmute' : 'Click to mute';
        let muteTooltipSubtext = '';
        if (noInputDevices) {
            muteTooltipText = CallAlertConfigs.missingAudioInput.tooltipText;
            muteTooltipSubtext = CallAlertConfigs.missingAudioInput.tooltipSubtext;
        }
        if (noAudioPermissions) {
            muteTooltipText = CallAlertConfigs.missingAudioInputPermissions.tooltipText;
            muteTooltipSubtext = CallAlertConfigs.missingAudioInputPermissions.tooltipSubtext;
        }

        const widerWidget = Boolean(document.querySelector('.team-sidebar')) || Boolean(this.props.global);
        const mainStyle = {
            ...this.style.main as CSSProperties,
            width: widerWidget ? '280px' : '216px',
            ...(this.props.global && {appRegion: 'drag'}),
        };

        const ShowIcon = window.desktop && !this.props.global ? ExpandIcon : PopOutIcon;

        const HandIcon = window.callsClient.isHandRaised ? UnraisedHandIcon : RaisedHandIcon;
        const handTooltipText = window.callsClient.isHandRaised ? 'Click to lower hand' : 'Click to raise hand';

        return (
            <div
                id='calls-widget'
                style={mainStyle}
                ref={this.node}
            >
                <LoadingOverlay visible={this.state.connected}/>

                <div
                    ref={this.menuNode}
                    style={{position: 'absolute', bottom: 'calc(100% + 4px)', width: '100%', zIndex: -1}}
                >
                    {this.renderNotificationBar()}
                    {this.renderAlertBanners()}
                    {this.renderRecordingDisclaimer()}
                    {this.props.allowScreenSharing && this.renderScreenSharingPanel()}
                    {this.renderParticipantsList()}
                    {this.renderMenu(widerWidget)}
                </div>

                <div style={this.style.status as CSSProperties}>
                    <div
                        style={this.style.topBar}
                        // eslint-disable-next-line no-undefined
                        onMouseDown={this.props.global ? undefined : this.onMouseDown}
                    >
                        <button
                            id='calls-widget-expand-button'
                            className='style--none button-controls button-controls--wide'
                            style={this.style.expandButton as CSSProperties}
                            onClick={this.onExpandClick}
                        >
                            <ShowIcon
                                style={{width: '14px', height: '14px'}}
                                fill={changeOpacity(this.props.theme.centerChannelColor, 0.64)}
                            />
                        </button>

                        <div style={this.style.profiles}>
                            {this.renderProfiles()}
                        </div>
                        <div style={{width: widerWidget ? '200px' : '136px'}}>
                            {this.renderSpeaking()}
                            <div style={this.style.callInfo}>
                                {this.renderRecordingBadge()}
                                <CallDuration startAt={this.props.callStartAt}/>
                                {this.renderChannelName(widerWidget)}
                            </div>
                        </div>
                    </div>

                    <div
                        className='calls-widget-bottom-bar'
                        style={this.style.bottomBar}
                    >
                        <OverlayTrigger
                            key='participants'
                            placement='top'
                            overlay={
                                <Tooltip id='tooltip-mute'>
                                    {this.state.showParticipantsList ? 'Hide participants' : 'Show participants'}
                                    <Shortcut shortcut={reverseKeyMappings.widget[PARTICIPANTS_LIST_TOGGLE][0]}/>
                                </Tooltip>
                            }
                        >
                            <button
                                className='style--none button-controls button-controls--wide'
                                id='calls-widget-participants-button'
                                style={{
                                    display: 'flex',
                                    alignItems: 'center',
                                    color: this.state.showParticipantsList ? 'rgba(28, 88, 217, 1)' : '',
                                    background: this.state.showParticipantsList ? 'rgba(28, 88, 217, 0.12)' : '',
                                    marginRight: 'auto',
                                }}
                                onClick={() => this.onParticipantsButtonClick()}
                            >
                                <ParticipantsIcon
                                    style={{width: '16px', height: '16px', marginRight: '4px'}}
                                />

                                <span
                                    style={{
                                        fontWeight: 600,
                                        color: changeOpacity(this.props.theme.centerChannelColor, 0.64),
                                    }}
                                >
                                    {this.props.profiles.length}
                                </span>
                            </button>
                        </OverlayTrigger>

                        <WidgetButton
                            id='voice-mute-unmute'
                            // eslint-disable-next-line no-undefined
                            onToggle={noInputDevices ? undefined : this.onMuteToggle}
                            // eslint-disable-next-line no-undefined
                            shortcut={noInputDevices || noAudioPermissions ? undefined : reverseKeyMappings.widget[MUTE_UNMUTE][0]}
                            tooltipText={muteTooltipText}
                            tooltipSubtext={muteTooltipSubtext}
                            bgColor={window.callsClient.isMuted() ? '' : 'rgba(61, 184, 135, 0.16)'}
                            icon={
                                <MuteIcon
                                    style={{
                                        width: '16px',
                                        height: '16px',
                                        fill: window.callsClient.isMuted() ? '' : 'rgba(61, 184, 135, 1)',
                                    }}
                                />
                            }
                            unavailable={noInputDevices || noAudioPermissions}
                        />

                        {!isDirectChannel(this.props.channel) &&
                            <WidgetButton
                                id='raise-hand'
                                onToggle={() => this.onRaiseHandToggle()}
                                shortcut={reverseKeyMappings.widget[RAISE_LOWER_HAND][0]}
                                tooltipText={handTooltipText}
                                bgColor={window.callsClient.isHandRaised ? 'rgba(255, 188, 66, 0.16)' : ''}
                                icon={
                                    <HandIcon
                                        style={{
                                            width: '16px',
                                            height: '16px',
                                            fill: window.callsClient.isHandRaised ? 'rgba(255, 188, 66, 1)' : '',
                                        }}
                                    />
                                }
                            />
                        }

                        {this.props.allowScreenSharing && (widerWidget || isDirectChannel(this.props.channel)) && this.renderScreenShareButton()}

                        <button
                            id='calls-widget-toggle-menu-button'
                            className='cursor--pointer style--none button-controls'
                            style={this.style.menuButton}
                            onClick={this.onMenuClick}
                        >
                            <HorizontalDotsIcon
                                style={{width: '16px', height: '16px'}}
                            />
                        </button>

                        <OverlayTrigger
                            key='leave'
                            placement='top'
                            overlay={
                                <Tooltip id='tooltip-leave'>
                                    {'Click to leave call'}
                                    <Shortcut shortcut={reverseKeyMappings.widget[LEAVE_CALL][0]}/>
                                </Tooltip>
                            }
                        >

                            <button
                                id='calls-widget-leave-button'
                                className='style--none button-controls button-controls--wide'
                                style={this.style.leaveCallButton}
                                onClick={this.onDisconnectClick}
                            >
                                <LeaveCallIcon
                                    style={{width: '16px', height: '16px', fill: '#D24B4E'}}
                                />
                            </button>
                        </OverlayTrigger>

                    </div>
                </div>
            </div>
        );
    }
}<|MERGE_RESOLUTION|>--- conflicted
+++ resolved
@@ -122,12 +122,8 @@
     private audioMenu: HTMLUListElement | null = null;
     private menuResizeObserver: ResizeObserver | null = null;
     private audioMenuResizeObserver: ResizeObserver | null = null;
-<<<<<<< HEAD
     private screenPlayer: HTMLVideoElement | null = null;
-=======
-    private readonly screenPlayer = React.createRef<HTMLVideoElement>();
     private prevDevicePixelRatio = 0;
->>>>>>> 760856d2
 
     private genStyle = () => {
         return {
@@ -265,11 +261,8 @@
             audioEls: [],
             alerts: CallAlertStatesDefault,
             recDisclaimerDismissedAt: 0,
-<<<<<<< HEAD
             screenStream: null,
-=======
             connected: false,
->>>>>>> 760856d2
         };
         this.node = React.createRef();
         this.menuNode = React.createRef();
