--- conflicted
+++ resolved
@@ -94,11 +94,8 @@
         bottom: number,
         left: number,
     },
-<<<<<<< HEAD
+    recentlyJoinedUsers: string[],
     wider: boolean,
-=======
-    recentlyJoinedUsers: string[],
->>>>>>> c8860ed2
 }
 
 interface DraggingState {
@@ -453,7 +450,7 @@
         document.removeEventListener('keydown', this.handleKBShortcuts, true);
     }
 
-    public componentDidUpdate(prevProps: Props) {
+    public componentDidUpdate() {
         let screenStream = this.state.screenStream;
         if (this.props.screenSharingID === this.props.currentUserID) {
             screenStream = window.callsClient?.getLocalScreenStream();
@@ -492,13 +489,8 @@
             bounds.width = baseWidget.getBoundingClientRect().width + hMargin;
 
             // Margin on base height is needed to account for the widget being
-<<<<<<< HEAD
             // positioned 2px from the bottom: 2px + 94px (base height) + 2px
-            bounds.height = baseWidget.getBoundingClientRect().height + widgetMenu.getBoundingClientRect().height + margin;
-=======
-            // positioned 2px from the bottom: 2px + 86px (base height) + 2px
             bounds.height = baseWidget.getBoundingClientRect().height + widgetMenu.getBoundingClientRect().height + vMargin;
->>>>>>> c8860ed2
 
             if (widgetMenu.getBoundingClientRect().height > 0) {
                 bounds.height += vMargin;
@@ -1506,30 +1498,7 @@
 
         const {formatMessage} = this.props.intl;
 
-<<<<<<< HEAD
-        const isMuted = window.callsClient?.isMuted();
-        const MuteIcon = isMuted ? MutedIcon : UnmutedIcon;
-
-        const muteIcon = (
-            <MuteIcon
-                style={{
-                    width: '11px',
-                    height: '11px',
-                    fill: isMuted ? 'var(--center-channel-color)' : '#3DB887',
-                }}
-            />
-        );
-
-        const notificationContent = isMuted ? formatMessage({
-            defaultMessage: 'You\'re muted. Select {muteIcon} to unmute.',
-        }, {muteIcon}) : formatMessage({
-            defaultMessage: 'You\'re unmuted. Select {muteIcon} to mute.',
-        }, {muteIcon});
-
-        const joinedUsers = this.state.showUsersJoined.map((userID) => {
-=======
         const joinedUsers = this.props.recentlyJoinedUsers.map((userID) => {
->>>>>>> c8860ed2
             if (userID === this.props.currentUserID) {
                 return null;
             }
@@ -1551,11 +1520,7 @@
                         size={16}
                         fontSize={8}
                         url={picture}
-<<<<<<< HEAD
-                        style={{margin: '0 8px'}}
                         border={false}
-=======
->>>>>>> c8860ed2
                     />
                     <span style={{overflow: 'hidden', textOverflow: 'ellipsis'}}>
                         {formatMessage({defaultMessage: '{participant} has joined the call.'}, {participant: getUserDisplayName(profile)})}
