--- conflicted
+++ resolved
@@ -86,15 +86,12 @@
     showExpandedView: () => void,
     showScreenSourceModal: () => void,
     trackEvent: (event: Telemetry.Event, source: Telemetry.Source, props?: Record<string, any>) => void,
-<<<<<<< HEAD
+    allowScreenSharing: boolean,
     global?: true,
     position?: {
         bottom: number,
         left: number,
     },
-=======
-    allowScreenSharing: boolean,
->>>>>>> f2d01eec
 }
 
 interface DraggingState {
@@ -1127,11 +1124,7 @@
                     className='Menu__content dropdown-menu'
                     style={this.style.dotsMenu as CSSProperties}
                 >
-<<<<<<< HEAD
-                    {!widerWidget && this.renderScreenSharingMenuItem()}
-=======
-                    {this.props.allowScreenSharing && !hasTeamSidebar && this.renderScreenSharingMenuItem()}
->>>>>>> f2d01eec
+                    {this.props.allowScreenSharing && !widerWidget && this.renderScreenSharingMenuItem()}
                     {this.renderAudioDevices('output')}
                     {this.renderAudioDevices('input')}
                 </ul>
@@ -1599,11 +1592,7 @@
                         />
                         }
 
-<<<<<<< HEAD
-                        {(widerWidget || isDirectChannel(this.props.channel)) && this.renderScreenShareButton()}
-=======
-                        {this.props.allowScreenSharing && (hasTeamSidebar || isDirectChannel(this.props.channel)) && this.renderScreenShareButton()}
->>>>>>> f2d01eec
+                        {this.props.allowScreenSharing && (widerWidget || isDirectChannel(this.props.channel)) && this.renderScreenShareButton()}
 
                         <WidgetButton
                             id='voice-mute-unmute'
