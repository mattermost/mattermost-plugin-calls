import React, {CSSProperties} from 'react';
import {OverlayTrigger, Tooltip} from 'react-bootstrap';
import {compareSemVer} from 'semver-parser';

import {UserProfile} from '@mattermost/types/users';
import {Channel} from '@mattermost/types/channels';
import {Team} from '@mattermost/types/teams';
import {IDMappedObjects} from '@mattermost/types/utilities';

import {changeOpacity} from 'mattermost-redux/utils/theme_utils';
import {isDirectChannel, isGroupChannel, isOpenChannel, isPrivateChannel} from 'mattermost-redux/utils/channel_utils';

import {UserState} from 'src/types/types';
import {
    getUserDisplayName,
    hasExperimentalFlag,
    getPopOutURL,
} from 'src/utils';
import {logDebug, logErr} from 'src/log';

import Avatar from '../avatar/avatar';
import MutedIcon from '../../components/icons/muted_icon';
import UnmutedIcon from '../../components/icons/unmuted_icon';
import LeaveCallIcon from '../../components/icons/leave_call_icon';
import HorizontalDotsIcon from '../../components/icons/horizontal_dots';
import ParticipantsIcon from '../../components/icons/participants';
import ShowMoreIcon from '../../components/icons/show_more';
import CompassIcon from '../../components/icons/compassIcon';
import ScreenIcon from '../../components/icons/screen_icon';
import PopOutIcon from '../../components/icons/popout';
import ExpandIcon from '../../components/icons/expand';
import RaisedHandIcon from '../../components/icons/raised_hand';
import UnraisedHandIcon from '../../components/icons/unraised_hand';
import SpeakerIcon from '../../components/icons/speaker_icon';

import CallDuration from './call_duration';

import './component.scss';

interface Props {
    theme: any,
    currentUserID: string,
    channel: Channel,
    team: Team,
    channelURL: string,
    channelDisplayName: string,
    profiles: UserProfile[],
    profilesMap: IDMappedObjects<UserProfile>,
    picturesMap: {
        [key: string]: string,
    },
    statuses: {
        [key: string]: UserState,
    },
    callStartAt: number,
    screenSharingID: string,
    show: boolean,
    showExpandedView: () => void,
    showScreenSourceModal: () => void,
}

interface DraggingState {
    dragging: boolean,
    x: number,
    y: number,
    initX: number,
    initY: number,
    offX: number,
    offY: number,
}

interface State {
    showMenu: boolean,
    showParticipantsList: boolean,
    screenSharingID?: string,
    screenStream?: any,
    currentAudioInputDevice?: any,
    currentAudioOutputDevice?: any,
    devices?: any,
    showAudioInputDevicesMenu?: boolean,
    showAudioOutputDevicesMenu?: boolean,
    dragging: DraggingState,
    expandedViewWindow: Window | null,
    showUsersJoined: string[],
    audioEls: HTMLAudioElement[],
}

export default class CallWidget extends React.PureComponent<Props, State> {
    private node: React.RefObject<HTMLDivElement>;
    private screenPlayer = React.createRef<HTMLVideoElement>()

    private genStyle = () => {
        return {
            main: {
                position: 'fixed',
                background: this.props.theme.centerChannelBg,
                borderRadius: '8px',
                display: 'flex',
                bottom: '12px',
                left: '12px',
                lineHeight: '16px',
                zIndex: '1000',
                border: `1px solid ${changeOpacity(this.props.theme.centerChannelColor, 0.3)}`,
                userSelect: 'none',
                color: this.props.theme.centerChannelColor,
            },
            topBar: {
                background: changeOpacity(this.props.theme.centerChannelColor, 0.04),
                padding: '0 12px',
                display: 'flex',
                width: '100%',
                alignItems: 'center',
                height: '44px',
                cursor: 'move',
            },
            bottomBar: {
                padding: '6px 8px',
                display: 'flex',
                justifyContent: 'flex-end',
                width: '100%',
                alignItems: 'center',
            },
            mutedButton: {
                display: 'flex',
                justifyContent: 'center',
                alignItems: 'center',
                width: '24px',
            },
            unmutedButton: {
                display: 'flex',
                justifyContent: 'center',
                alignItems: 'center',
                width: '24px',
                background: 'rgba(61, 184, 135, 0.16)',
                borderRadius: '4px',
                color: 'rgba(61, 184, 135, 1)',
            },
            disconnectButton: {
                display: 'flex',
                justifyContent: 'center',
                alignItems: 'center',
                color: 'color: rgba(255, 255, 255, 0.8)',
                fontSize: '14px',
                margin: '0 8px',
                width: '24px',
                height: '24px',
                borderRadius: '4px',
                backgroundColor: '#D24B4E',
            },
            status: {
                display: 'flex',
                flexDirection: 'column',
                justifyContent: 'space-between',
                alignItems: 'center',
                width: '100%',
            },
            callInfo: {
                display: 'flex',
                fontSize: '11px',
                color: changeOpacity(this.props.theme.centerChannelColor, 0.64),
            },
            profiles: {
                display: 'flex',
                marginRight: '8px',
            },
            menuButton: {
                display: 'flex',
                justifyContent: 'center',
                alignItems: 'center',
                color: changeOpacity(this.props.theme.centerChannelColor, 0.8),
                fontSize: '14px',
                width: '24px',
                height: '24px',
            },
            menu: {
                position: 'absolute',
                background: 'white',
                color: this.props.theme.centerChannelColor,
            },
            screenSharingPanel: {
                position: 'relative',
                display: 'flex',
                flexDirection: 'column',
                alignItems: 'center',
                width: '100%',
                minWidth: 'revert',
                maxWidth: 'revert',
            },
            leaveCallButton: {
                display: 'flex',
                alignItems: 'center',
                padding: '0 8px',
                height: '28px',
                borderRadius: '4px',
                color: '#D24B4E',
                background: 'rgba(var(--dnd-indicator-rgb), 0.08)',
                marginRight: 'auto',
            },
            dotsMenu: {
                position: 'relative',
                width: '100%',
                minWidth: 'revert',
                maxWidth: 'revert',
            },
            audioInputsOutputsMenu: {
                left: 'calc(100% + 4px)',
                top: 'auto',
            },
            expandButton: {
                position: 'absolute',
                right: '8px',
                top: '8px',
                margin: 0,
            },
        };
    }

    private style = this.genStyle();

    constructor(props: Props) {
        super(props);
        this.state = {
            showMenu: false,
            showParticipantsList: false,
            dragging: {
                dragging: false,
                x: 0,
                y: 0,
                initX: 0,
                initY: 0,
                offX: 0,
                offY: 0,
            },
            expandedViewWindow: null,
            showUsersJoined: [],
            audioEls: [],
        };
        this.node = React.createRef();
        this.screenPlayer = React.createRef();
    }

    public componentDidMount() {
        document.addEventListener('mouseup', this.onMouseUp, false);
        document.addEventListener('click', this.closeOnBlur, true);
        document.addEventListener('keyup', this.keyboardClose, true);

        // eslint-disable-next-line react/no-did-mount-set-state
        this.setState({
            showUsersJoined: [this.props.currentUserID],
        });

        setTimeout(() => {
            this.setState({
                showUsersJoined: this.state.showUsersJoined.filter((userID) => userID !== this.props.currentUserID),
            });
        }, 5000);

        window.callsClient.on('remoteVoiceStream', (stream: MediaStream) => {
            const voiceTrack = stream.getAudioTracks()[0];
            const audioEl = document.createElement('audio');
            audioEl.srcObject = stream;
            audioEl.controls = false;
            audioEl.autoplay = true;
            audioEl.style.display = 'none';
            audioEl.onerror = (err) => logErr(err);

            const deviceID = window.callsClient.currentAudioOutputDevice?.deviceId;
            if (deviceID) {
                // @ts-ignore - setSinkId is an experimental feature
                audioEl.setSinkId(deviceID);
            }

            this.setState({
                audioEls: [...this.state.audioEls, audioEl],
            });

            document.body.appendChild(audioEl);
            voiceTrack.onended = () => {
                audioEl.srcObject = null;
                audioEl.remove();
            };
        });

        window.callsClient.on('remoteScreenStream', (stream: MediaStream) => {
            this.setState({
                screenStream: stream,
            });
        });

        window.callsClient.on('connect', () => {
            if (isDirectChannel(this.props.channel) || isGroupChannel(this.props.channel)) {
                // FIXME (MM-46048) - HACK
                // There's a race condition between unmuting and receiving existing tracks from other participants.
                // Fixing this properly requires extensive and potentially breaking changes.
                // Waiting for a second before unmuting is a decent workaround that should work in most cases.
                setTimeout(() => {
                    window.callsClient?.unmute();
                }, 1000);
            }
            this.setState({currentAudioInputDevice: window.callsClient.currentAudioInputDevice});
            this.setState({currentAudioOutputDevice: window.callsClient.currentAudioOutputDevice});
        });
    }

    public componentWillUnmount() {
        document.removeEventListener('mouseup', this.onMouseUp, false);
        document.removeEventListener('click', this.closeOnBlur, true);
        document.removeEventListener('keyup', this.keyboardClose, true);
    }

    public componentDidUpdate(prevProps: Props, prevState: State) {
        if (prevProps.theme.type !== this.props.theme.type) {
            this.style = this.genStyle();
        }

        let screenStream = this.state.screenStream;
        if (this.props.screenSharingID === this.props.currentUserID) {
            screenStream = window.callsClient.getLocalScreenStream();
        }

        const wasRendering = Boolean(prevProps.screenSharingID && prevState.screenStream && prevProps.show);
        const shouldRender = Boolean(this.props.screenSharingID && screenStream);

        if (!this.state.screenStream && screenStream) {
            // eslint-disable-next-line react/no-did-update-set-state
            this.setState({screenStream});
        } else if (!wasRendering && shouldRender && this.screenPlayer.current) {
            this.screenPlayer.current.srcObject = screenStream;
        }

        let profiles;
        if (this.props.profiles.length > prevProps.profiles.length) {
            profiles = this.props.profiles;
        } else if (this.props.profiles.length < prevProps.profiles.length) {
            profiles = prevProps.profiles.length;
        }
        let ids: string[] = [];
        const currIDs = Object.keys(this.props.statuses);
        const prevIDs = Object.keys(prevProps.statuses);
        if (currIDs.length > prevIDs.length) {
            ids = currIDs;
            if (prevIDs.length === 0) {
                return;
            }
        } else if (currIDs.length < prevIDs.length) {
            ids = prevIDs;
        }
        if (ids.length > 0) {
            const statuses = this.props.statuses;
            const prevStatuses = prevProps.statuses;
            for (let i = 0; i < ids.length; i++) {
                const userID = ids[i];
                if (statuses[userID] && !prevStatuses[userID]) {
                    // eslint-disable-next-line react/no-did-update-set-state
                    this.setState({
                        showUsersJoined: [
                            ...this.state.showUsersJoined,
                            userID,
                        ],
                    });
                    setTimeout(() => {
                        this.setState({
                            showUsersJoined: this.state.showUsersJoined.filter((id) => id !== userID),
                        });
                    }, 5000);
                }
            }
        }
    }

    private keyboardClose = (e: KeyboardEvent) => {
        if (e.key === 'Escape') {
            this.setState({showMenu: false});
        }
    }

    private closeOnBlur = (e: Event) => {
        if (this.node && this.node.current && e.target && this.node.current.contains(e.target as Node)) {
            return;
        }
        this.setState({showMenu: false});
    }

    onShareScreenToggle = async () => {
        const state = {} as State;
        if (this.props.screenSharingID === this.props.currentUserID) {
            window.callsClient.unshareScreen();
            state.screenStream = null;
        } else if (!this.props.screenSharingID) {
            if (window.desktop && compareSemVer(window.desktop.version, '5.1.0') >= 0) {
                this.props.showScreenSourceModal();
            } else {
                const stream = await window.callsClient.shareScreen('', hasExperimentalFlag());
                state.screenStream = stream;
            }
        }

        this.setState({
            ...state,
            showMenu: false,
        });
    }

    onMuteToggle = () => {
        if (!window.callsClient) {
            return;
        }

        const isMuted = window.callsClient.isMuted();
        if (isMuted) {
            window.callsClient.unmute();
        } else {
            window.callsClient.mute();
        }
    }

    onDisconnectClick = () => {
        if (this.state.expandedViewWindow) {
            this.state.expandedViewWindow.close();
        }
        if (window.callsClient) {
            window.callsClient.disconnect();
        }
        this.setState({
            showMenu: false,
            showParticipantsList: false,
            currentAudioInputDevice: null,
            dragging: {
                dragging: false,
                x: 0,
                y: 0,
                initX: 0,
                initY: 0,
                offX: 0,
                offY: 0,
            },
            expandedViewWindow: null,
        });
    }

    onMenuClick = () => {
        this.setState({
            showMenu: !this.state.showMenu,
            devices: window.callsClient?.getAudioDevices(),
            showParticipantsList: false,
        });
    }

    onParticipantsButtonClick = () => {
        this.setState({
            showParticipantsList: !this.state.showParticipantsList,
            showMenu: false,
        });
    }

    onAudioInputDeviceClick = (device: MediaDeviceInfo) => {
        if (device.deviceId !== this.state.currentAudioInputDevice?.deviceId) {
            window.callsClient.setAudioInputDevice(device);
        }
        this.setState({showAudioInputDevicesMenu: false, currentAudioInputDevice: device});
    }

    onAudioOutputDeviceClick = (device: MediaDeviceInfo) => {
        if (device.deviceId !== this.state.currentAudioOutputDevice?.deviceId) {
            window.callsClient.setAudioOutputDevice(device);
            const ps = [];
            for (const audioEl of this.state.audioEls) {
                // @ts-ignore - setSinkId is an experimental feature
                ps.push(audioEl.setSinkId(device.deviceId));
            }
            Promise.all(ps).then(() => {
                logDebug('audio output has changed');
            }).catch((err) => {
                logErr(err);
            });
        }
        this.setState({showAudioOutputDevicesMenu: false, currentAudioOutputDevice: device});
    }

    renderScreenSharingPanel = () => {
        if (!this.props.screenSharingID) {
            return null;
        }

        const isSharing = this.props.screenSharingID === this.props.currentUserID;

        let profile;
        if (!isSharing) {
            profile = this.props.profilesMap[this.props.screenSharingID];
            if (!profile) {
                return null;
            }
        }

        const msg = isSharing ? 'You are sharing your screen' : `You are viewing ${getUserDisplayName(profile as UserProfile)}'s screen`;
        return (
            <div
                className='Menu'
                style={{
                    display: 'flex',
                    position: 'relative',
                }}
            >
                { isSharing &&
                <div
                    style={{
                        position: 'absolute',
                        display: 'flex',
                        width: '100%',
                        height: '100%',
                        background: 'rgba(var(--dnd-indicator-rgb), 0.4)',
                        justifyContent: 'center',
                        alignItems: 'center',
                        zIndex: 1001,
                    }}
                >
                    <button
                        className='cursor--pointer style--none'
                        style={{
                            display: 'flex',
                            justifyContent: 'center',
                            alignItems: 'center',
                            padding: '8px 16px',
                            background: 'rgb(var(--dnd-indicator-rgb))',
                            color: 'white',
                            borderRadius: '4px',
                            fontWeight: 600,
                        }}
                        onClick={this.onShareScreenToggle}
                    >
                        {'Stop sharing'}
                    </button>
                </div>
                }
                <ul
                    className='Menu__content dropdown-menu'
                    style={this.style.screenSharingPanel as CSSProperties}
                >
                    <div
                        style={{position: 'relative', width: '80%', background: '#C4C4C4'}}
                    >
                        <video
                            id='screen-player'
                            ref={this.screenPlayer}
                            width='100%'
                            height='100%'
                            autoPlay={true}
                            muted={true}
                        />

                        <button
                            className='cursor--pointer style--none'
                            style={{
                                display: isSharing ? 'none' : 'flex',
                                justifyContent: 'center',
                                alignItems: 'center',
                                position: 'absolute',
                                padding: '8px 16px',
                                background: 'var(--button-bg)',
                                color: 'white',
                                borderRadius: '4px',
                                fontWeight: 600,
                                top: '50%',
                                left: '50%',
                                width: '112px',
                                transform: 'translate(-50%, -50%)',
                            }}
                            onClick={this.onExpandClick}
                        >

                            <PopOutIcon
                                style={{width: '16px', height: '16px', fill: 'white', marginRight: '8px'}}
                            />
                            <span>{'Pop out'}</span>
                        </button>

                    </div>
                    <span style={{marginTop: '8px', color: changeOpacity(this.props.theme.centerChannelColor, 0.72), fontSize: '12px', padding: '0 8px', textAlign: 'center'}}>{msg}</span>
                </ul>
            </div>
        );
    }

    renderScreenShareButton = () => {
        const sharingID = this.props.screenSharingID;
        const currentID = this.props.currentUserID;
        const isSharing = sharingID === currentID;

        let fill = '';
        if (isSharing) {
            fill = 'rgb(var(--dnd-indicator-rgb))';
        } else if (sharingID) {
            fill = changeOpacity(this.props.theme.centerChannelColor, 0.34);
        }

        return (
            <OverlayTrigger
                key='share_screen'
                placement='top'
                overlay={
                    <Tooltip
                        id='tooltip-mute'
                        style={{display: sharingID && !isSharing ? 'none' : ''}}
                    >
                        {isSharing ? 'Stop presenting' : 'Start presenting'}
                    </Tooltip>
                }
            >
                <button
                    className={`style--none ${!sharingID || isSharing ? 'button-controls' : 'button-controls-disabled'} button-controls--wide`}
                    disabled={sharingID !== '' && !isSharing}
                    style={{background: isSharing ? 'rgba(var(--dnd-indicator-rgb), 0.12)' : ''}}
                    onClick={this.onShareScreenToggle}
                >
                    <ScreenIcon
                        style={{
                            width: '16px',
                            height: '16px',
                            fill,
                        }}
                    />
                </button>
            </OverlayTrigger>
        );
    }

    renderSpeaking = () => {
        let speakingProfile;
        for (let i = 0; i < this.props.profiles.length; i++) {
            const profile = this.props.profiles[i];
            const status = this.props.statuses[profile.id];
            if (status?.voice) {
                speakingProfile = profile;
                break;
            }
        }
        return (
            <div style={{fontSize: '12px', display: 'flex', whiteSpace: 'pre'}}>
                <span style={{fontWeight: speakingProfile ? 600 : 400, overflow: 'hidden', textOverflow: 'ellipsis'}}>
                    {speakingProfile ? getUserDisplayName(speakingProfile) : 'No one'} <span style={{fontWeight: 400}}>{'is talking...'}</span>
                </span>
            </div>
        );
    }

    renderParticipantsList = () => {
        if (!this.state.showParticipantsList) {
            return null;
        }

        const renderParticipants = () => {
            return this.props.profiles.map((profile, idx) => {
                const status = this.props.statuses[profile.id];
                let isMuted = true;
                let isSpeaking = false;
                let isHandRaised = false;
                if (status) {
                    isMuted = !status.unmuted;
                    isSpeaking = Boolean(status.voice);
                    isHandRaised = Boolean(status.raised_hand > 0);
                }

                const MuteIcon = isMuted ? MutedIcon : UnmutedIcon;

                return (
                    <li
                        className='MenuItem'
                        key={'participants_profile_' + profile.id}
                        style={{display: 'flex', padding: '1px 16px'}}
                    >
                        <Avatar
                            size={24}
                            fontSize={10}
                            url={this.props.picturesMap[profile.id]}
                            style={{marginRight: '8px'}}
                        />

                        <span className='MenuItem__primary-text'>
                            {getUserDisplayName(profile)}
                            { profile.id === this.props.currentUserID &&
                            <span style={{color: changeOpacity(this.props.theme.centerChannelColor, 0.56), whiteSpace: 'pre-wrap'}}>{' (you)'}</span>
                            }
                        </span>

                        <span
                            style={{
                                display: 'flex',
                                justifyContent: 'center',
                                alignItems: 'center',
                                marginLeft: 'auto',
                                gap: '4px',
                            }}
                        >
                            { isHandRaised &&
                            <RaisedHandIcon
                                fill={'rgba(255, 188, 66, 1)'}
                                style={{width: '14px', height: '14px'}}
                            />
                            }

                            { this.props.screenSharingID === profile.id &&
                            <ScreenIcon
                                fill={'rgb(var(--dnd-indicator-rgb))'}
                                style={{width: '14px', height: '14px'}}
                            />
                            }

                            <MuteIcon
                                fill={isMuted ? '#C4C4C4' : '#3DB887'}
                                style={{width: '14px', height: '14px'}}
                                stroke={isMuted ? '#C4C4C4' : '#3DB887'}
                            />

                        </span>
                    </li>
                );
            });
        };

        return (
            <div
                className='Menu'
                style={{}}
            >
                <ul
                    className='Menu__content dropdown-menu'
                    style={{width: '100%', minWidth: 'revert', maxWidth: 'revert', maxHeight: '188px', overflow: 'auto', position: 'relative'}}
                >
                    <li
                        className='MenuHeader'
                        style={{paddingBottom: '4px', color: this.props.theme.centerChannelColor}}
                    >
                        {'Participants'}
                    </li>
                    { renderParticipants() }
                </ul>
            </div>
        );
    }

    renderAudioDevicesMenu = (deviceType: string) => {
        if (deviceType === 'input' && !this.state.showAudioInputDevicesMenu) {
            return null;
        }

        if (deviceType === 'output' && !this.state.showAudioOutputDevicesMenu) {
            return null;
        }

        const devices = deviceType === 'input' ? this.state.devices.inputs : this.state.devices.outputs;
        const currentDevice = deviceType === 'input' ? this.state.currentAudioInputDevice : this.state.currentAudioOutputDevice;

        return (
            <div className='Menu'>
                <ul
                    id={`calls-widget-audio-${deviceType}s-menu`}
                    className='Menu__content dropdown-menu'
                    style={this.style.audioInputsOutputsMenu}
                >
                    {
                        devices.map((device: any, idx: number) => {
                            return (
                                <li
                                    className='MenuItem'
                                    key={`audio-${deviceType}-device-${idx}`}
                                >
                                    <button
                                        className='style--none'
                                        style={{background: device.deviceId === currentDevice?.deviceId ? 'rgba(28, 88, 217, 0.12)' : ''}}
                                        onClick={() => (deviceType === 'input' ? this.onAudioInputDeviceClick(device) : this.onAudioOutputDeviceClick(device))}
                                    >
                                        <span style={{color: changeOpacity(this.props.theme.centerChannelColor, 0.56), fontSize: '12px', width: '100%'}}>{device.label}</span>
                                    </button>
                                </li>
                            );
                        })
                    }
                </ul>
            </div>
        );
    }

    renderAudioDevices = (deviceType: string) => {
        if (!window.callsClient || !this.state.devices) {
            return null;
        }
        if (deviceType === 'output' && this.state.devices.outputs.length === 0) {
            return null;
        }

        const currentDevice = deviceType === 'input' ? this.state.currentAudioInputDevice : this.state.currentAudioOutputDevice;
        const DeviceIcon = deviceType === 'input' ? UnmutedIcon : SpeakerIcon;

        const onClickHandler = () => {
            const devices = window.callsClient?.getAudioDevices();
            if (deviceType === 'input') {
                this.setState({showAudioInputDevicesMenu: !this.state.showAudioInputDevicesMenu, showAudioOutputDevicesMenu: false, devices});
            } else {
                this.setState({showAudioOutputDevicesMenu: !this.state.showAudioOutputDevicesMenu, showAudioInputDevicesMenu: false, devices});
            }
        };

        return (
            <React.Fragment>
                {this.renderAudioDevicesMenu(deviceType)}
                <li
                    className='MenuItem'
                >
                    <button
                        id={`calls-widget-audio-${deviceType}-button`}
                        className='style--none'
                        style={{display: 'flex', flexDirection: 'column'}}
                        onClick={onClickHandler}
                    >
                        <div style={{display: 'flex', alignItems: 'center', justifyContent: 'flex-start', width: '100%'}}>
                            <DeviceIcon
                                style={{width: '14px', height: '14px', marginRight: '8px', fill: changeOpacity(this.props.theme.centerChannelColor, 0.56)}}
                            />
                            <span
                                className='MenuItem__primary-text'
                                style={{padding: '0'}}
                            >{deviceType === 'input' ? 'Microphone' : 'Audio Output'}</span>
                            <ShowMoreIcon
                                style={{width: '11px', height: '11px', marginLeft: 'auto', fill: changeOpacity(this.props.theme.centerChannelColor, 0.56)}}
                            />
                        </div>
                        <span
                            style={{
                                color: changeOpacity(this.props.theme.centerChannelColor, 0.56),
                                fontSize: '12px',
                                width: '100%',
                                textOverflow: 'ellipsis',
                                whiteSpace: 'nowrap',
                                overflow: 'hidden',
                            }}
                        >
                            {currentDevice?.label || 'Default'}
                        </span>
                    </button>
                </li>
            </React.Fragment>
        );
    }

    renderScreenSharingMenuItem = () => {
        const sharingID = this.props.screenSharingID;
        const currentID = this.props.currentUserID;
        const isSharing = sharingID === currentID;

        return (
            <React.Fragment>
                <li
                    className='MenuItem'
                >
                    <button
                        id='calls-widget-menu-screenshare'
                        className='style--none'
                        style={{
                            display: 'flex',
                            color: sharingID !== '' && !isSharing ? changeOpacity(this.props.theme.centerChannelColor, 0.34) : '',
                        }}
                        disabled={Boolean(sharingID !== '' && !isSharing)}
                        onClick={this.onShareScreenToggle}
                    >
                        <ScreenIcon
                            style={{width: '16px', height: '16px', marginRight: '8px'}}
                            fill={isSharing ? 'rgb(var(--dnd-indicator-rgb))' : changeOpacity(this.props.theme.centerChannelColor, 0.64)}
                        />
                        <span>{isSharing ? 'Stop presenting' : 'Start presenting'}</span>
                    </button>
                </li>
                <li className='MenuGroup menu-divider'/>
            </React.Fragment>
        );
    }

    renderMenu = (hasTeamSidebar: boolean) => {
        if (!this.state.showMenu) {
            return null;
        }

        const {channel} = this.props;
        return (
            <div className='Menu'>
                <ul
                    className='Menu__content dropdown-menu'
                    style={this.style.dotsMenu as CSSProperties}
                >
                    {!hasTeamSidebar && this.renderScreenSharingMenuItem()}
                    {this.renderAudioDevices('output')}
                    {this.renderAudioDevices('input')}
                </ul>
            </div>
        );
    }

    renderProfiles = () => {
        let speakingPictureURL;
        for (let i = 0; i < this.props.profiles.length; i++) {
            const profile = this.props.profiles[i];
            const status = this.props.statuses[profile.id];
            if (status?.voice) {
                speakingPictureURL = this.props.picturesMap[profile.id];
                break;
            }
        }

        return (
            <div
                style={{position: 'relative', display: 'flex', height: 'auto', alignItems: 'center'}}
            >

                {

                    speakingPictureURL &&
                    <Avatar
                        size={24}
                        fontSize={10}
                        url={speakingPictureURL}
                    />
                }

                {
                    !speakingPictureURL &&
                    <Avatar
                        size={24}
                        fontSize={10}
                        icon='account-outline'
                        style={{
                            background: changeOpacity(this.props.theme.centerChannelColor, 0.16),
                            color: changeOpacity(this.props.theme.centerChannelColor, 0.48),
                            fontSize: '14px',
                        }}
                    />
                }

            </div>
        );
    }

    renderNotificationBar = () => {
        if (!this.props.currentUserID) {
            return null;
        }

        const isMuted = window.callsClient.isMuted();
        const MuteIcon = isMuted ? MutedIcon : UnmutedIcon;
        const onJoinSelf = (
            <React.Fragment>
                <span>{`You are ${isMuted ? 'muted' : 'unmuted'}. Click `}</span>
                <MuteIcon
                    style={{width: '11px', height: '11px', fill: isMuted ? changeOpacity(this.props.theme.centerChannelColor, 1.0) : '#3DB887'}}
                    stroke={isMuted ? 'rgb(var(--dnd-indicator-rgb))' : '#3DB887'}
                />
                <span>{` to ${isMuted ? 'unmute' : 'mute'}.`}</span>
            </React.Fragment>
        );

        const notificationContent = onJoinSelf;

        const joinedUsers = this.state.showUsersJoined.map((userID, idx) => {
            if (userID === this.props.currentUserID) {
                return null;
            }

            const profile = this.props.profilesMap[userID];
            const picture = this.props.picturesMap[userID];
            if (!profile) {
                return null;
            }

            return (
                <div
                    className='calls-notification-bar calls-slide-top'
                    style={{justifyContent: 'flex-start'}}
                    key={profile.id}
                >
                    <Avatar
                        size={16}
                        fontSize={8}
                        url={picture}
                        style={{margin: '0 8px'}}
                    />
                    {`${getUserDisplayName(profile)} has joined the call.`}
                </div>
            );
        });

        return (
            <React.Fragment>
                <div style={{display: 'flex', flexDirection: 'column-reverse'}}>
                    { joinedUsers }
                </div>
                { this.state.showUsersJoined.includes(this.props.currentUserID) &&
                <div className='calls-notification-bar calls-slide-top'>
                    {notificationContent}
                </div>
                }
            </React.Fragment>
        );
    }

    onMouseDown = (ev: React.MouseEvent<HTMLDivElement>) => {
        document.addEventListener('mousemove', this.onMouseMove, false);
        const target = ev.target as HTMLElement;
        this.setState({
            dragging: {
                ...this.state.dragging,
                dragging: true,
                initX: ev.clientX - this.state.dragging.offX,
                initY: ev.clientY - this.state.dragging.offY,
            },
        });
    }

    onMouseUp = (ev: MouseEvent) => {
        document.removeEventListener('mousemove', this.onMouseMove, false);
        const target = ev.target as HTMLElement;
        this.setState({
            dragging: {
                ...this.state.dragging,
                dragging: false,
                initX: this.state.dragging.x,
                initY: this.state.dragging.y,
            },
        });
    }

    onMouseMove = (ev: MouseEvent) => {
        if (this.state.dragging.dragging && this.node && this.node.current) {
            ev.preventDefault();

            let x = ev.clientX - this.state.dragging.initX;
            let y = ev.clientY - this.state.dragging.initY;

            const rect = this.node.current.getBoundingClientRect();
            const bodyWidth = document.body.clientWidth;
            const bodyHeight = document.body.clientHeight;

            const maxDiffY = bodyHeight - Math.abs(bodyHeight - rect.y);
            const diffY = Math.abs(this.state.dragging.y - y);
            if (diffY > maxDiffY && y < this.state.dragging.y) {
                y = this.state.dragging.y - maxDiffY;
            } else if (rect.bottom + diffY > bodyHeight && y > this.state.dragging.y) {
                y = this.state.dragging.y + (bodyHeight - rect.bottom);
            }

            const maxDiffX = bodyWidth - Math.abs(bodyWidth - rect.x);
            const diffX = Math.abs(this.state.dragging.x - x);
            if (diffX > maxDiffX && x < this.state.dragging.x) {
                x = this.state.dragging.x - maxDiffX;
            } else if (rect.right + diffX > bodyWidth && x > this.state.dragging.x) {
                x = this.state.dragging.x + (bodyWidth - rect.right);
            }

            this.setState({
                dragging: {
                    ...this.state.dragging,
                    x,
                    y,
                    offX: x,
                    offY: y,
                },
            });
            this.node.current.style.transform = 'translate3d(' + x + 'px, ' + y + 'px, 0)';
        }
    }

    onExpandClick = () => {
        if (this.state.expandedViewWindow && !this.state.expandedViewWindow.closed) {
            this.state.expandedViewWindow.focus();
            return;
        }

        // TODO: remove this as soon as we support opening a window from desktop app.
        if (window.desktop) {
            this.props.showExpandedView();
        } else {
            const expandedViewWindow = window.open(
                getPopOutURL(this.props.team, this.props.channel),
                'ExpandedView',
                'resizable=yes',
            );

            this.setState({
                expandedViewWindow,
            });

            expandedViewWindow?.addEventListener('beforeunload', () => {
                if (!window.callsClient) {
                    return;
                }
                const localScreenStream = window.callsClient.getLocalScreenStream();
                if (localScreenStream && localScreenStream.getVideoTracks()[0].id === expandedViewWindow.screenSharingTrackId) {
                    window.callsClient.unshareScreen();
                }
            });
        }
    }

    onRaiseHandToggle = () => {
        if (!window.callsClient) {
            return;
        }
        if (window.callsClient.isHandRaised) {
            window.callsClient.unraiseHand();
        } else {
            window.callsClient.raiseHand();
        }
    }

    onChannelLinkClick = (ev: React.MouseEvent<HTMLElement>) => {
        ev.preventDefault();
        window.postMessage({type: 'browser-history-push-return', message: {pathName: this.props.channelURL}}, window.origin);
    }

    renderChannelName = (hasTeamSidebar: boolean) => {
        return (
            <React.Fragment>
                <div style={{margin: '0 2px 0 4px'}}>{'•'}</div>

                <a
                    href={this.props.channelURL}
                    onClick={this.onChannelLinkClick}
                    className='calls-channel-link'
                >
                    {isOpenChannel(this.props.channel) && <CompassIcon icon='globe'/>}
                    {isPrivateChannel(this.props.channel) && <CompassIcon icon='lock'/>}
                    {isDirectChannel(this.props.channel) && <CompassIcon icon='account-outline'/>}
                    {isGroupChannel(this.props.channel) && <CompassIcon icon='account-multiple-outline'/>}
                    <span
                        style={{
                            overflow: 'hidden',
                            textOverflow: 'ellipsis',
                            whiteSpace: 'nowrap',
                            maxWidth: hasTeamSidebar ? '22ch' : '12ch',
                        }}
                    >
                        {this.props.channelDisplayName}
                    </span>
                </a>
            </React.Fragment>
        );
    }

    render() {
        if (!this.props.channel || !window.callsClient || !this.props.show) {
            return null;
        }

        const MuteIcon = window.callsClient.isMuted() ? MutedIcon : UnmutedIcon;
        const muteTooltipText = window.callsClient.isMuted() ? 'Click to unmute' : 'Click to mute';

        const hasTeamSidebar = Boolean(document.querySelector('.team-sidebar'));
        const mainWidth = hasTeamSidebar ? '280px' : '216px';

        const ShowIcon = window.desktop ? ExpandIcon : PopOutIcon;

        const HandIcon = window.callsClient.isHandRaised ? UnraisedHandIcon : RaisedHandIcon;
        const handTooltipText = window.callsClient.isHandRaised ? 'Click to lower hand' : 'Click to raise hand';

        return (
            <div
                id='calls-widget'
                style={{
                    ...this.style.main as CSSProperties,
                    width: mainWidth,
                }}
                ref={this.node}
            >
                <div style={this.style.status as CSSProperties}>
                    <div style={{position: 'absolute', bottom: 'calc(100% + 4px)', width: '100%'}}>
                        {this.renderNotificationBar()}
                        {this.renderScreenSharingPanel()}
                        {this.renderParticipantsList()}
                        {this.renderMenu(hasTeamSidebar)}
                    </div>

                    <div
                        style={this.style.topBar}
                        onMouseDown={this.onMouseDown}
                    >
                        <button
                            id='calls-widget-expand-button'
                            className='style--none button-controls button-controls--wide'
                            style={this.style.expandButton as CSSProperties}
                            onClick={this.onExpandClick}
                        >
                            <ShowIcon
                                style={{width: '14px', height: '14px'}}
                                fill={changeOpacity(this.props.theme.centerChannelColor, 0.64)}
                            />
                        </button>

                        <div style={this.style.profiles}>
                            {this.renderProfiles()}
                        </div>
                        <div style={{width: hasTeamSidebar ? '200px' : '136px'}}>
                            {this.renderSpeaking()}
                            <div style={this.style.callInfo}>
<<<<<<< HEAD
                                <div style={{fontWeight: 600}}>{this.getCallDuration()}</div>
                                {this.renderChannelName(hasTeamSidebar)}
=======
                                <CallDuration startAt={this.props.callStartAt}/>
                                {(isPublicChannel(this.props.channel) || isPrivateChannel(this.props.channel)) && this.renderChannelName(hasTeamSidebar)}
>>>>>>> 6d37576c
                            </div>
                        </div>
                    </div>

                    <div
                        className='calls-widget-bottom-bar'
                        style={this.style.bottomBar}
                    >
                        <OverlayTrigger
                            key='leave'
                            placement='top'
                            overlay={
                                <Tooltip id='tooltip-leave'>
                                    {'Click to leave call'}
                                </Tooltip>
                            }
                        >

                            <button
                                id='calls-widget-leave-button'
                                className='style--none button-controls button-controls--wide'
                                style={this.style.leaveCallButton}
                                onClick={this.onDisconnectClick}
                            >
                                <LeaveCallIcon
                                    style={{width: '16px', height: '16px', fill: '#D24B4E'}}
                                />
                            </button>
                        </OverlayTrigger>

                        <button
                            id='calls-widget-toggle-menu-button'
                            className='cursor--pointer style--none button-controls'
                            style={this.style.menuButton}
                            onClick={this.onMenuClick}
                        >
                            <HorizontalDotsIcon
                                style={{width: '16px', height: '16px'}}
                            />
                        </button>

                        <OverlayTrigger
                            key='participants'
                            placement='top'
                            overlay={
                                <Tooltip id='tooltip-mute'>
                                    {this.state.showParticipantsList ? 'Hide participants' : 'Show participants'}
                                </Tooltip>
                            }
                        >
                            <button
                                className='style--none button-controls button-controls--wide'
                                style={{
                                    display: 'flex',
                                    alignItems: 'center',
                                    color: this.state.showParticipantsList ? 'rgba(28, 88, 217, 1)' : '',
                                    background: this.state.showParticipantsList ? 'rgba(28, 88, 217, 0.12)' : '',
                                }}
                                onClick={this.onParticipantsButtonClick}
                            >
                                <ParticipantsIcon
                                    style={{width: '16px', height: '16px', marginRight: '4px'}}
                                />

                                <span
                                    style={{fontWeight: 600, color: changeOpacity(this.props.theme.centerChannelColor, 0.64)}}
                                >{this.props.profiles.length}</span>
                            </button>
                        </OverlayTrigger>

                        { !isDirectChannel(this.props.channel) &&
                        <OverlayTrigger
                            key='hand'
                            placement='top'
                            overlay={
                                <Tooltip id='tooltip-hand'>
                                    {handTooltipText}
                                </Tooltip>
                            }
                        >
                            <button
                                className='cursor--pointer style--none button-controls'
                                onClick={this.onRaiseHandToggle}
                                style={{background: window.callsClient.isHandRaised ? 'rgba(255, 188, 66, 0.16)' : ''}}
                            >
                                <HandIcon
                                    style={{width: '16px', height: '16px', fill: window.callsClient.isHandRaised ? 'rgba(255, 188, 66, 1)' : ''}}
                                />
                            </button>

                        </OverlayTrigger>
                        }

                        {(hasTeamSidebar || isDirectChannel(this.props.channel)) && this.renderScreenShareButton()}

                        <OverlayTrigger
                            key='mute'
                            placement='top'
                            overlay={
                                <Tooltip id='tooltip-mute'>
                                    {muteTooltipText}
                                </Tooltip>
                            }
                        >
                            <button
                                id='voice-mute-unmute'
                                className='cursor--pointer style--none button-controls'
                                style={window.callsClient.isMuted() ? this.style.mutedButton : this.style.unmutedButton}
                                onClick={this.onMuteToggle}
                            >
                                <MuteIcon
                                    style={{width: '16px', height: '16px', fill: window.callsClient.isMuted() ? changeOpacity(this.props.theme.centerChannelColor, 1.0) : 'rgba(61, 184, 135, 1)'}}
                                    stroke={window.callsClient.isMuted() ? 'rgb(var(--dnd-indicator-rgb))' : ''}
                                />
                            </button>
                        </OverlayTrigger>
                    </div>
                </div>
            </div>
        );
    }
}<|MERGE_RESOLUTION|>--- conflicted
+++ resolved
@@ -1198,13 +1198,8 @@
                         <div style={{width: hasTeamSidebar ? '200px' : '136px'}}>
                             {this.renderSpeaking()}
                             <div style={this.style.callInfo}>
-<<<<<<< HEAD
-                                <div style={{fontWeight: 600}}>{this.getCallDuration()}</div>
+                                <CallDuration startAt={this.props.callStartAt}/>
                                 {this.renderChannelName(hasTeamSidebar)}
-=======
-                                <CallDuration startAt={this.props.callStartAt}/>
-                                {(isPublicChannel(this.props.channel) || isPrivateChannel(this.props.channel)) && this.renderChannelName(hasTeamSidebar)}
->>>>>>> 6d37576c
                             </div>
                         </div>
                     </div>
