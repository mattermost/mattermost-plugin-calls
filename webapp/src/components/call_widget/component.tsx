--- conflicted
+++ resolved
@@ -1539,20 +1539,6 @@
 
         const isMuted = window.callsClient?.isMuted();
         const MuteIcon = isMuted ? MutedIcon : UnmutedIcon;
-<<<<<<< HEAD
-        const notificationContent = (
-            <React.Fragment>
-                <span>{`You are ${isMuted ? 'muted' : 'unmuted'}. Click `}</span>
-                <MuteIcon
-                    style={{
-                        width: '11px',
-                        height: '11px',
-                        fill: isMuted ? changeOpacity(this.props.theme.centerChannelColor, 1.0) : '#3DB887',
-                    }}
-                />
-                <span>{` to ${isMuted ? 'unmute' : 'mute'}.`}</span>
-            </React.Fragment>
-=======
 
         const muteIcon = (
             <MuteIcon
@@ -1561,9 +1547,7 @@
                     height: '11px',
                     fill: isMuted ? changeOpacity(this.props.theme.centerChannelColor, 1.0) : '#3DB887',
                 }}
-                stroke={isMuted ? 'rgb(var(--dnd-indicator-rgb))' : '#3DB887'}
             />
->>>>>>> 3d21c275
         );
 
         const notificationContent = isMuted ?
@@ -1790,14 +1774,12 @@
         const noInputDevices = this.state.alerts.missingAudioInput.active;
         const noAudioPermissions = this.state.alerts.missingAudioInputPermissions.active;
         const MuteIcon = window.callsClient.isMuted() && !noInputDevices && !noAudioPermissions ? MutedIcon : UnmutedIcon;
-<<<<<<< HEAD
-        let muteTooltipText = window.callsClient.isMuted() ? 'Unmute' : 'Mute';
-=======
+
         let muteTooltipText = window.callsClient.isMuted() ?
-            formatMessage({defaultMessage: 'Click to unmute'}) :
-            formatMessage({defaultMessage: 'Click to mute'});
->>>>>>> 3d21c275
+            formatMessage({defaultMessage: 'Unmute'}) :
+            formatMessage({defaultMessage: 'Mute'});
         let muteTooltipSubtext = '';
+
         if (noInputDevices) {
             muteTooltipText = formatMessage(CallAlertConfigs.missingAudioInput.tooltipText);
             muteTooltipSubtext = formatMessage(CallAlertConfigs.missingAudioInput.tooltipSubtext);
@@ -1817,15 +1799,12 @@
         const ShowIcon = window.desktop && !this.props.global ? ExpandIcon : PopOutIcon;
 
         const HandIcon = window.callsClient.isHandRaised ? UnraisedHandIcon : RaisedHandIcon;
-<<<<<<< HEAD
-        const handTooltipText = window.callsClient.isHandRaised ? 'Lower hand' : 'Raise hand';
 
         const MenuIcon = widerWidget ? SettingsWheelIcon : HorizontalDotsIcon;
-=======
+
         const handTooltipText = window.callsClient.isHandRaised ?
-            formatMessage({defaultMessage: 'Click to lower hand'}) :
-            formatMessage({defaultMessage: 'Click to raise hand'});
->>>>>>> 3d21c275
+            formatMessage({defaultMessage: 'Lower hand'}) :
+            formatMessage({defaultMessage: 'Raise hand'});
 
         return (
             <div
@@ -1980,11 +1959,7 @@
                             placement='top'
                             overlay={
                                 <Tooltip id='tooltip-leave'>
-<<<<<<< HEAD
-                                    {'Leave call'}
-=======
-                                    {formatMessage({defaultMessage: 'Click to leave call'})}
->>>>>>> 3d21c275
+                                    {formatMessage({defaultMessage: 'Leave call'})}
                                     <Shortcut shortcut={reverseKeyMappings.widget[LEAVE_CALL][0]}/>
                                 </Tooltip>
                             }
