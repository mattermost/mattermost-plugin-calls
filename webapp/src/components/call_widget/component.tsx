/* eslint-disable max-lines */
import './component.scss';

import {mosThreshold} from '@mattermost/calls-common';
import {UserSessionState} from '@mattermost/calls-common/lib/types';
import {Channel} from '@mattermost/types/channels';
import {Team} from '@mattermost/types/teams';
import {UserProfile} from '@mattermost/types/users';
import {IDMappedObjects} from '@mattermost/types/utilities';
import {Client4} from 'mattermost-redux/client';
import React, {CSSProperties} from 'react';
import {FormattedMessage, IntlShape} from 'react-intl';
import {compareSemVer} from 'semver-parser';
import {hostRemove} from 'src/actions';
import {navigateToURL} from 'src/browser_routing';
import {AudioInputPermissionsError} from 'src/client';
import Avatar from 'src/components/avatar/avatar';
import {Badge} from 'src/components/badge';
import {ParticipantsList} from 'src/components/call_widget/participants_list';
import {RemoveConfirmation} from 'src/components/call_widget/remove_confirmation';
import DotMenu, {DotMenuButton} from 'src/components/dot_menu/dot_menu';
import {HostNotices} from 'src/components/host_notices';
import CompassIcon from 'src/components/icons/compassIcon';
import ExpandIcon from 'src/components/icons/expand';
import HorizontalDotsIcon from 'src/components/icons/horizontal_dots';
import LeaveCallIcon from 'src/components/icons/leave_call_icon';
import MutedIcon from 'src/components/icons/muted_icon';
import ParticipantsIcon from 'src/components/icons/participants';
import PopOutIcon from 'src/components/icons/popout';
import RaisedHandIcon from 'src/components/icons/raised_hand';
import RecordCircleIcon from 'src/components/icons/record_circle';
import SettingsWheelIcon from 'src/components/icons/settings_wheel';
import ShareScreenIcon from 'src/components/icons/share_screen';
import ShowMoreIcon from 'src/components/icons/show_more';
import SpeakerIcon from 'src/components/icons/speaker_icon';
import TickIcon from 'src/components/icons/tick';
import UnmutedIcon from 'src/components/icons/unmuted_icon';
import UnraisedHandIcon from 'src/components/icons/unraised_hand';
import UnshareScreenIcon from 'src/components/icons/unshare_screen';
import {CallIncomingCondensed} from 'src/components/incoming_calls/call_incoming_condensed';
import {LeaveCallMenu} from 'src/components/leave_call_menu';
import {
    CallAlertConfigs,
    CallRecordingDisclaimerStrings,
    CallTranscribingDisclaimerStrings,
    DEGRADED_CALL_QUALITY_ALERT_WAIT,
} from 'src/constants';
import {logDebug, logErr} from 'src/log';
import {
    keyToAction,
    LEAVE_CALL,
    MUTE_UNMUTE,
    PARTICIPANTS_LIST_TOGGLE,
    RAISE_LOWER_HAND,
    reverseKeyMappings,
    SHARE_UNSHARE_SCREEN,
} from 'src/shortcuts';
import * as Telemetry from 'src/types/telemetry';
import {
    AudioDevices,
    CallAlertStates,
    CallAlertStatesDefault,
    CallJobReduxState,
    HostControlNotice,
    IncomingCallNotification,
    RemoveConfirmationData,
} from 'src/types/types';
<<<<<<< HEAD
import {
    getPopOutURL,
    getUserDisplayName,
    hasExperimentalFlag,
    isDMChannel,
    isGMChannel,
    isPrivateChannel,
    isPublicChannel,
    sendDesktopEvent,
    untranslatable,
} from 'src/utils';
=======
import {getPopOutURL, getUserDisplayName, hasExperimentalFlag, sendDesktopEvent, untranslatable} from 'src/utils';
import styled from 'styled-components';
>>>>>>> db0da47c

import CallDuration from './call_duration';
import JoinNotification from './join_notification';
import LoadingOverlay from './loading_overlay';
import UnavailableIconWrapper from './unavailable_icon_wrapper';
import WidgetBanner from './widget_banner';
import WidgetButton from './widget_button';

interface Props {
    intl: IntlShape,
    currentUserID: string,
    channel?: Channel,
    team?: Team,
    channelURL: string,
    channelDisplayName: string,
    sessions: UserSessionState[],
    sessionsMap: { [sessionID: string]: UserSessionState },
    currentSession?: UserSessionState,
    profiles: IDMappedObjects<UserProfile>,
    callStartAt: number,
    callHostID: string,
    callHostChangeAt: number,
    callRecording?: CallJobReduxState,
    screenSharingSession?: UserSessionState,
    show: boolean,
    showExpandedView: () => void,
    showScreenSourceModal: () => void,
    trackEvent: (event: Telemetry.Event, source: Telemetry.Source, props?: Record<string, string>) => void,
    recordingPromptDismissedAt: (callID: string, dismissedAt: number) => void,
    allowScreenSharing: boolean,
    global?: true,
    startingCall?: boolean,
    position?: {
        bottom: number,
        left: number,
    },
    recentlyJoinedUsers: string[],
    hostNotices: HostControlNotice[],
    wider: boolean,
    callsIncoming: IncomingCallNotification[],
    transcriptionsEnabled: boolean,
    clientConnecting: boolean,
}

interface DraggingState {
    dragging: boolean,
    x: number,
    y: number,
    initX: number,
    initY: number,
    offX: number,
    offY: number,
}

interface State {
    showMenu: boolean,
    showParticipantsList: boolean,
    screenStream: MediaStream | null,
    currentAudioInputDevice?: MediaDeviceInfo | null,
    currentAudioOutputDevice?: MediaDeviceInfo | null,
    devices?: AudioDevices,
    showAudioInputDevicesMenu?: boolean,
    showAudioOutputDevicesMenu?: boolean,
    dragging: DraggingState,
    expandedViewWindow: Window | null,
    audioEls: HTMLAudioElement[],
    alerts: CallAlertStates,
    removeConfirmation: RemoveConfirmationData | null,
    leaveMenuOpen: boolean,
}

export default class CallWidget extends React.PureComponent<Props, State> {
    private readonly node: React.RefObject<HTMLDivElement>;
    private readonly menuNode: React.RefObject<HTMLDivElement>;
    private audioMenu: HTMLUListElement | null = null;
    private menuResizeObserver: ResizeObserver | null = null;
    private audioMenuResizeObserver: ResizeObserver | null = null;
    private screenPlayer: HTMLVideoElement | null = null;
    private prevDevicePixelRatio = 0;
    private unsubscribers: (() => void)[] = [];
    private callQualityBannerLocked = false;

    private genStyle: () => Record<string, React.CSSProperties> = () => {
        return {
            main: {
                position: 'fixed',
                display: 'flex',
                bottom: `${this.props.position ? this.props.position.bottom : 12}px`,
                left: `${this.props.position ? this.props.position.left : 12}px`,
                lineHeight: '16px',
                zIndex: 1000,
                userSelect: 'none',
                color: 'var(--center-channel-color)',
            },
            topBar: {
                background: 'rgba(var(--center-channel-color-rgb), 0.04)',
                padding: '7px 8px',
                display: 'flex',
                gap: '10px',
                width: '100%',
                alignItems: 'center',
                cursor: 'move',
            },
            bottomBar: {
                padding: '8px',
                display: 'flex',
                justifyContent: 'flex-end',
                width: '100%',
                alignItems: 'center',
                gap: '6px',
            },
            frame: {
                width: '100%',
                background: 'var(--center-channel-bg)',
                borderRadius: '8px',
                boxShadow: '0px 0px 0px 2px rgba(var(--center-channel-color-rgb), 0.16)',
            },
            callInfo: {
                display: 'flex',
                alignItems: 'center',
                fontSize: '11px',
                lineHeight: '16px',
                color: 'rgba(var(--center-channel-color-rgb), 0.64)',
            },
            menuButton: {
                display: 'flex',
                justifyContent: 'center',
                alignItems: 'center',
                color: 'rgba(var(--center-channel-color-rgb), 0.8)',
                fontSize: '14px',
                width: 'auto',
                padding: '0 6px',
            },
            menu: {
                position: 'absolute',
                bottom: 'calc(100% + 4px)',
                width: '100%',
                appRegion: 'drag',
                display: 'flex',
                flexDirection: 'column',
                gap: 4,
            },
            screenSharingPanel: {
                position: 'relative',
                display: 'flex',
                flexDirection: 'column',
                alignItems: 'center',
                width: '100%',
                minWidth: 'revert',
                maxWidth: 'revert',
                borderRadius: '8px',
            },
            settingsMenu: {
                position: 'relative',
                width: '100%',
                minWidth: 'revert',
                maxWidth: 'revert',
                borderRadius: '8px',
            },
            audioDevicesMenu: {
                left: 'calc(100% + 4px)',
                overflow: 'auto',
                top: 0,
                width: '280px',
                maxHeight: 'calc(100% + 90px)',
                borderRadius: '8px',
                border: '1px solid rgba(var(--center-channel-color-rgb), 0.16)',
                boxShadow: '0px 8px 24px rgba(0, 0, 0, 0.12)',
            },
            callsIncoming: {
                display: 'flex',
                flexDirection: 'column',
                gap: '5px',
            },
            leaveMenuShim: {
                height: 70,
            },
        };
    };

    private style = this.genStyle();

    constructor(props: Props) {
        super(props);
        this.state = {
            showMenu: false,
            showParticipantsList: false,
            dragging: {
                dragging: false,
                x: 0,
                y: 0,
                initX: 0,
                initY: 0,
                offX: 0,
                offY: 0,
            },
            expandedViewWindow: null,
            audioEls: [],
            alerts: CallAlertStatesDefault,
            screenStream: null,
            removeConfirmation: null,
            leaveMenuOpen: false,
        };
        this.node = React.createRef();
        this.menuNode = React.createRef();
    }

    setScreenPlayerRef = (node: HTMLVideoElement) => {
        if (node && this.state.screenStream) {
            node.srcObject = this.state.screenStream;
        }
        this.screenPlayer = node;
    };

    handleKBShortcuts = (ev: KeyboardEvent) => {
        if (!this.props.show) {
            return;
        }
        switch (keyToAction('widget', ev)) {
        case MUTE_UNMUTE:
            this.onMuteToggle();
            break;
        case RAISE_LOWER_HAND:
            this.onRaiseHandToggle(true);
            break;
        case SHARE_UNSHARE_SCREEN:
            this.onShareScreenToggle(true);
            break;
        case PARTICIPANTS_LIST_TOGGLE:
            this.onParticipantsButtonClick(true);
            break;
        case LEAVE_CALL:
            this.onDisconnectClick();
            break;
        }
    };

    private onViewportResize = () => {
        if (window.devicePixelRatio === this.prevDevicePixelRatio) {
            return;
        }
        this.prevDevicePixelRatio = window.devicePixelRatio;
        this.sendGlobalWidgetBounds();
    };

    // DEPRECATED: legacy Desktop API logic (<= 5.6.0)
    private handleDesktopEvents = (ev: MessageEvent) => {
        if (ev.origin !== window.origin) {
            return;
        }

        if (ev.data.type === 'calls-error' && ev.data.message.err === 'screen-permissions') {
            logDebug('screen permissions error');
            this.setState({
                alerts: {
                    ...this.state.alerts,
                    missingScreenPermissions: {
                        ...this.state.alerts.missingScreenPermissions,
                        active: true,
                        show: true,
                    },
                },
            });
        } else if (ev.data.type === 'calls-widget-share-screen') {
            this.shareScreen(ev.data.message.sourceID, ev.data.message.withAudio);
        }
    };

    private attachVoiceTracks(tracks: MediaStreamTrack[]) {
        const audioEls = [];
        for (const track of tracks) {
            const audioEl = document.createElement('audio');
            audioEl.srcObject = new MediaStream([track]);
            audioEl.controls = false;
            audioEl.autoplay = true;
            audioEl.style.display = 'none';
            audioEl.onerror = (err) => logErr(err);
            audioEl.setAttribute('data-testid', track.id);

            const deviceID = window.callsClient?.currentAudioOutputDevice?.deviceId;
            if (deviceID) {
                // @ts-ignore - setSinkId is an experimental feature
                audioEl.setSinkId(deviceID);
            }

            document.body.appendChild(audioEl);
            track.onended = () => {
                audioEl.srcObject = null;
                audioEl.remove();
            };

            audioEls.push(audioEl);
        }

        this.setState({
            audioEls: [...this.state.audioEls, ...audioEls],
        });
    }

    public componentDidMount() {
        if (!window.callsClient) {
            logErr('callsClient should be defined');
            return;
        }

        if (this.props.global) {
            window.visualViewport?.addEventListener('resize', this.onViewportResize);
            this.unsubscribers.push(() => {
                window.visualViewport?.removeEventListener('resize', this.onViewportResize);
            });

            this.menuResizeObserver = new ResizeObserver(this.sendGlobalWidgetBounds);
            this.menuResizeObserver.observe(this.menuNode.current!);

            if (window.desktopAPI?.onScreenShared && window.desktopAPI?.onCallsError) {
                logDebug('registering desktopAPI.onScreenShared');
                this.unsubscribers.push(window.desktopAPI.onScreenShared((sourceID: string, withAudio: boolean) => {
                    logDebug('desktopAPI.onScreenShared');
                    this.shareScreen(sourceID, withAudio);
                }));

                logDebug('registering desktopAPI.onCallsError');
                this.unsubscribers.push(window.desktopAPI.onCallsError((err: string) => {
                    logDebug('desktopAPI.onCallsError', err);
                    if (err === 'screen-permissions') {
                        logDebug('screen permissions error');
                        this.setState({
                            alerts: {
                                ...this.state.alerts,
                                missingScreenPermissions: {
                                    ...this.state.alerts.missingScreenPermissions,
                                    active: true,
                                    show: true,
                                },
                            },
                        });
                    }
                }));
            } else {
                // DEPRECATED: legacy Desktop API logic (<= 5.6.0)
                window.addEventListener('message', this.handleDesktopEvents);
                this.unsubscribers.push(() => {
                    window.removeEventListener('message', this.handleDesktopEvents);
                });
            }
        } else {
            document.addEventListener('mouseup', this.onMouseUp, false);
            this.unsubscribers.push(() => {
                document.removeEventListener('mouseup', this.onMouseUp, false);
            });
        }

        document.addEventListener('click', this.closeOnBlur, true);
        this.unsubscribers.push(() => {
            document.removeEventListener('click', this.closeOnBlur, true);
        });
        document.addEventListener('keyup', this.keyboardClose, true);
        this.unsubscribers.push(() => {
            document.removeEventListener('keyup', this.keyboardClose, true);
        });

        // keyboard shortcuts
        document.addEventListener('keydown', this.handleKBShortcuts, true);
        this.unsubscribers.push(() => {
            document.removeEventListener('keydown', this.handleKBShortcuts, true);
        });

        // set cross-window actions
        window.callActions = {
            setRecordingPromptDismissedAt: this.props.recordingPromptDismissedAt,
        };

        this.attachVoiceTracks(window.callsClient.getRemoteVoiceTracks());
        window.callsClient.on('remoteVoiceStream', (stream: MediaStream) => {
            this.attachVoiceTracks(stream.getAudioTracks());
        });

        // eslint-disable-next-line react/no-did-mount-set-state
        this.setState({
            screenStream: window.callsClient.getRemoteScreenStream(),
        });
        window.callsClient.on('remoteScreenStream', (stream: MediaStream) => {
            this.setState({
                screenStream: stream,
            });
        });

        window.callsClient.on('localScreenStream', (stream: MediaStream) => {
            this.setState({
                screenStream: stream,
            });
        });

        window.callsClient.on('devicechange', (devices: AudioDevices) => {
            const state = {} as State;

            if (window.callsClient) {
                if (window.callsClient.currentAudioInputDevice !== this.state.currentAudioInputDevice) {
                    state.currentAudioInputDevice = window.callsClient.currentAudioInputDevice;
                }

                if (window.callsClient.currentAudioOutputDevice !== this.state.currentAudioOutputDevice) {
                    state.currentAudioOutputDevice = window.callsClient.currentAudioOutputDevice;
                }
            }

            this.setState({
                ...state,
                devices,
                alerts: {
                    ...this.state.alerts,
                    missingAudioInput: {
                        ...this.state.alerts.missingAudioInput,
                        active: devices.inputs.length === 0,
                        show: devices.inputs.length === 0,
                    },
                },
            });
        });

        window.callsClient.on('connect', () => {
            const callsClient = window.callsClient;

            if (this.props.global && callsClient) {
                if (window.desktopAPI?.callsWidgetConnected) {
                    logDebug('desktopAPI.callsWidgetConnected');
                    window.desktopAPI.callsWidgetConnected(callsClient.channelID, callsClient.getSessionID() || '');
                } else {
                    // DEPRECATED: legacy Desktop API logic (<= 5.6.0)
                    sendDesktopEvent('calls-joined-call', {
                        callID: callsClient.channelID,
                        sessionID: callsClient.getSessionID(),
                    });
                }
            }

            if (isDMChannel(this.props.channel) || isGMChannel(this.props.channel)) {
                callsClient?.unmute();
            }

            this.setState({currentAudioInputDevice: callsClient?.currentAudioInputDevice});
            this.setState({currentAudioOutputDevice: callsClient?.currentAudioOutputDevice});
        });

        window.callsClient.on('error', (err: Error) => {
            if (err === AudioInputPermissionsError) {
                this.setState({
                    alerts: {
                        ...this.state.alerts,
                        missingAudioInputPermissions: {
                            active: true,
                            show: true,
                        },
                    },
                });
            }
        });

        window.callsClient.on('initaudio', () => {
            this.setState({
                alerts: {
                    ...this.state.alerts,
                    missingAudioInputPermissions: {
                        active: false,
                        show: false,
                    },
                },
            });
        });

        window.callsClient?.on('mos', (mos: number) => {
            if (!this.callQualityBannerLocked && !this.state.alerts.degradedCallQuality.show && mos < mosThreshold) {
                this.setState({
                    alerts: {
                        ...this.state.alerts,
                        degradedCallQuality: {
                            active: true,
                            show: true,
                        },
                    },
                });
            }
            if (!this.callQualityBannerLocked && this.state.alerts.degradedCallQuality.show && mos >= mosThreshold) {
                this.setState({
                    alerts: {
                        ...this.state.alerts,
                        degradedCallQuality: {
                            active: false,
                            show: false,
                        },
                    },
                });
            }
        });
    }

    public componentWillUnmount() {
        this.unsubscribers.forEach((unsubscribe) => unsubscribe());
        this.unsubscribers = [];

        if (this.menuResizeObserver) {
            this.menuResizeObserver.disconnect();
        }
    }

    public componentDidUpdate(prevProps: Props, prevState: State) {
        if (this.screenPlayer && this.state.screenStream !== prevState.screenStream) {
            this.screenPlayer.srcObject = this.state.screenStream;
        }
    }

    private getGlobalWidgetBounds = () => {
        const bounds = {
            width: 0,
            height: 0,
        };

        const widget = this.node.current;

        if (widget) {
            const widgetMenu = widget.children[1];
            const baseWidget = widget.children[2];

            // No strict need to be pixel perfect here since the window will be transparent
            // and better to overestimate slightly to avoid the widget possibly being cut.
            const hMargin = 6;
            const vMargin = 6;

            // Margin on base width is needed to account for the widget being
            // positioned 2px from the left.
            bounds.width = baseWidget.getBoundingClientRect().width + hMargin;

            // Margin on base height is needed to account for the widget being
            // positioned 4px from the bottom.
            bounds.height = baseWidget.getBoundingClientRect().height + widgetMenu.getBoundingClientRect().height + vMargin;

            if (widgetMenu.getBoundingClientRect().height > 0) {
                bounds.height += vMargin;
            }

            if (this.audioMenu) {
                bounds.width += this.audioMenu.getBoundingClientRect().width + hMargin;
            }
        }

        return bounds;
    };

    private sendGlobalWidgetBounds = () => {
        const bounds = this.getGlobalWidgetBounds();

        if (window.desktopAPI?.resizeCallsWidget) {
            logDebug('desktopAPI.resizeCallsWidget');
            window.desktopAPI.resizeCallsWidget(Math.ceil(bounds.width), Math.ceil(bounds.height));
        } else {
            // DEPRECATED: legacy Desktop API logic (<= 5.6.0)
            sendDesktopEvent('calls-widget-resize', {
                element: 'calls-widget',
                width: Math.ceil(bounds.width),
                height: Math.ceil(bounds.height),
            });
        }
    };

    private keyboardClose = (e: KeyboardEvent) => {
        if (e.key === 'Escape') {
            this.setState({showMenu: false});
        }
    };

    private closeOnBlur = (e: Event) => {
        if (this.node && this.node.current && e.target && this.node.current.contains(e.target as Node)) {
            return;
        }
        this.setState({showMenu: false});
    };

    private shareScreen = async (sourceID: string, _withAudio: boolean) => {
        const state = {} as State;
        const stream = await window.callsClient?.shareScreen(sourceID, hasExperimentalFlag());
        if (stream) {
            state.screenStream = stream;
            state.alerts = {
                ...this.state.alerts,
                missingScreenPermissions: {
                    ...this.state.alerts.missingScreenPermissions,
                    active: false,
                    show: false,
                },
            };
        } else {
            state.alerts = {
                ...this.state.alerts,
                missingScreenPermissions: {
                    ...this.state.alerts.missingScreenPermissions,
                    active: true,
                    show: true,
                },
            };
        }

        this.setState({
            ...state,
        });
    };

    dismissRecordingPrompt = () => {
        if (!this.props.channel) {
            logErr('missing channel');
            return;
        }

        // Dismiss our prompt.
        this.props.recordingPromptDismissedAt(this.props.channel.id, Date.now());

        // Dismiss the expanded window's prompt.
        this.state.expandedViewWindow?.callActions?.setRecordingPromptDismissedAt(this.props.channel.id, Date.now());
    };

    onShareScreenToggle = async (fromShortcut?: boolean) => {
        if (!this.props.allowScreenSharing) {
            return;
        }
        const state = {} as State;

        if (this.props.screenSharingSession?.session_id === this.props.currentSession?.session_id) {
            window.callsClient?.unshareScreen();
            state.screenStream = null;
            this.props.trackEvent(Telemetry.Event.UnshareScreen, Telemetry.Source.Widget, {initiator: fromShortcut ? 'shortcut' : 'button'});
        } else if (!this.props.screenSharingSession) {
            if (window.desktop && compareSemVer(window.desktop.version, '5.1.0') >= 0) {
                if (this.props.global) {
                    if (window.desktopAPI?.openScreenShareModal) {
                        logDebug('desktopAPI.openScreenShareModal');
                        window.desktopAPI.openScreenShareModal();
                    } else {
                        // DEPRECATED: legacy Desktop API logic (<= 5.6.0)
                        sendDesktopEvent('desktop-sources-modal-request');
                    }
                } else {
                    this.props.showScreenSourceModal();
                }
            } else {
                await this.shareScreen('', hasExperimentalFlag());
            }
            this.props.trackEvent(Telemetry.Event.ShareScreen, Telemetry.Source.Widget, {initiator: fromShortcut ? 'shortcut' : 'button'});
        }

        this.setState({
            ...state,
            showMenu: false,
        });
    };

    onMuteToggle = () => {
        if (!window.callsClient) {
            return;
        }

        // This is needed to prevent a conflict with the accessibility controller on buttons.
        if (document.activeElement instanceof HTMLElement) {
            document.activeElement.blur();
        }

        if (this.isMuted()) {
            window.callsClient.unmute();
        } else {
            window.callsClient.mute();
        }
    };

    isMuted() {
        return this.props.currentSession ? !this.props.currentSession.unmuted : true;
    }

    isHandRaised() {
        return this.props.currentSession ? this.props.currentSession.raised_hand > 0 : false;
    }

    onDisconnectClick = () => {
        if (this.state.expandedViewWindow) {
            this.state.expandedViewWindow.close();
        }
        if (window.callsClient) {
            window.callsClient.disconnect();
        }
        this.setState({
            showMenu: false,
            showParticipantsList: false,
            currentAudioInputDevice: null,
            dragging: {
                dragging: false,
                x: 0,
                y: 0,
                initX: 0,
                initY: 0,
                offX: 0,
                offY: 0,
            },
            expandedViewWindow: null,
        });
    };

    onMenuClick = () => {
        this.setState({
            showMenu: !this.state.showMenu,
            showParticipantsList: false,
        });
    };

    onParticipantsButtonClick = (fromShortcut?: boolean) => {
        const event = this.state.showParticipantsList ? Telemetry.Event.CloseParticipantsList : Telemetry.Event.OpenParticipantsList;
        this.props.trackEvent(event, Telemetry.Source.Widget, {initiator: fromShortcut ? 'shortcut' : 'button'});

        // This is needed to prevent a conflict with the accessibility controller on buttons.
        if (document.activeElement instanceof HTMLElement) {
            document.activeElement.blur();
        }

        this.setState({
            showParticipantsList: !this.state.showParticipantsList,
            showMenu: false,
        });
    };

    onAudioInputDeviceClick = (device: MediaDeviceInfo) => {
        if (device.deviceId !== this.state.currentAudioInputDevice?.deviceId) {
            window.callsClient?.setAudioInputDevice(device);
        }
        this.setState({showAudioInputDevicesMenu: false, currentAudioInputDevice: device});
    };

    onAudioOutputDeviceClick = (device: MediaDeviceInfo) => {
        if (device.deviceId !== this.state.currentAudioOutputDevice?.deviceId) {
            window.callsClient?.setAudioOutputDevice(device);
            const ps = [];
            for (const audioEl of this.state.audioEls) {
                // @ts-ignore - setSinkId is an experimental feature
                ps.push(audioEl.setSinkId(device.deviceId));
            }
            Promise.all(ps).then(() => {
                logDebug('audio output has changed');
            }).catch((err) => {
                logErr(err);
            });
        }
        this.setState({showAudioOutputDevicesMenu: false, currentAudioOutputDevice: device});
    };

    onRemove = (sessionID: string, userID: string) => {
        this.setState({
            removeConfirmation: {
                sessionID,
                userID,
            },
        });
    };

    onRemoveConfirm = () => {
        hostRemove(this.props.channel?.id, this.state.removeConfirmation?.sessionID);
        this.setState({
            removeConfirmation: null,
        });
    };

    onRemoveCancel = () => {
        this.setState({
            removeConfirmation: null,
        });
    };

    renderScreenSharingPanel = () => {
        if (!this.props.screenSharingSession) {
            return null;
        }

        const {formatMessage} = this.props.intl;

        const isSharing = this.props.screenSharingSession.session_id === this.props.currentSession?.session_id;

        let profile;
        if (!isSharing) {
            profile = this.props.profiles[this.props.screenSharingSession.user_id];
            if (!profile) {
                return null;
            }
        }

        const msg = isSharing ? formatMessage({defaultMessage: 'You\'re sharing your screen'}) : formatMessage({defaultMessage: 'You\'re viewing {presenter}\'s screen'}, {presenter: getUserDisplayName(profile)});

        return (
            <div
                className='Menu'
                style={{
                    display: 'flex',
                    position: 'relative',
                    zIndex: 1000,
                }}
            >
                {isSharing &&
                    <div
                        style={{
                            position: 'absolute',
                            display: 'flex',
                            width: '100%',
                            height: '100%',
                            top: '1px',
                            background: 'rgba(63, 67, 80, 0.4)',
                            justifyContent: 'center',
                            alignItems: 'center',
                            borderRadius: '8px',
                            zIndex: 1001,
                        }}
                    >
                        <button
                            id='calls-widget-stop-screenshare'
                            data-testid='calls-widget-stop-screenshare'
                            className='cursor--pointer style--none'
                            onClick={() => this.onShareScreenToggle()}
                        >
                            {formatMessage({defaultMessage: 'Stop sharing'})}
                        </button>
                    </div>
                }
                <ul
                    className='Menu__content dropdown-menu'
                    style={this.style.screenSharingPanel}
                >
                    <div
                        style={{position: 'relative', width: '80%', maxHeight: '188px', background: '#C4C4C4'}}
                    >
                        <video
                            id='screen-player'
                            ref={this.setScreenPlayerRef}
                            style={{maxHeight: '188px'}}
                            width='100%'
                            height='100%'
                            autoPlay={true}
                            muted={true}
                        />

                        <button
                            className='cursor--pointer style--none'
                            style={{
                                display: isSharing ? 'none' : 'flex',
                                justifyContent: 'center',
                                alignItems: 'center',
                                position: 'absolute',
                                padding: '8px 16px',
                                background: 'var(--button-bg)',
                                color: 'white',
                                borderRadius: '4px',
                                fontWeight: 600,
                                top: '50%',
                                left: '50%',
                                width: '112px',
                                transform: 'translate(-50%, -50%)',
                            }}
                            onClick={this.onExpandClick}
                        >

                            <PopOutIcon
                                style={{width: '16px', height: '16px', fill: 'white', marginRight: '8px'}}
                            />
                            <span>{formatMessage({defaultMessage: 'Pop out'})}</span>
                        </button>

                    </div>
                    <span
                        style={{
                            marginTop: '8px',
                            color: 'rgba(var(--center-channel-color-rgb), 0.72)',
                            fontSize: '12px',
                            padding: '0 8px',
                            textAlign: 'center',
                        }}
                    >
                        {msg}
                    </span>
                </ul>
            </div>
        );
    };

    renderScreenShareButton = () => {
        const {formatMessage} = this.props.intl;
        const sharingID = this.props.screenSharingSession?.session_id;
        const isSharing = sharingID && sharingID === this.props.currentSession?.session_id;

        let fill = '';
        if (isSharing) {
            fill = 'rgb(var(--dnd-indicator-rgb))';
        } else if (sharingID) {
            fill = 'rgba(var(--center-channel-color-rgb), 0.34)';
        }

        const noScreenPermissions = this.state.alerts.missingScreenPermissions.active;
        let shareScreenTooltipText = isSharing ? formatMessage({defaultMessage: 'Stop presenting'}) : formatMessage({defaultMessage: 'Start presenting'});
        if (noScreenPermissions) {
            shareScreenTooltipText = formatMessage(CallAlertConfigs.missingScreenPermissions.tooltipText!);
        }
        const shareScreenTooltipSubtext = noScreenPermissions ? formatMessage(CallAlertConfigs.missingScreenPermissions.tooltipSubtext!) : '';

        const ShareIcon = isSharing ? UnshareScreenIcon : ShareScreenIcon;

        return (
            <WidgetButton
                id='share-screen'
                onToggle={() => this.onShareScreenToggle()}
                tooltipText={shareScreenTooltipText}
                tooltipSubtext={shareScreenTooltipSubtext}
                // eslint-disable-next-line no-undefined
                shortcut={noScreenPermissions ? undefined : reverseKeyMappings.widget[SHARE_UNSHARE_SCREEN][0]}
                bgColor={isSharing ? 'rgba(var(--dnd-indicator-rgb), 0.16)' : ''}
                icon={<ShareIcon style={{fill}}/>}
                unavailable={this.state.alerts.missingScreenPermissions.active}
                disabled={Boolean(sharingID) && !isSharing}
            />
        );
    };

    renderSpeaking = () => {
        const {formatMessage} = this.props.intl;
        let speakingProfile;

        for (let i = 0; i < this.props.sessions.length; i++) {
            const session = this.props.sessions[i];
            const profile = this.props.profiles[session.user_id];
            if (session.voice && profile) {
                speakingProfile = profile;
                break;
            }
        }

        return (
            <div style={{fontSize: '14px', lineHeight: '20px', display: 'flex', whiteSpace: 'pre'}}>
                <span style={{fontWeight: speakingProfile ? 600 : 400, overflow: 'hidden', textOverflow: 'ellipsis'}}>
                    {speakingProfile ? getUserDisplayName(speakingProfile) : formatMessage({defaultMessage: 'No one'})}
                    <span
                        style={{fontWeight: 400}}
                    >{untranslatable(' ')}{formatMessage({defaultMessage: 'is talking…'})}</span>
                </span>
            </div>
        );
    };

    audioDevicesMenuRefCb = (el: HTMLUListElement) => {
        if (this.audioMenuResizeObserver) {
            this.audioMenuResizeObserver.disconnect();
        }

        this.audioMenu = el;

        if (el) {
            this.audioMenuResizeObserver = new ResizeObserver(this.sendGlobalWidgetBounds);
            this.audioMenuResizeObserver.observe(el);
        } else {
            this.sendGlobalWidgetBounds();
        }
    };

    renderAudioDevicesList = (deviceType: string, devices: MediaDeviceInfo[]) => {
        const {formatMessage} = this.props.intl;

        if (deviceType === 'input' && !this.state.showAudioInputDevicesMenu) {
            return null;
        }

        if (deviceType === 'output' && !this.state.showAudioOutputDevicesMenu) {
            return null;
        }

        const currentDevice = deviceType === 'input' ? this.state.currentAudioInputDevice : this.state.currentAudioOutputDevice;

        // Note: this is system default, not the concept of default that we save in local storage in client.ts
        const makeDeviceLabel = (device: MediaDeviceInfo) => {
            if (device.deviceId.startsWith('default') && !device.label.startsWith('Default')) {
                return formatMessage({defaultMessage: 'Default - {deviceLabel}'}, {deviceLabel: device.label});
            }
            return device.label;
        };

        const deviceList = devices.map((device) => {
            return (
                <li
                    className='MenuItem'
                    key={`audio-${deviceType}-device-${device.deviceId}`}
                >
                    <button
                        className='style--none'
                        style={{
                            background: device.deviceId === currentDevice?.deviceId ? 'rgba(28, 88, 217, 0.08)' : '',
                            lineHeight: '20px',
                            padding: '8px 20px',
                            display: 'flex',
                            alignItems: 'center',
                            gap: '8px',
                        }}
                        onClick={() => (deviceType === 'input' ? this.onAudioInputDeviceClick(device) : this.onAudioOutputDeviceClick(device))}
                    >
                        <span
                            style={{
                                color: 'var(--center-channel-color)',
                                fontSize: '14px',
                                width: '100%',
                                textOverflow: 'ellipsis',
                                overflow: 'hidden',
                            }}
                        >
                            {makeDeviceLabel(device)}
                        </span>

                        {device.deviceId === currentDevice?.deviceId &&
                            <TickIcon
                                style={{
                                    width: '16px',
                                    height: '16px',
                                    fill: 'var(--button-bg)',
                                }}
                            />
                        }
                    </button>
                </li>
            );
        });

        return (
            <div className='Menu'>
                <ul
                    id={`calls-widget-audio-${deviceType}s-menu`}
                    className='Menu__content dropdown-menu'
                    style={this.style.audioDevicesMenu}
                    // eslint-disable-next-line no-undefined
                    ref={this.props.global ? this.audioDevicesMenuRefCb : undefined}
                >
                    {deviceList}
                </ul>
            </div>
        );
    };

    renderAudioDevices = (deviceType: string) => {
        if (!window.callsClient || !this.state.devices) {
            return null;
        }
        if (deviceType === 'output' && this.state.devices.outputs.length === 0) {
            return null;
        }

        const {formatMessage} = this.props.intl;

        const currentDevice = deviceType === 'input' ? this.state.currentAudioInputDevice : this.state.currentAudioOutputDevice;
        const DeviceIcon = deviceType === 'input' ? UnmutedIcon : SpeakerIcon;

        const noInputDevices = deviceType === 'input' && this.state.devices.inputs?.length === 0;
        const noAudioPermissions = deviceType === 'input' && this.state.alerts.missingAudioInputPermissions.active;

        let label = currentDevice?.label || formatMessage({defaultMessage: 'Default'});
        if (noAudioPermissions) {
            label = formatMessage(CallAlertConfigs.missingAudioInputPermissions.tooltipText!);
        } else if (noInputDevices) {
            label = formatMessage(CallAlertConfigs.missingAudioInput.tooltipText!);
        }

        const onClickHandler = () => {
            if (deviceType === 'input') {
                this.setState({
                    showAudioInputDevicesMenu: !this.state.showAudioInputDevicesMenu,
                    showAudioOutputDevicesMenu: false,
                });
            } else {
                this.setState({
                    showAudioOutputDevicesMenu: !this.state.showAudioOutputDevicesMenu,
                    showAudioInputDevicesMenu: false,
                });
            }
        };

        const devices = deviceType === 'input' ? this.state.devices.inputs?.filter((device) => device.deviceId && device.label) : this.state.devices.outputs?.filter((device) => device.deviceId && device.label);
        const isDisabled = devices.length === 0;

        const buttonStyle: CSSProperties = {
            display: 'flex',
            alignItems: 'start',
            padding: '6px 16px',
            color: isDisabled ? 'rgba(var(--center-channel-color-rgb), 0.32)' : '',
        };

        if ((deviceType === 'input' && this.state.showAudioInputDevicesMenu) || (deviceType === 'output' && this.state.showAudioOutputDevicesMenu)) {
            buttonStyle.background = 'rgba(var(--center-channel-color-rgb), 0.08)';
        }

        return (
            <React.Fragment>
                {devices.length > 0 && this.renderAudioDevicesList(deviceType, devices)}
                <li
                    className='MenuItem'
                >
                    <button
                        id={`calls-widget-audio-${deviceType}-button`}
                        className='style--none'
                        style={buttonStyle}
                        onClick={onClickHandler}
                        disabled={isDisabled}
                    >

                        <DeviceIcon
                            style={{
                                width: '16px',
                                height: '16px',
                                fill: isDisabled ? 'rgba(var(--center-channel-color-rgb), 0.32)' : 'rgba(var(--center-channel-color-rgb), 0.56)',
                                flexShrink: 0,
                            }}
                        />

                        <div
                            style={{
                                display: 'flex',
                                alignItems: 'start',
                                flexDirection: 'column',
                                justifyContent: 'center',
                                width: '100%',
                                gap: '4px',
                                padding: '0 8px',
                            }}
                        >
                            <span
                                className='MenuItem__primary-text'
                                style={{padding: '0', lineHeight: '18px'}}
                            >
                                {deviceType === 'input' ? formatMessage({defaultMessage: 'Microphone'}) : formatMessage({defaultMessage: 'Audio output'})}
                            </span>

                            <span
                                style={{
                                    color: isDisabled ? 'rgba(var(--center-channel-color-rgb), 0.32)' : 'rgba(var(--center-channel-color-rgb), 0.56)',
                                    fontSize: '12px',
                                    width: '100%',
                                    lineHeight: '18px',
                                    textOverflow: 'ellipsis',
                                    overflow: 'hidden',
                                    whiteSpace: isDisabled ? 'initial' : 'nowrap',
                                }}
                            >
                                {label}
                            </span>
                        </div>

                        {devices.length > 0 &&
                            <ShowMoreIcon
                                style={{
                                    width: '18px',
                                    height: '18px',
                                    fill: isDisabled ? 'rgba(var(--center-channel-color-rgb), 0.32)' : 'rgba(var(--center-channel-color-rgb), 0.56)',
                                }}
                            />
                        }
                    </button>
                </li>
                {deviceType === 'output' && <li className='MenuGroup menu-divider'/>}
            </React.Fragment>
        );
    };

    renderScreenSharingMenuItem = () => {
        const {formatMessage} = this.props.intl;
        const sharingID = this.props.screenSharingSession?.session_id;
        const isSharing = sharingID && sharingID === this.props.currentSession?.session_id;
        const isDisabled = Boolean(sharingID && !isSharing);
        const noPermissions = this.state.alerts.missingScreenPermissions.active;

        const ShareIcon = isSharing ? UnshareScreenIcon : ShareScreenIcon;

        return (
            <React.Fragment>
                <li
                    className='MenuItem'
                >
                    <button
                        id='calls-widget-menu-screenshare'
                        className={`style--none ${noPermissions ? 'unavailable' : ''}`}
                        style={{
                            display: 'flex',
                            flexDirection: 'column',
                            color: isDisabled || noPermissions ? 'rgba(var(--center-channel-color-rgb), 0.32)' : '',
                        }}
                        disabled={isDisabled}
                        onClick={() => this.onShareScreenToggle()}
                    >

                        <div
                            style={{
                                display: 'flex',
                                alignItems: 'center',
                                justifyContent: 'flex-start',
                                width: '100%',
                                padding: '2px 0',
                            }}
                        >
                            <UnavailableIconWrapper
                                icon={(
                                    <ShareIcon
                                        style={{width: '16px', height: '16px'}}
                                        fill={isSharing ? 'rgb(var(--dnd-indicator-rgb))' : 'rgba(var(--center-channel-color-rgb), 0.64)'}
                                    />
                                )}
                                unavailable={noPermissions}
                                margin={'0 8px 0 0'}
                            />
                            <span>{isSharing ? formatMessage({defaultMessage: 'Stop presenting'}) : formatMessage({defaultMessage: 'Start presenting'})}</span>
                        </div>

                        {noPermissions &&
                            <span
                                style={{
                                    color: 'rgba(var(--center-channel-color-rgb), 0.32)',
                                    fontSize: '12px',
                                    width: '100%',
                                    lineHeight: '16px',
                                    whiteSpace: 'initial',
                                }}
                            >
                                {formatMessage(CallAlertConfigs.missingScreenPermissions.tooltipText!)}
                            </span>
                        }

                    </button>
                </li>
                <li className='MenuGroup menu-divider'/>
            </React.Fragment>
        );
    };

    renderMenu = () => {
        if (!this.state.showMenu) {
            return null;
        }

        return (
            <div className='Menu'>
                <ul
                    className='Menu__content dropdown-menu'
                    style={this.style.settingsMenu}
                >
                    {this.props.allowScreenSharing && !this.props.wider && this.renderScreenSharingMenuItem()}
                    {this.renderAudioDevices('output')}
                    {this.renderAudioDevices('input')}
                </ul>
            </div>
        );
    };

    renderSpeakingProfile = () => {
        let speakingPictureURL;
        for (let i = 0; i < this.props.sessions.length; i++) {
            const session = this.props.sessions[i];
            const profile = this.props.profiles[session.user_id];
            if (session.voice && profile) {
                speakingPictureURL = Client4.getProfilePictureUrl(profile.id, profile.last_picture_update);
                break;
            }
        }

        return (
            <div
                style={{position: 'relative', display: 'flex', height: 'auto', alignItems: 'center'}}
            >

                {

                    speakingPictureURL &&
                    <Avatar
                        size={32}
                        border={false}
                        url={speakingPictureURL}
                    />
                }

                {
                    !speakingPictureURL &&
                    <Avatar
                        size={32}
                        icon='account-outline'
                        border={false}
                        style={{
                            background: 'rgba(var(--center-channel-color-rgb), 0.16)',
                            color: 'rgba(var(--center-channel-color-rgb), 0.48)',
                            fontSize: '18px',
                        }}
                    />
                }

            </div>
        );
    };

    renderRecordingDisclaimer = () => {
        const {formatMessage} = this.props.intl;
        const isHost = this.props.callHostID === this.props.currentUserID;
        const recording = this.props.callRecording;
        const dismissedAt = recording?.prompt_dismissed_at || 0;
        const hasRecEnded = (recording?.end_at ?? 0) > (recording?.start_at ?? 0);

        // Nothing to show if the recording hasn't started yet, unless there
        // was an error.
        if (!recording?.start_at && !recording?.err) {
            return null;
        }

        // If the recording has ended we only want to show the info prompt
        // to the host.
        if (hasRecEnded && !isHost) {
            return null;
        }

        const shouldShowError = recording?.error_at && recording.error_at > dismissedAt;

        // If the prompt was dismissed after the recording has started and after the last host change
        // we don't show this again, unless there was a more recent error.
        if (!hasRecEnded && dismissedAt > recording?.start_at && dismissedAt > this.props.callHostChangeAt) {
            if (!shouldShowError) {
                return null;
            }
        }

        // If the prompt was dismissed after the recording has ended then we
        // don't show this again.
        if (hasRecEnded && dismissedAt > recording?.end_at) {
            if (!shouldShowError) {
                return null;
            }
        }

        // If the host has changed for the current recording after the banner was dismissed, we should show
        // again only if the user is the new host.
        if (dismissedAt > recording?.start_at && this.props.callHostChangeAt > dismissedAt && !isHost) {
            if (!shouldShowError) {
                return null;
            }
        }

        // If the user became host after the recording has ended we don't want to
        // show the "Recording has stopped" banner.
        if (isHost && hasRecEnded && this.props.callHostChangeAt > recording.end_at) {
            if (!shouldShowError) {
                return null;
            }
        }

        const disclaimerStrings = this.props.transcriptionsEnabled ? CallTranscribingDisclaimerStrings : CallRecordingDisclaimerStrings;
        let header = formatMessage(disclaimerStrings[isHost ? 'host' : 'participant'].header);
        let body = formatMessage(disclaimerStrings[isHost ? 'host' : 'participant'].body);
        let confirmText = isHost ? formatMessage({defaultMessage: 'Dismiss'}) : formatMessage({defaultMessage: 'Understood'});
        // eslint-disable-next-line no-undefined
        const rightText = isHost ? undefined : formatMessage({defaultMessage: 'Leave call'});
        let icon = (
            <RecordCircleIcon
                style={{width: '12px', height: '12px'}}
            />
        );

        if (hasRecEnded) {
            if (isHost) {
                confirmText = formatMessage({defaultMessage: 'Dismiss'});
            } else {
                confirmText = '';
            }

            if (this.props.transcriptionsEnabled) {
                header = formatMessage({defaultMessage: 'Recording and transcription has stopped. Processing…'});
                body = formatMessage({defaultMessage: 'You can find the recording and transcription in this call\'s chat thread once it has finished processing.'});
            } else {
                header = formatMessage({defaultMessage: 'Recording has stopped. Processing…'});
                body = formatMessage({defaultMessage: 'You can find the recording in this call\'s chat thread once it has finished processing.'});
            }
        }

        if (recording?.err) {
            header = formatMessage({defaultMessage: 'Something went wrong with the recording'});
            body = recording?.err;
            icon = (
                <CompassIcon
                    icon='alert-outline'
                    style={{
                        fontSize: 12,
                    }}
                />
            );
        }

        return (
            <WidgetBanner
                id={'calls-widget-banner-recording'}
                key={'widget_banner_recording_disclaimer'}
                type='info'
                icon={icon}
                iconFill='rgb(var(--dnd-indicator-rgb))'
                iconColor='rgb(var(--dnd-indicator-rgb))'
                header={header}
                body={body}
                leftText={confirmText}
                rightText={rightText}
                onLeftButtonClick={this.dismissRecordingPrompt}
                onRightButtonClick={this.onDisconnectClick}
                onCloseButtonClick={this.dismissRecordingPrompt}
            />
        );
    };

    renderRecordingBadge = () => {
        // This should not render if:
        // - The recording has not been initialized yet OR if it has ended.
        if (!this.props.callRecording?.init_at || this.props.callRecording?.end_at) {
            return null;
        }

        const isHost = this.props.callHostID === this.props.currentUserID;
        const hasRecStarted = this.props.callRecording?.start_at;

        // If the recording has not started yet then we only render if the user
        // is the host, in which case we'll show the loading spinner.
        if (!isHost && !hasRecStarted) {
            return null;
        }

        if (this.props.callRecording?.err) {
            return null;
        }

        return (
            <React.Fragment>
                <Badge
                    id={'calls-recording-badge'}
                    text={'REC'}
                    textSize={11}
                    gap={2}
                    icon={(<RecordCircleIcon style={{width: '11px', height: '11px'}}/>)}
                    color={hasRecStarted ? '#D24B4E' : 'rgb(var(--center-channel-color-rgb))'}
                    loading={!hasRecStarted}
                />
                <div style={{margin: '0 2px 0 4px'}}>{untranslatable('•')}</div>
            </React.Fragment>
        );
    };

    renderAlertBanners = () => {
        const {formatMessage} = this.props.intl;
        return Object.entries(this.state.alerts).map((keyVal) => {
            const [alertID, alertState] = keyVal;
            if (!alertState.show) {
                return null;
            }

            const alertConfig = CallAlertConfigs[alertID];

            let onClose;
            if (alertConfig.dismissable) {
                onClose = () => {
                    this.setState({
                        alerts: {
                            ...this.state.alerts,
                            [alertID]: {
                                ...alertState,
                                show: false,
                            },
                        },
                    });
                    if (alertID === 'degradedCallQuality') {
                        this.callQualityBannerLocked = true;
                        setTimeout(() => {
                            this.callQualityBannerLocked = false;
                        }, DEGRADED_CALL_QUALITY_ALERT_WAIT);
                    }
                };
            }

            return (
                <WidgetBanner
                    id={'calls-widget-banner-alert'}
                    {...alertConfig}
                    key={`widget_banner_${alertID}`}
                    header={formatMessage(alertConfig.bannerText)}
                    onLeftButtonClick={onClose}
                    onCloseButtonClick={onClose}
                />
            );
        });
    };

    renderNotificationBar = () => {
        if (!this.props.currentUserID) {
            return null;
        }

        const joinedUsers = this.props.recentlyJoinedUsers.map((userID) => {
            if (userID === this.props.currentUserID) {
                return null;
            }

            const profile = this.props.profiles[userID];
            if (!profile) {
                return null;
            }

            const picture = Client4.getProfilePictureUrl(userID, profile.last_picture_update);

            return (
                <div
                    className='calls-notification-bar calls-slide-top'
                    key={profile.id}
                    data-testid={'call-joined-participant-notification'}
                >
                    <Avatar
                        size={16}
                        fontSize={8}
                        url={picture}
                        border={false}
                    />
                    <span style={{overflow: 'hidden', textOverflow: 'ellipsis'}}>
                        <FormattedMessage
                            defaultMessage={'<b>{participant}</b> has joined the call.'}
                            values={{
                                b: (text: string) => <b>{text}</b>,
                                participant: getUserDisplayName(profile),
                            }}
                        />
                    </span>
                </div>
            );
        });

        return (
            <div style={{display: 'flex', flexDirection: 'column-reverse', gap: '4px'}}>
                <JoinNotification
                    visible={!this.props.clientConnecting}
                    isMuted={this.isMuted()}
                />
                {this.props.hostNotices.length > 0 && <HostNotices onWidget={true}/>}
                {joinedUsers}
            </div>
        );
    };

    renderIncomingCalls = () => {
        if (this.props.callsIncoming.length === 0) {
            return null;
        }

        return (
            <div style={this.style.callsIncoming}>
                {this.props.callsIncoming.map((c) => (
                    <CallIncomingCondensed
                        key={c.callID}
                        call={c}
                        onWidget={true}
                    />
                ))}
            </div>
        );
    };

    onMouseDown = (ev: React.MouseEvent<HTMLDivElement>) => {
        document.addEventListener('mousemove', this.onMouseMove, false);
        this.setState({
            dragging: {
                ...this.state.dragging,
                dragging: true,
                initX: ev.clientX - this.state.dragging.offX,
                initY: ev.clientY - this.state.dragging.offY,
            },
        });
    };

    onMouseUp = () => {
        document.removeEventListener('mousemove', this.onMouseMove, false);
        this.setState({
            dragging: {
                ...this.state.dragging,
                dragging: false,
                initX: this.state.dragging.x,
                initY: this.state.dragging.y,
            },
        });
    };

    onMouseMove = (ev: MouseEvent) => {
        if (this.state.dragging.dragging && this.node && this.node.current) {
            ev.preventDefault();

            let x = ev.clientX - this.state.dragging.initX;
            let y = ev.clientY - this.state.dragging.initY;

            const rect = this.node.current.getBoundingClientRect();
            const bodyWidth = document.body.clientWidth;
            const bodyHeight = document.body.clientHeight;

            const maxDiffY = bodyHeight - Math.abs(bodyHeight - rect.y);
            const diffY = Math.abs(this.state.dragging.y - y);
            if (diffY > maxDiffY && y < this.state.dragging.y) {
                y = this.state.dragging.y - maxDiffY;
            } else if (rect.bottom + diffY > bodyHeight && y > this.state.dragging.y) {
                y = this.state.dragging.y + (bodyHeight - rect.bottom);
            }

            const maxDiffX = bodyWidth - Math.abs(bodyWidth - rect.x);
            const diffX = Math.abs(this.state.dragging.x - x);
            if (diffX > maxDiffX && x < this.state.dragging.x) {
                x = this.state.dragging.x - maxDiffX;
            } else if (rect.right + diffX > bodyWidth && x > this.state.dragging.x) {
                x = this.state.dragging.x + (bodyWidth - rect.right);
            }

            this.setState({
                dragging: {
                    ...this.state.dragging,
                    x,
                    y,
                    offX: x,
                    offY: y,
                },
            });
            this.node.current.style.transform = 'translate3d(' + x + 'px, ' + y + 'px, 0)';
        }
    };

    onLeaveMenuOpen = (open: boolean) => {
        this.setState({leaveMenuOpen: open});
    };

    onExpandClick = () => {
        if (this.state.expandedViewWindow && !this.state.expandedViewWindow.closed) {
            if (this.props.global) {
                if (window.desktopAPI?.focusPopout) {
                    logDebug('desktopAPI.focusPopout');
                    window.desktopAPI.focusPopout();
                } else {
                    // DEPRECATED: legacy Desktop API logic (<= 5.6.0)
                    sendDesktopEvent('calls-popout-focus');
                }
            } else {
                this.state.expandedViewWindow.focus();
            }
            return;
        }

        this.props.trackEvent(Telemetry.Event.OpenExpandedView, Telemetry.Source.Widget, {initiator: 'button'});

        // TODO: remove this as soon as we support opening a window from desktop app.
        // Reminder: the first condition is for the old desktop app, pre-global widget. The else path is the webapp & global widget.
        if (window.desktop && !this.props.global) {
            this.props.showExpandedView();
        } else {
            if (!this.props.team || !this.props.channel) {
                logErr('missing team or channel');
                return;
            }

            const expandedViewWindow = window.open(
                getPopOutURL(this.props.team, this.props.channel),
                'ExpandedView',
                'resizable=yes',
            );

            this.setState({
                expandedViewWindow,
            });

            expandedViewWindow?.addEventListener('beforeunload', () => {
                this.props.trackEvent(Telemetry.Event.CloseExpandedView, Telemetry.Source.ExpandedView);
                if (!window.callsClient) {
                    return;
                }

                const localScreenStream = window.callsClient.getLocalScreenStream();
                if (localScreenStream && localScreenStream.getVideoTracks()[0].id === expandedViewWindow.screenSharingTrackId) {
                    window.callsClient.unshareScreen();
                }
            });
        }
    };

    onRaiseHandToggle = (fromShortcut?: boolean) => {
        if (!window.callsClient) {
            return;
        }

        // This is needed to prevent a conflict with the accessibility controller on buttons.
        if (document.activeElement instanceof HTMLElement) {
            document.activeElement.blur();
        }

        if (this.isHandRaised()) {
            window.callsClient.unraiseHand();
            this.props.trackEvent(Telemetry.Event.LowerHand, Telemetry.Source.Widget, {initiator: fromShortcut ? 'shortcut' : 'button'});
        } else {
            window.callsClient.raiseHand();
            this.props.trackEvent(Telemetry.Event.RaiseHand, Telemetry.Source.Widget, {initiator: fromShortcut ? 'shortcut' : 'button'});
        }
    };

    onChannelLinkClick = (ev: React.MouseEvent<HTMLElement>) => {
        ev.preventDefault();
        const message = {pathName: this.props.channelURL};
        if (this.props.global) {
            if (window.desktopAPI?.openLinkFromCalls) {
                logDebug('desktopAPI.openLinkFromCalls');
                window.desktopAPI.openLinkFromCalls(this.props.channelURL);
            } else {
                // DEPRECATED: legacy Desktop API logic (<= 5.6.0)
                sendDesktopEvent('calls-widget-channel-link-click', message);
            }
        } else {
            navigateToURL(this.props.channelURL);
        }
        this.props.trackEvent(Telemetry.Event.OpenChannelLink, Telemetry.Source.Widget);
    };

    renderChannelName = () => {
        return (
            <React.Fragment>
                <div style={{margin: '0 2px 0 4px'}}>{untranslatable('•')}</div>

                <a
                    href={this.props.channelURL}
                    onClick={this.onChannelLinkClick}
                    className='calls-channel-link'
                    style={{appRegion: 'no-drag', padding: '0', minWidth: 0} as CSSProperties}
                >
                    {isPublicChannel(this.props.channel) && <CompassIcon icon='globe'/>}
                    {isPrivateChannel(this.props.channel) && <CompassIcon icon='lock'/>}
                    {isDMChannel(this.props.channel) && <CompassIcon icon='account-outline'/>}
                    {isGMChannel(this.props.channel) && <CompassIcon icon='account-multiple-outline'/>}
                    <span
                        style={{
                            overflow: 'hidden',
                            textOverflow: 'ellipsis',
                            whiteSpace: 'nowrap',
                            fontWeight: 600,
                            letterSpacing: '0.02em',
                        }}
                    >
                        {this.props.channelDisplayName}
                    </span>
                </a>
            </React.Fragment>
        );
    };

    render() {
        if (!this.props.channel || !window.callsClient || !this.props.show) {
            return null;
        }

        const {formatMessage} = this.props.intl;

        const noInputDevices = this.state.alerts.missingAudioInput.active;
        const noAudioPermissions = this.state.alerts.missingAudioInputPermissions.active;

        const MuteIcon = this.isMuted() && !noInputDevices && !noAudioPermissions ? MutedIcon : UnmutedIcon;

        let muteTooltipText = this.isMuted() ? formatMessage({defaultMessage: 'Unmute'}) : formatMessage({defaultMessage: 'Mute'});
        let muteTooltipSubtext = '';

        if (noInputDevices) {
            muteTooltipText = formatMessage(CallAlertConfigs.missingAudioInput.tooltipText!);
            muteTooltipSubtext = formatMessage(CallAlertConfigs.missingAudioInput.tooltipSubtext!);
        }
        if (noAudioPermissions) {
            muteTooltipText = formatMessage(CallAlertConfigs.missingAudioInputPermissions.tooltipText!);
            muteTooltipSubtext = formatMessage(CallAlertConfigs.missingAudioInputPermissions.tooltipSubtext!);
        }

        const mainStyle = {
            ...this.style.main,
            width: this.props.wider ? '306px' : '248px',
            ...(this.props.global && {appRegion: 'drag'}),
        };

        const ShowIcon = window.desktop && !this.props.global ? ExpandIcon : PopOutIcon;

        const HandIcon = this.isHandRaised() ? UnraisedHandIcon : RaisedHandIcon;

        const MenuIcon = this.props.wider ? SettingsWheelIcon : HorizontalDotsIcon;

        const handTooltipText = this.isHandRaised() ? formatMessage({defaultMessage: 'Lower hand'}) : formatMessage({defaultMessage: 'Raise hand'});

        const isHost = this.props.callHostID === this.props.currentUserID;
        const showLeaveMenuShim = !(this.state.showMenu || this.state.showParticipantsList || this.props.screenSharingSession) && this.state.leaveMenuOpen;

        return (
            <div
                id='calls-widget'
                style={mainStyle}
                ref={this.node}
            >
                <LoadingOverlay
                    visible={this.props.clientConnecting}
                    joining={this.props.global ? !this.props.startingCall : this.props.sessions.length > 0}
                />

                <div
                    ref={this.menuNode}
                    style={this.style.menu}
                >
                    {showLeaveMenuShim && <div style={this.style.leaveMenuShim}/>}
                    {this.renderIncomingCalls()}
                    {this.renderNotificationBar()}
                    {this.renderAlertBanners()}
                    {this.renderRecordingDisclaimer()}
                    {Boolean(this.state.removeConfirmation) &&
                        Boolean(this.props.sessionsMap[this.state.removeConfirmation?.sessionID || '']) &&
                        <RemoveConfirmation
                            profile={this.props.profiles[this.state.removeConfirmation?.userID || '']}
                            onConfirm={this.onRemoveConfirm}
                            onCancel={this.onRemoveCancel}
                        />
                    }
                    {this.props.allowScreenSharing && this.renderScreenSharingPanel()}
                    {this.state.showParticipantsList &&
                        <ParticipantsList
                            sessions={this.props.sessions}
                            profiles={this.props.profiles}
                            callHostID={this.props.callHostID}
                            currentSession={this.props.currentSession}
                            screenSharingSession={this.props.screenSharingSession}
                            callID={this.props.channel.id}
                            onRemove={this.onRemove}
                        />
                    }
                    {this.renderMenu()}
                </div>

                <div style={this.style.frame}>
                    <div
                        style={this.style.topBar}
                        // eslint-disable-next-line no-undefined
                        onMouseDown={this.props.global ? undefined : this.onMouseDown}
                    >
                        {this.renderSpeakingProfile()}

                        <div style={{width: this.props.wider ? '210px' : '152px'}}>
                            {this.renderSpeaking()}
                            <div style={this.style.callInfo}>
                                {this.renderRecordingBadge()}
                                <CallDuration
                                    startAt={this.props.callStartAt}
                                    style={{letterSpacing: '0.02em'}}
                                />
                                {this.renderChannelName()}
                            </div>
                        </div>

                        <WidgetButton
                            id='calls-widget-expand-button'
                            onToggle={this.onExpandClick}
                            tooltipText={formatMessage({defaultMessage: 'Open in new window'})}
                            tooltipPosition='left'
                            bgColor=''
                            icon={
                                <ShowIcon
                                    fill={'rgba(var(--center-channel-color-rgb), 0.64)'}
                                />
                            }
                        />
                    </div>

                    <div
                        className='calls-widget-bottom-bar'
                        style={this.style.bottomBar}
                    >

                        <WidgetButton
                            id='calls-widget-participants-button'
                            onToggle={this.onParticipantsButtonClick}
                            bgColor={this.state.showParticipantsList ? 'rgba(var(--button-bg-rgb), 0.08)' : ''}
                            tooltipText={this.state.showParticipantsList ? formatMessage({defaultMessage: 'Hide participants'}) : formatMessage({defaultMessage: 'Show participants'})}
                            shortcut={reverseKeyMappings.widget[PARTICIPANTS_LIST_TOGGLE][0]}
                            icon={
                                <ParticipantsIcon
                                    style={{fill: this.state.showParticipantsList ? 'var(--button-bg)' : ''}}
                                />
                            }
                            style={{marginRight: 'auto'}}
                        >
                            <span
                                style={{
                                    fontWeight: 600,
                                    fontSize: '14px',
                                    color: this.state.showParticipantsList ? 'var(--button-bg)' : '',
                                }}
                            >
                                {this.props.sessions.length}
                            </span>
                        </WidgetButton>

                        <WidgetButton
                            id='voice-mute-unmute'
                            // eslint-disable-next-line no-undefined
                            onToggle={noInputDevices ? undefined : this.onMuteToggle}
                            // eslint-disable-next-line no-undefined
                            shortcut={noInputDevices || noAudioPermissions ? undefined : reverseKeyMappings.widget[MUTE_UNMUTE][0]}
                            tooltipText={muteTooltipText}
                            tooltipSubtext={muteTooltipSubtext}
                            bgColor={this.isMuted() ? '' : 'rgba(61, 184, 135, 0.16)'}
                            icon={
                                <MuteIcon
                                    style={{
                                        fill: this.isMuted() ? '' : 'rgba(61, 184, 135, 1)',
                                    }}
                                />
                            }
                            unavailable={noInputDevices || noAudioPermissions}
                        />

                        {!isDMChannel(this.props.channel) &&
                            <WidgetButton
                                id='raise-hand'
                                onToggle={() => this.onRaiseHandToggle()}
                                shortcut={reverseKeyMappings.widget[RAISE_LOWER_HAND][0]}
                                tooltipText={handTooltipText}
                                bgColor={this.isHandRaised() ? 'rgba(var(--away-indicator-rgb), 0.16)' : ''}
                                icon={
                                    <HandIcon
                                        style={{
                                            fill: this.isHandRaised() ? 'var(--away-indicator)' : '',
                                        }}
                                    />
                                }
                            />
                        }

                        {this.props.allowScreenSharing && (this.props.wider || isDMChannel(this.props.channel)) && this.renderScreenShareButton()}

                        <WidgetButton
                            id='calls-widget-toggle-menu-button'
                            onToggle={this.onMenuClick}
                            tooltipText={formatMessage({defaultMessage: 'Settings'})}
                            icon={
                                <MenuIcon
                                    style={{
                                        fill: this.state.showMenu ? 'var(--button-bg)' : '',
                                    }}
                                />
                            }
                            bgColor={this.state.showMenu ? 'rgba(var(--button-bg-rgb), 0.08)' : ''}
                        />
                        <DotMenu
                            id='calls-widget-leave-button'
                            icon={<LeaveCallIcon style={{fill: 'white'}}/>}
                            dotMenuButton={LeaveCallButton}
                            placement={'top-start'}
                            strategy={'fixed'}
                            onOpenChange={this.onLeaveMenuOpen}
                            shortcut={reverseKeyMappings.widget[LEAVE_CALL][0]}
                            tooltipText={formatMessage({defaultMessage: 'Leave call'})}
                        >
                            <LeaveCallMenu
                                callID={this.props.channel.id}
                                isHost={isHost}
                                numParticipants={this.props.sessions.length}
                                leaveCall={this.onDisconnectClick}
                            />
                        </DotMenu>
                    </div>
                </div>
            </div>
        );
    }
}

const LeaveCallButton = styled(DotMenuButton)<{ $isActive: boolean }>`
    display: inline-flex;
    border: none;
    border-radius: 4px;
    align-items: center;
    justify-content: center;
    cursor: pointer;
    background: var(--dnd-indicator);
    padding: 5px;
    app-region: no-drag;

    &:hover {
        background: linear-gradient(0deg, var(--error-text), var(--error-text)), linear-gradient(0deg, rgba(0, 0, 0, 0.08), rgba(0, 0, 0, 0.08));
        background-blend-mode: multiply;
    }
`;<|MERGE_RESOLUTION|>--- conflicted
+++ resolved
@@ -65,7 +65,6 @@
     IncomingCallNotification,
     RemoveConfirmationData,
 } from 'src/types/types';
-<<<<<<< HEAD
 import {
     getPopOutURL,
     getUserDisplayName,
@@ -77,10 +76,7 @@
     sendDesktopEvent,
     untranslatable,
 } from 'src/utils';
-=======
-import {getPopOutURL, getUserDisplayName, hasExperimentalFlag, sendDesktopEvent, untranslatable} from 'src/utils';
 import styled from 'styled-components';
->>>>>>> db0da47c
 
 import CallDuration from './call_duration';
 import JoinNotification from './join_notification';
