import React, {useState} from 'react';
import {useIntl} from 'react-intl';
import {Spinner} from 'src/components/shared';
import styled, {css} from 'styled-components';

export type Props = {
    visible: boolean,
}

export default function LoadingOverlay(props: Props) {
    const {formatMessage} = useIntl();
    const [animationEnded, setAnimationEnded] = useState(false);

    if (!props.visible && animationEnded) {
        return null;
    }

    const onAnimationEnd = () => {
        setAnimationEnded(true);
    };

    return (
        <Container
            data-testid={'calls-widget-loading-overlay'}
            onAnimationEnd={onAnimationEnd}
            $visible={props.visible}
        >
            <Body>
<<<<<<< HEAD
                <Spinner size={16}/>
                <Text>{formatMessage({defaultMessage: 'Joining call…'})}</Text>
=======
                <Spinner $size={16}/>
                <Text>{formatMessage({defaultMessage: 'Connecting to the call…'})}</Text>
>>>>>>> 56c38783
            </Body>
        </Container>
    );
}

const Container = styled.div<{$visible: boolean}>`
  position: absolute;
  top: 0;
  bottom: 0;
  display: flex;
  justify-content: center;
  align-items: center;
  width: 100%;
  border-radius: 4px;
  z-index: 1;
  background: rgba(var(--center-channel-bg-rgb), 0.7);
  app-region: drag;

  ${({$visible}) => !$visible && css`
      visibility: hidden;
      opacity: 0;
      transition: visibility 0s 0.3s, opacity 0.3s ease-out;
  `}
`;

const Body = styled.div`
  display: flex;
  justify-content: center;
  align-items: center;
  gap: 6px;
`;

const Text = styled.span`
  color: var(--center-channel-color);
  font-size: 12px;
  line-height: 16px;
  font-weight: 600;
`;
<<<<<<< HEAD
=======

const Spinner = styled.span<{$size: number}>`
  width: ${({$size}) => $size}px;
  height: ${({$size}) => $size}px;
  border-radius: 50%;
  display: inline-block;
  border-top: 2px solid #166DE0;
  border-right: 2px solid transparent;
  box-sizing: border-box;
  animation: spin 0.8s linear infinite;

  @keyframes spin {
    0% {
      transform: rotate(0deg);
    }
    100% {
      transform: rotate(360deg);
    }
  }
`;
>>>>>>> 56c38783
<|MERGE_RESOLUTION|>--- conflicted
+++ resolved
@@ -26,13 +26,8 @@
             $visible={props.visible}
         >
             <Body>
-<<<<<<< HEAD
-                <Spinner size={16}/>
+                <Spinner $size={16}/>
                 <Text>{formatMessage({defaultMessage: 'Joining call…'})}</Text>
-=======
-                <Spinner $size={16}/>
-                <Text>{formatMessage({defaultMessage: 'Connecting to the call…'})}</Text>
->>>>>>> 56c38783
             </Body>
         </Container>
     );
@@ -70,27 +65,4 @@
   font-size: 12px;
   line-height: 16px;
   font-weight: 600;
-`;
-<<<<<<< HEAD
-=======
-
-const Spinner = styled.span<{$size: number}>`
-  width: ${({$size}) => $size}px;
-  height: ${({$size}) => $size}px;
-  border-radius: 50%;
-  display: inline-block;
-  border-top: 2px solid #166DE0;
-  border-right: 2px solid transparent;
-  box-sizing: border-box;
-  animation: spin 0.8s linear infinite;
-
-  @keyframes spin {
-    0% {
-      transform: rotate(0deg);
-    }
-    100% {
-      transform: rotate(360deg);
-    }
-  }
-`;
->>>>>>> 56c38783
+`;