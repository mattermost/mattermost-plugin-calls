%button-controls {
  display: flex;
  justify-content: center;
  align-items: center;
  font-size: 14px;
  width: 24px;
  height: 24px;
  border-radius: 4px;
  color: rgba(var(--center-channel-color-rgb), 0.64);
  margin: 0 4px;

  &.button-controls--wide {
    width: auto;
    padding: 0 6px;
  }
}

.button-controls {
  @extend %button-controls;

  &:hover {
    background: rgba(var(--center-channel-color-rgb), 0.12);
  }

  svg {
    fill: rgba(var(--center-channel-color-rgb), 0.64);
  }
}

.button-controls-disabled {
  @extend %button-controls;

  svg {
    color: rgba(var(--center-channel-color-rgb), 0.34);
  }
}

.calls-slide-top {
	-webkit-animation: slide-top 4s ease-in-out 0.2s both;
	        animation: slide-top 4s ease-in-out 0.2s both;
}

@-webkit-keyframes slide-top {
  0%,100% {
    -webkit-transform: translateY(100%);
            transform: translateY(100%);
            opacity: 0;
  }
  2% {
    -webkit-transform: translateY(0);
            transform: translateY(0);
            opacity: 1;
  }
  98% {
    -webkit-transform: translateY(0);
            transform: translateY(0);
            opacity: 1;
  }
}
@keyframes slide-top {
  0%,100% {
    -webkit-transform: translateY(100%);
            transform: translateY(100%);
            opacity: 0;
  }
  10% {
    -webkit-transform: translateY(0);
            transform: translateY(0);
            opacity: 1;
  }
  90% {
    -webkit-transform: translateY(0);
            transform: translateY(0);
            opacity: 1;
  }
}

.calls-notification-bar {
  display: flex;
  justify-content: center;
  align-items: center;
  border-radius: 6px;
  padding: 2px;
  font-size: 11px;
  color: rgba(var(--center-channel-color-rgb), 0.64);
  background: rgba(var(--center-channel-bg-rgb), 0.8);
  white-space: pre;
  margin-top: 4px;
}

a.calls-channel-link {
  display: flex;
  justify-content: center;
  align-items: center;
  border-radius: 4px;
  color: rgba(var(--center-channel-color-rgb), 0.64);
  padding: 0px 4px;
  text-decoration: none;

  i {
    &::before {
      color: rgba(var(--center-channel-color-rgb), 0.56);
    }
  }

  &:link, &:focus, &:visited {
    color: rgba(var(--center-channel-color-rgb), 0.64);
    text-decoration: none;
  }

  &:hover {
    color: rgba(var(--center-channel-color-rgb), 0.72);
    background: rgba(var(--center-channel-color-rgb), 0.08);
    text-decoration: none;

    i {
      &::before {
        color: rgba(var(--center-channel-color-rgb), 0.72);
      }
    }
  }

  &:active {
    color: rgb(var(--button-bg-rgb));
    background: rgba(var(--button-bg-rgb), 0.08);
    text-decoration: none;

    i {
      &::before {
        color: rgb(var(--button-bg-rgb));
      }
    }
  }
}

#calls-widget .Menu {
  position: static;
}

<<<<<<< HEAD
#calls-widget button {
  app-region: no-drag;
}

#calls-widget button:hover {
  background: rgba(var(--center-channel-color-rgb), 0.1);
=======
#calls-widget-audio-input-button:hover:disabled, #calls-widget-audio-output-button:hover:disabled {
  background: none;
  cursor: auto;
}

#calls-widget-menu-screenshare.unavailable {
  background: none;
>>>>>>> 2245df76
}<|MERGE_RESOLUTION|>--- conflicted
+++ resolved
@@ -137,14 +137,14 @@
   position: static;
 }
 
-<<<<<<< HEAD
 #calls-widget button {
   app-region: no-drag;
 }
 
 #calls-widget button:hover {
   background: rgba(var(--center-channel-color-rgb), 0.1);
-=======
+}
+
 #calls-widget-audio-input-button:hover:disabled, #calls-widget-audio-output-button:hover:disabled {
   background: none;
   cursor: auto;
@@ -152,5 +152,4 @@
 
 #calls-widget-menu-screenshare.unavailable {
   background: none;
->>>>>>> 2245df76
 }