--- conflicted
+++ resolved
@@ -18,12 +18,9 @@
     recordingForCurrentCall,
     screenSharingSessionForCurrentCall,
     sessionForCurrentCall,
-<<<<<<< HEAD
-    transcriptionsEnabled,
-=======
     sessionsInCurrentCall,
     sortedIncomingCalls,
->>>>>>> ff80fe2b
+    transcriptionsEnabled,
 } from 'src/selectors';
 import {alphaSortSessions, stateSortSessions} from 'src/utils';
 
