--- conflicted
+++ resolved
@@ -14,7 +14,6 @@
 
 import {showExpandedView, showScreenSourceModal, trackEvent} from '../../actions';
 
-<<<<<<< HEAD
 import {
     connectedChannelID,
     voiceConnectedProfiles,
@@ -22,11 +21,9 @@
     voiceChannelCallStartAt,
     voiceChannelScreenSharingID,
     expandedView,
+    getChannelUrlAndDisplayName,
     allowScreenSharing,
 } from '../../selectors';
-=======
-import {connectedChannelID, voiceConnectedProfiles, voiceUsersStatuses, voiceChannelCallStartAt, voiceChannelScreenSharingID, expandedView, getChannelUrlAndDisplayName} from '../../selectors';
->>>>>>> 3d735f6c
 
 import {alphaSortProfiles, stateSortProfiles} from '../../utils';
 
