import {bindActionCreators, Dispatch, compose} from 'redux';
import {connect} from 'react-redux';

import {GlobalState} from '@mattermost/types/store';
import {UserProfile} from '@mattermost/types/users';
import {IDMappedObjects} from '@mattermost/types/utilities';

import {getChannel} from 'mattermost-redux/selectors/entities/channels';
import {getCurrentUserId} from 'mattermost-redux/selectors/entities/users';
import {getTeam, getCurrentTeamId} from 'mattermost-redux/selectors/entities/teams';
import {Client4} from 'mattermost-redux/client';

import {UserState} from 'src/types/types';

import {showExpandedView, showScreenSourceModal, trackEvent} from 'src/actions';

import {
    connectedChannelID,
    voiceUsersStatuses,
    voiceChannelCallStartAt,
    voiceChannelScreenSharingID,
    expandedView,
    getChannelUrlAndDisplayName,
<<<<<<< HEAD
    allowScreenSharing,
    voiceChannelCallHostID,
    callRecording,
} from '../../selectors';
=======
    allowScreenSharing, voiceConnectedProfiles,
} from 'src/selectors';
>>>>>>> 50493760

import {alphaSortProfiles, stateSortProfiles} from 'src/utils';

import CallWidget from './component';

const mapStateToProps = (state: GlobalState) => {
    const channel = getChannel(state, connectedChannelID(state));
    const currentUserID = getCurrentUserId(state);

    const screenSharingID = voiceChannelScreenSharingID(state, channel?.id) || '';

    const sortedProfiles = (profiles: UserProfile[], statuses: {[key: string]: UserState}) => {
        return [...profiles].sort(alphaSortProfiles(profiles)).sort(stateSortProfiles(profiles, statuses, screenSharingID));
    };

    const statuses = voiceUsersStatuses(state);
    const profiles = sortedProfiles(voiceConnectedProfiles(state), statuses);

    const profilesMap: IDMappedObjects<UserProfile> = {};
    const picturesMap: {
        [key: string]: string,
    } = {};
    for (let i = 0; i < profiles.length; i++) {
        const pic = Client4.getProfilePictureUrl(profiles[i].id, profiles[i].last_picture_update);
        picturesMap[profiles[i].id] = pic;
        profilesMap[profiles[i].id] = profiles[i];
    }

    const {channelURL, channelDisplayName} = getChannelUrlAndDisplayName(state, channel);

    return {
        currentUserID,
        channel,
        team: getTeam(state, channel?.team_id || getCurrentTeamId(state)),
        channelURL,
        channelDisplayName,
        profiles,
        profilesMap,
        picturesMap,
        statuses: voiceUsersStatuses(state) || {},
        callStartAt: voiceChannelCallStartAt(state, channel?.id) || 0,
        callHostID: voiceChannelCallHostID(state, channel?.id) || '',
        callRecording: callRecording(state, channel?.id),
        screenSharingID,
        allowScreenSharing: allowScreenSharing(state),
        show: !expandedView(state),
    };
};

const mapDispatchToProps = (dispatch: Dispatch) => bindActionCreators({
    showExpandedView,
    showScreenSourceModal,
    trackEvent,
}, dispatch);

export default connect(mapStateToProps, mapDispatchToProps)(CallWidget);
<|MERGE_RESOLUTION|>--- conflicted
+++ resolved
@@ -21,15 +21,11 @@
     voiceChannelScreenSharingID,
     expandedView,
     getChannelUrlAndDisplayName,
-<<<<<<< HEAD
     allowScreenSharing,
+    voiceConnectedProfiles,
     voiceChannelCallHostID,
     callRecording,
-} from '../../selectors';
-=======
-    allowScreenSharing, voiceConnectedProfiles,
 } from 'src/selectors';
->>>>>>> 50493760
 
 import {alphaSortProfiles, stateSortProfiles} from 'src/utils';
 
