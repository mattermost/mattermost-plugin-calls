import {UserState} from '@calls/common/lib/types';
import {GlobalState} from '@mattermost/types/store';
import {UserProfile} from '@mattermost/types/users';
import {Client4} from 'mattermost-redux/client';
import {getCurrentTeamId, getTeam} from 'mattermost-redux/selectors/entities/teams';
import {getThread} from 'mattermost-redux/selectors/entities/threads';
import {getCurrentUserId, getUser} from 'mattermost-redux/selectors/entities/users';
import {connect} from 'react-redux';
import {withRouter} from 'react-router-dom';
import {
    hideExpandedView,
    prefetchThread,
    recordingPromptDismissedAt,
    showScreenSourceModal,
    startCallRecording,
    trackEvent,
} from 'src/actions';
import {
    allowScreenSharing,
    callStartAtForCurrentCall,
    callThreadIDForCallInChannel,
    channelForCurrentCall,
    expandedView,
    getChannelUrlAndDisplayName,
    hostChangeAtForCurrentCall,
    hostIDForCurrentCall,
    isRecordingInCurrentCall,
    profilesInCurrentCall,
    recordingForCurrentCall,
    recordingMaxDuration,
    recordingsEnabled,
<<<<<<< HEAD
=======
    hostIDForCurrentCall,
    hostChangeAtForCurrentCall,
    callStartAtForCurrentCall,
    threadIDForCallInChannel,
>>>>>>> 00a57a65
    screenSharingIDForCurrentCall,
    usersStatusesInCurrentCall,
} from 'src/selectors';
import {alphaSortProfiles, getUserIdFromDM, isDMChannel, stateSortProfiles} from 'src/utils';
import {closeRhs, getIsRhsOpen, getRhsSelectedPostId, selectRhsPost} from 'src/webapp_globals';

import ExpandedView from './component';

const mapStateToProps = (state: GlobalState) => {
    const currentUserID = getCurrentUserId(state);
    const currentTeamID = getCurrentTeamId(state);
    const channel = channelForCurrentCall(state);
    const channelTeam = getTeam(state, channel?.team_id || '');
    const screenSharingID = screenSharingIDForCurrentCall(state);
    const threadID = threadIDForCallInChannel(state, channel?.id || '');

    const sortedProfiles = (profiles: UserProfile[], statuses: { [key: string]: UserState }) => {
        return [...profiles].sort(alphaSortProfiles).sort(stateSortProfiles(profiles, statuses, screenSharingID, true));
    };

    const statuses = usersStatusesInCurrentCall(state);
    const profiles = sortedProfiles(profilesInCurrentCall(state), statuses);

    const pictures: { [key: string]: string } = {};
    for (let i = 0; i < profiles.length; i++) {
        pictures[String(profiles[i].id)] = Client4.getProfilePictureUrl(profiles[i].id, profiles[i].last_picture_update);
    }

    let connectedDMUser;
    if (channel && isDMChannel(channel)) {
        const otherID = getUserIdFromDM(channel.name, currentUserID);
        connectedDMUser = getUser(state, otherID);
    }

    const {channelDisplayName} = getChannelUrlAndDisplayName(state, channel);

    const thread = getThread(state, threadID);

    return {
        show: expandedView(state),
        currentUserID,
        currentTeamID,
        profiles,
        pictures,
        statuses,
        callStartAt: callStartAtForCurrentCall(state),
        callHostID: hostIDForCurrentCall(state),
        callHostChangeAt: hostChangeAtForCurrentCall(state),
        callRecording: recordingForCurrentCall(state),
        isRecording: isRecordingInCurrentCall(state),
        screenSharingID,
        channel,
        channelTeam,
        channelDisplayName,
        connectedDMUser,
        threadID,
        threadUnreadReplies: thread?.unread_replies,
        threadUnreadMentions: thread?.unread_mentions,
        rhsSelectedThreadID: getRhsSelectedPostId?.(state),
        isRhsOpen: getIsRhsOpen?.(state),
        allowScreenSharing: allowScreenSharing(state),
        recordingsEnabled: recordingsEnabled(state),
        recordingMaxDuration: recordingMaxDuration(state),
    };
};

const mapDispatchToProps = {
    hideExpandedView,
    showScreenSourceModal,
    closeRhs,
    selectRhsPost,
    prefetchThread,
    trackEvent,
    startCallRecording,
    recordingPromptDismissedAt,
};

export default withRouter(connect(mapStateToProps, mapDispatchToProps)(ExpandedView));<|MERGE_RESOLUTION|>--- conflicted
+++ resolved
@@ -7,6 +7,7 @@
 import {getCurrentUserId, getUser} from 'mattermost-redux/selectors/entities/users';
 import {connect} from 'react-redux';
 import {withRouter} from 'react-router-dom';
+
 import {
     hideExpandedView,
     prefetchThread,
@@ -17,27 +18,20 @@
 } from 'src/actions';
 import {
     allowScreenSharing,
-    callStartAtForCurrentCall,
-    callThreadIDForCallInChannel,
-    channelForCurrentCall,
+    recordingForCurrentCall,
+    isRecordingInCurrentCall,
     expandedView,
     getChannelUrlAndDisplayName,
-    hostChangeAtForCurrentCall,
-    hostIDForCurrentCall,
-    isRecordingInCurrentCall,
-    profilesInCurrentCall,
-    recordingForCurrentCall,
     recordingMaxDuration,
     recordingsEnabled,
-<<<<<<< HEAD
-=======
     hostIDForCurrentCall,
     hostChangeAtForCurrentCall,
     callStartAtForCurrentCall,
     threadIDForCallInChannel,
->>>>>>> 00a57a65
     screenSharingIDForCurrentCall,
     usersStatusesInCurrentCall,
+    profilesInCurrentCall,
+    channelForCurrentCall,
 } from 'src/selectors';
 import {alphaSortProfiles, getUserIdFromDM, isDMChannel, stateSortProfiles} from 'src/utils';
 import {closeRhs, getIsRhsOpen, getRhsSelectedPostId, selectRhsPost} from 'src/webapp_globals';
