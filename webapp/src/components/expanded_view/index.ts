--- conflicted
+++ resolved
@@ -15,10 +15,6 @@
 import {UserState} from '../../types/types';
 
 import {alphaSortProfiles, stateSortProfiles, isDMChannel, getUserIdFromDM} from '../../utils';
-<<<<<<< HEAD
-import {hideExpandedView, showScreenSourceModal, trackEvent} from '../../actions';
-import {expandedView, voiceChannelCallStartAt, connectedChannelID, voiceConnectedProfiles, voiceUsersStatuses, voiceChannelScreenSharingID, voiceReactions} from '../../selectors';
-=======
 
 import {
     closeRhs,
@@ -37,8 +33,8 @@
     voiceChannelRootPost,
     getChannelUrlAndDisplayName,
     allowScreenSharing,
+    voiceReactions,
 } from '../../selectors';
->>>>>>> f2d01eec
 
 import ExpandedView from './component';
 
@@ -50,7 +46,7 @@
     const screenSharingID = voiceChannelScreenSharingID(state, channel?.id) || '';
     const threadID = voiceChannelRootPost(state, channel?.id);
 
-    const sortedProfiles = (profiles: UserProfile[], statuses: {[key: string]: UserState}) => {
+    const sortedProfiles = (profiles: UserProfile[], statuses: { [key: string]: UserState }) => {
         return [...profiles].sort(alphaSortProfiles(profiles)).sort(stateSortProfiles(profiles, statuses, screenSharingID));
     };
 
@@ -58,7 +54,7 @@
     const profiles = sortedProfiles(voiceConnectedProfiles(state), statuses);
     const reactions = voiceReactions(state);
 
-    const pictures: {[key: string]: string} = {};
+    const pictures: { [key: string]: string } = {};
     for (let i = 0; i < profiles.length; i++) {
         pictures[String(profiles[i].id)] = Client4.getProfilePictureUrl(profiles[i].id, profiles[i].last_picture_update);
     }
