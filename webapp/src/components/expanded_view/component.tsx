--- conflicted
+++ resolved
@@ -25,12 +25,6 @@
 } from 'src/utils';
 import {applyOnyx} from 'src/css_utils';
 
-<<<<<<< HEAD
-import styled from 'styled-components';
-
-import {getUserDisplayName, getScreenStream, isDMChannel, hasExperimentalFlag} from 'src/utils';
-=======
->>>>>>> cfb2c179
 import {
     UserState,
     AudioDevices,
