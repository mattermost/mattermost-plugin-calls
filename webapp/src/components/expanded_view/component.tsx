--- conflicted
+++ resolved
@@ -513,16 +513,12 @@
 
         let header = CallRecordingDisclaimerStrings[isHost ? 'host' : 'participant'].header;
         let body = CallRecordingDisclaimerStrings[isHost ? 'host' : 'participant'].body;
-<<<<<<< HEAD
-        const confirmText = isHost ? 'Dismiss' : 'Understood';
+        let confirmText = isHost ? 'Dismiss' : 'Understood';
         let icon = (
             <RecordCircleOutlineIcon
                 size={18}
             />);
-=======
-        let confirmText = isHost ? 'Dismiss' : 'Understood';
         const declineText = isHost ? '' : 'Leave call';
->>>>>>> 104455da
 
         if (hasRecEnded) {
             confirmText = '';
