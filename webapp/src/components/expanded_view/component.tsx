--- conflicted
+++ resolved
@@ -127,7 +127,7 @@
         const callsClient = this.getCallsClient();
         const emojiData = {
             name: ev.id,
-            skin: ev.skin ? EMOJI_SKINTONE_MAP.get(ev.skin) : null,
+            skin: ev.skin ? EMOJI_SKINTONE_MAP.get(ev.skin) : "",
             unified: ev.unified.toUpperCase(),
         };
         callsClient.sendUserReaction(emojiData);
@@ -856,12 +856,11 @@
         padding: 0,
         overflow: 'auto',
     },
-<<<<<<< HEAD
     emojiPickerContainer: {
         position: 'absolute',
         top: '-445px',
         left: '-75px',
-=======
+    },
     reactionBackground: {
         position: 'absolute',
         display: 'flex',
@@ -886,6 +885,5 @@
         width: '25px',
         height: '25px',
         fontSize: '12px',
->>>>>>> ab485762
     },
 };