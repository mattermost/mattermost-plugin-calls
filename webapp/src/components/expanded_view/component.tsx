--- conflicted
+++ resolved
@@ -551,23 +551,8 @@
                 <GlobalBanner
                     {...alertConfig}
                     icon={alertConfig.icon}
-<<<<<<< HEAD
-                    body={alertConfig.bannerText}
+                    body={formatMessage(alertConfig.bannerText)}
                     onClose={onClose}
-=======
-                    body={formatMessage(alertConfig.bannerText)}
-                    onClose={() => {
-                        this.setState({
-                            alerts: {
-                                ...this.state.alerts,
-                                [alertID]: {
-                                    ...alertState,
-                                    show: false,
-                                },
-                            },
-                        });
-                    }}
->>>>>>> ae492775
                 />
             );
         }
@@ -816,21 +801,12 @@
         let muteTooltipText = isMuted ? formatMessage({defaultMessage: 'Click to unmute'}) : formatMessage({defaultMessage: 'Click to mute'});
         let muteTooltipSubtext = '';
         if (noInputDevices) {
-<<<<<<< HEAD
-            muteTooltipText = CallAlertConfigs.missingAudioInput.tooltipText!;
-            muteTooltipSubtext = CallAlertConfigs.missingAudioInput.tooltipSubtext!;
+            muteTooltipText = formatMessage(CallAlertConfigs.missingAudioInput.tooltipText!);
+            muteTooltipSubtext = formatMessage(CallAlertConfigs.missingAudioInput.tooltipSubtext!);
         }
         if (noAudioPermissions) {
-            muteTooltipText = CallAlertConfigs.missingAudioInputPermissions.tooltipText!;
-            muteTooltipSubtext = CallAlertConfigs.missingAudioInputPermissions.tooltipSubtext!;
-=======
-            muteTooltipText = formatMessage(CallAlertConfigs.missingAudioInput.tooltipText);
-            muteTooltipSubtext = formatMessage(CallAlertConfigs.missingAudioInput.tooltipSubtext);
-        }
-        if (noAudioPermissions) {
-            muteTooltipText = formatMessage(CallAlertConfigs.missingAudioInputPermissions.tooltipText);
-            muteTooltipSubtext = formatMessage(CallAlertConfigs.missingAudioInputPermissions.tooltipSubtext);
->>>>>>> ae492775
+            muteTooltipText = formatMessage(CallAlertConfigs.missingAudioInputPermissions.tooltipText!);
+            muteTooltipSubtext = formatMessage(CallAlertConfigs.missingAudioInputPermissions.tooltipSubtext!);
         }
 
         const sharingID = this.props.screenSharingID;
@@ -839,13 +815,9 @@
 
         let shareScreenTooltipText = isSharing ? formatMessage({defaultMessage: 'Stop presenting'}) : formatMessage({defaultMessage: 'Start presenting'});
         if (noScreenPermissions) {
-<<<<<<< HEAD
-            shareScreenTooltipText = CallAlertConfigs.missingScreenPermissions.tooltipText!;
-=======
-            shareScreenTooltipText = formatMessage(CallAlertConfigs.missingScreenPermissions.tooltipText);
->>>>>>> ae492775
-        }
-        const shareScreenTooltipSubtext = noScreenPermissions ? formatMessage(CallAlertConfigs.missingScreenPermissions.tooltipSubtext) : '';
+            shareScreenTooltipText = formatMessage(CallAlertConfigs.missingScreenPermissions.tooltipText!);
+        }
+        const shareScreenTooltipSubtext = noScreenPermissions ? formatMessage(CallAlertConfigs.missingScreenPermissions.tooltipSubtext!) : '';
 
         const participantsText = this.state.showParticipantsList ?
             formatMessage({defaultMessage: 'Hide participants list'}) :
