/* eslint-disable max-lines */
// Copyright (c) 2015-present Mattermost, Inc. All Rights Reserved.
// See LICENSE.txt for license information.

import React from 'react';
import {compareSemVer} from 'semver-parser';
import {OverlayTrigger, Tooltip} from 'react-bootstrap';
import {MediaControlBar, MediaController, MediaFullscreenButton} from 'media-chrome/dist/react';

import {UserProfile} from '@mattermost/types/users';
import {Team} from '@mattermost/types/teams';
import {Channel} from '@mattermost/types/channels';
import {Post} from '@mattermost/types/posts';

import styled, {createGlobalStyle, css, CSSObject} from 'styled-components';

import {ProductChannelsIcon, RecordCircleOutlineIcon, RecordSquareOutlineIcon} from '@mattermost/compass-icons/components';

import {RouteComponentProps} from 'react-router-dom';

import {
    getUserDisplayName,
    getScreenStream,
    isDMChannel,
    hasExperimentalFlag,
    sendDesktopEvent,
    shouldRenderDesktopWidget,
    capitalize,
} from 'src/utils';
import {applyOnyx} from 'src/css_utils';
import {
    UserState,
    AudioDevices,
    CallAlertStates,
    CallAlertStatesDefault,
    CallRecordingState,
} from 'src/types/types';

import {
    CallAlertConfigs,
    CallRecordingDisclaimerStrings,
} from 'src/constants';

import {
    startCallRecording,
    stopCallRecording,
} from '../../actions';

import * as Telemetry from 'src/types/telemetry';
import Avatar from 'src/components/avatar/avatar';
import {ReactionStream} from 'src/components/reaction_stream/reaction_stream';
import {Emoji} from 'src/components/emoji/emoji';
import CompassIcon from 'src/components/icons/compassIcon';
import LeaveCallIcon from 'src/components/icons/leave_call_icon';
import MutedIcon from 'src/components/icons/muted_icon';
import UnmutedIcon from 'src/components/icons/unmuted_icon';
import ScreenIcon from 'src/components/icons/screen_icon';
import ParticipantsIcon from 'src/components/icons/participants';
import CallDuration from 'src/components/call_widget/call_duration';
import Shortcut from 'src/components/shortcut';
import Badge from 'src/components/badge';

import {
    MUTE_UNMUTE,
    RAISE_LOWER_HAND,
    SHARE_UNSHARE_SCREEN,
    PARTICIPANTS_LIST_TOGGLE,
    LEAVE_CALL,
    PUSH_TO_TALK,
    RECORDING_TOGGLE,
    keyToAction,
    reverseKeyMappings,
    MAKE_REACTION,
} from 'src/shortcuts';

import GlobalBanner from './global_banner';
import ControlsButton from './controls_button';
import InCallPrompt from './in_call_prompt';
import CallParticipant from './call_participant';

import './component.scss';
import {ReactionButton, ReactionButtonRef} from './reaction_button';

interface Props extends RouteComponentProps {
    show: boolean,
    currentUserID: string,
    currentTeamID: string,
    profiles: UserProfile[],
    pictures: {
        [key: string]: string,
    },
    statuses: {
        [key: string]: UserState,
    },
    callStartAt: number,
    callHostID: string,
    callRecording?: CallRecordingState,
    hideExpandedView: () => void,
    showScreenSourceModal: () => void,
    selectRhsPost?: (postID: string) => void,
    prefetchThread: (postId: string) => void,
    closeRhs?: () => void,
    isRhsOpen?: boolean,
    screenSharingID: string,
    channel: Channel,
    channelTeam: Team,
    channelURL: string;
    channelDisplayName: string;
    connectedDMUser: UserProfile | undefined,
    threadID: Post['id'],
    threadUnreadReplies: number | undefined,
    threadUnreadMentions: number | undefined,
    rhsSelectedThreadID?: string,
    trackEvent: (event: Telemetry.Event, source: Telemetry.Source, props?: Record<string, any>) => void,
    allowScreenSharing: boolean,
    recordingsEnabled: boolean,
}

interface State {
    screenStream: MediaStream | null,
    showParticipantsList: boolean,
    alerts: CallAlertStates,
    promptDismissedAt: number,
}

const StyledMediaController = styled(MediaController)`
	height: 100%;
	background-color: transparent;
`;

const StyledMediaControlBar = styled(MediaControlBar)`
	display: flex;
	flex-direction: row;
	justify-content: flex-end;
	background-color: rgba(0, 0, 0, 0.5);
`;

const StyledMediaFullscreenButton = styled(MediaFullscreenButton)`
	font-size: 18px;
	background-color: transparent;
`;

const MaxParticipantsPerRow = 4;

export default class ExpandedView extends React.PureComponent<Props, State> {
    private readonly screenPlayer = React.createRef<HTMLVideoElement>();
    private readonly emojiButtonRef: React.RefObject<ReactionButtonRef>;
    private expandedRootRef = React.createRef<HTMLDivElement>();
    private pushToTalk = false;

    #unlockNavigation?: () => void;

    constructor(props: Props) {
        super(props);
        this.screenPlayer = React.createRef();
        this.emojiButtonRef = React.createRef();
        this.state = {
            screenStream: null,
            showParticipantsList: false,
            alerts: CallAlertStatesDefault,
            promptDismissedAt: 0,
        };

        if (window.opener) {
            const callsClient = window.opener.callsClient;
            callsClient.on('close', () => window.close());

            // don't allow navigation in expanded window e.g. permalinks in rhs
            this.#unlockNavigation = props.history.block(() => {
                return false;
            });
        } else if (window.desktop) {
            // TODO: remove this as soon as we support opening a window from desktop app.
            props.history.listen((_, action) => {
                if (action === 'REPLACE') {
                    // don't hide expanded view when location is replaced e.g. permalink/id is quietly removed after permalink nav occurred
                    return;
                }

                // navigation changed, hide expanded view e.g. a permalink was clicked in rhs
                this.props.hideExpandedView();
            });
        }
    }

    getCallsClient = () => {
        return window.opener ? window.opener.callsClient : window.callsClient;
    }

    handleBlur = () => {
        if (this.pushToTalk) {
            this.getCallsClient()?.mute();
            this.pushToTalk = false;
            this.forceUpdate();
        }
    }

    handleKeyUp = (ev: KeyboardEvent) => {
        if (isActiveElementInteractable() && !this.expandedRootRef.current?.contains(document.activeElement)) {
            return;
        }

        if (keyToAction('popout', ev) === PUSH_TO_TALK && this.pushToTalk) {
            this.getCallsClient()?.mute();
            this.pushToTalk = false;
            this.forceUpdate();
        }
    }

    handleKBShortcuts = (ev: KeyboardEvent) => {
        if ((!this.props.show || !window.callsClient) && !window.opener) {
            return;
        }

        if (isActiveElementInteractable() && !this.expandedRootRef.current?.contains(document.activeElement)) {
            return;
        }

        switch (keyToAction('popout', ev)) {
        case PUSH_TO_TALK:
            if (this.pushToTalk) {
                return;
            }
            this.getCallsClient()?.unmute();
            this.pushToTalk = true;
            this.forceUpdate();
            break;
        case MUTE_UNMUTE:
            this.onMuteToggle();
            break;
        case RAISE_LOWER_HAND:
            this.onRaiseHandToggle(true);
            break;
        case MAKE_REACTION:
            this.emojiButtonRef.current?.toggle();
            break;
        case SHARE_UNSHARE_SCREEN:
            this.onShareScreenToggle(true);
            break;
        case PARTICIPANTS_LIST_TOGGLE:
            this.onParticipantsListToggle(true);
            break;
        case LEAVE_CALL:
            this.onDisconnectClick();
            break;
        case RECORDING_TOGGLE:
            this.onRecordToggle(true);
            break;
        }
    }

    setDevices = (devices: AudioDevices) => {
        this.setState({
            alerts: {
                ...this.state.alerts,
                missingAudioInput: {
                    ...this.state.alerts.missingAudioInput,
                    active: devices.inputs.length === 0,
                    show: devices.inputs.length === 0,
                },
            },
        });
    }

    onDisconnectClick = () => {
        this.props.hideExpandedView();
        const callsClient = this.getCallsClient();
        if (callsClient) {
            callsClient.disconnect();
            if (window.opener) {
                window.close();
            }
        }
    }

    onMuteToggle = () => {
        if (this.pushToTalk) {
            return;
        }
        const callsClient = this.getCallsClient();
        if (callsClient.isMuted()) {
            callsClient.unmute();
        } else {
            callsClient.mute();
        }
    }

    onRecordToggle = async (fromShortcut?: boolean) => {
        if (!this.props.callRecording || this.props.callRecording.end_at > 0) {
            await startCallRecording(this.props.channel.id);
            this.props.trackEvent(Telemetry.Event.StartRecording, Telemetry.Source.ExpandedView, {initiator: fromShortcut ? 'shortcut' : 'button'});
        } else {
            await stopCallRecording(this.props.channel.id);
            this.props.trackEvent(Telemetry.Event.StopRecording, Telemetry.Source.ExpandedView, {initiator: fromShortcut ? 'shortcut' : 'button'});
        }
    }

    onShareScreenToggle = async (fromShortcut?: boolean) => {
        if (!this.props.allowScreenSharing) {
            return;
        }
        const callsClient = this.getCallsClient();
        if (this.props.screenSharingID === this.props.currentUserID) {
            callsClient.unshareScreen();
            this.setState({
                screenStream: null,
            });
            this.props.trackEvent(Telemetry.Event.UnshareScreen, Telemetry.Source.ExpandedView, {initiator: fromShortcut ? 'shortcut' : 'button'});
        } else if (!this.props.screenSharingID) {
            if (window.desktop && compareSemVer(window.desktop.version, '5.1.0') >= 0) {
                this.props.showScreenSourceModal();
            } else if (shouldRenderDesktopWidget()) {
                sendDesktopEvent('desktop-sources-modal-request');
            } else {
                const state = {} as State;
                const stream = await getScreenStream('', hasExperimentalFlag());
                if (window.opener && stream) {
                    window.screenSharingTrackId = stream.getVideoTracks()[0].id;
                }
                callsClient.setScreenStream(stream);
                state.screenStream = stream;

                if (stream) {
                    state.alerts = {
                        ...this.state.alerts,
                        missingScreenPermissions: {
                            ...this.state.alerts.missingScreenPermissions,
                            active: false,
                            show: false,
                        },
                    };
                } else {
                    state.alerts = {
                        ...this.state.alerts,
                        missingScreenPermissions: {
                            ...this.state.alerts.missingScreenPermissions,
                            active: true,
                            show: true,
                        },
                    };
                }

                this.setState(state);
            }
            this.props.trackEvent(Telemetry.Event.ShareScreen, Telemetry.Source.ExpandedView, {initiator: fromShortcut ? 'shortcut' : 'button'});
        }
    }

    onRaiseHandToggle = (fromShortcut?: boolean) => {
        const callsClient = this.getCallsClient();
        if (callsClient.isHandRaised) {
            this.props.trackEvent(Telemetry.Event.LowerHand, Telemetry.Source.ExpandedView, {initiator: fromShortcut ? 'shortcut' : 'button'});
            callsClient.unraiseHand();
        } else {
            this.props.trackEvent(Telemetry.Event.RaiseHand, Telemetry.Source.ExpandedView, {initiator: fromShortcut ? 'shortcut' : 'button'});
            callsClient.raiseHand();
        }
    }

    onParticipantsListToggle = (fromShortcut?: boolean) => {
        const event = this.state.showParticipantsList ? Telemetry.Event.CloseParticipantsList : Telemetry.Event.OpenParticipantsList;
        this.props.trackEvent(event, Telemetry.Source.ExpandedView, {initiator: fromShortcut ? 'shortcut' : 'button'});
        this.setState({
            showParticipantsList: !this.state.showParticipantsList,
        });
    }

    onCloseViewClick = () => {
        this.props.trackEvent(Telemetry.Event.CloseExpandedView, Telemetry.Source.ExpandedView, {initiator: 'button'});
        this.props.hideExpandedView();
    }

    public componentDidUpdate(prevProps: Props, prevState: State) {
        if (window.opener) {
            if (document.title.indexOf('Call') === -1 && this.props.channel) {
                if (isDMChannel(this.props.channel) && this.props.connectedDMUser) {
                    document.title = `Call - ${getUserDisplayName(this.props.connectedDMUser)}`;
                } else if (!isDMChannel(this.props.channel)) {
                    document.title = `Call - ${this.props.channel.display_name}`;
                }
            }

            if (this.props.selectRhsPost) {
                // global rhs supported

                if (this.props.threadID && !prevProps.threadID) {
                    // prefetch to get initial unreads
                    this.props.prefetchThread(this.props.threadID);
                }
            }
        }

        if (this.state.screenStream && this.screenPlayer.current && this.screenPlayer.current?.srcObject !== this.state.screenStream) {
            this.screenPlayer.current.srcObject = this.state.screenStream;
        }

        const localScreenStream = this.getCallsClient()?.getLocalScreenStream();
        if (localScreenStream && this.state.screenStream?.getVideoTracks()[0].id !== localScreenStream.getVideoTracks()[0].id) {
            // eslint-disable-next-line react/no-did-update-set-state
            this.setState({screenStream: localScreenStream});
        }
    }

    public componentDidMount() {
        // keyboard shortcuts
        window.addEventListener('keydown', this.handleKBShortcuts, true);
        window.addEventListener('keyup', this.handleKeyUp, true);
        window.addEventListener('blur', this.handleBlur, true);

        const callsClient = this.getCallsClient();
        callsClient.on('remoteScreenStream', (stream: MediaStream) => {
            this.setState({
                screenStream: stream,
            });
        });
        callsClient.on('devicechange', this.setDevices);
        callsClient.on('initaudio', () => {
            this.setState({
                alerts: {
                    ...this.state.alerts,
                    missingAudioInputPermissions: {
                        active: false,
                        show: false,
                    },
                },
            });
        });

        this.setDevices(callsClient.getAudioDevices());

        const screenStream = callsClient.getLocalScreenStream() || callsClient.getRemoteScreenStream();

        // eslint-disable-next-line react/no-did-mount-set-state
        this.setState({
            alerts: {
                ...this.state.alerts,
                missingAudioInputPermissions: {
                    ...this.state.alerts.missingAudioInputPermissions,
                    active: !this.state.alerts.missingAudioInput.active && !callsClient.audioTrack,
                    show: !this.state.alerts.missingAudioInput.active && !callsClient.audioTrack,
                },
            },
            screenStream,
        });

        if (window.opener) {
            // core styling for rhs in expanded window
            document.body.classList.add('app__body');
            applyOnyx();

            if (this.props.selectRhsPost) {
                // global rhs supported

                if (this.props.threadID) {
                    // prefetch to get initial unreads
                    this.props.prefetchThread(this.props.threadID);
                }
            }
        }
    }

    toggleChat = async () => {
        if (this.props.isRhsOpen && this.props.rhsSelectedThreadID === this.props.threadID) {
            // close rhs
            this.props.closeRhs?.();
        } else if (this.props.channel.team_id && this.props.channel.team_id !== this.props.currentTeamID) {
            // go to call thread in channels
            this.props.history.push(`/${this.props.channelTeam.name}/pl/${this.props.threadID}`);
        } else if (this.props.threadID) {
            // open thread
            this.props.selectRhsPost?.(this.props.threadID);
        }
    }

    public componentWillUnmount() {
        window.removeEventListener('keydown', this.handleKBShortcuts, true);
        window.removeEventListener('keyup', this.handleKeyUp, true);
        window.removeEventListener('blur', this.handleBlur, true);
        this.#unlockNavigation?.();
    }

    shouldRenderAlertBanner = () => {
        return Object.entries(this.state.alerts).filter((kv) => kv[1].show).length > 0;
    }

    renderInfoPrompt = () => {
        const isHost = this.props.callHostID === this.props.currentUserID;
        const hasRecEnded = this.props.callRecording?.end_at;

        // Nothing to show if the recording hasn't started yet, unless there
        // was an error.
        if (!this.props.callRecording?.start_at && !this.props.callRecording?.err) {
            return null;
        }

        // If the recording has ended we only want to show the info prompt
        // to the host.
        if (hasRecEnded && !isHost) {
            return null;
        }

        // If the prompt was dismissed after the call has started then we
        // don't show this again.
        if (!hasRecEnded && this.state.promptDismissedAt > this.props.callRecording?.start_at) {
            return null;
        }

        // If the prompt was dismissed after the call has ended then we
        // don't show this again.
        if (hasRecEnded && this.state.promptDismissedAt > this.props.callRecording?.end_at) {
            return null;
        }

        let header = CallRecordingDisclaimerStrings[isHost ? 'host' : 'participant'].header;
        let body = CallRecordingDisclaimerStrings[isHost ? 'host' : 'participant'].body;
        let confirmText = isHost ? 'Dismiss' : 'Understood';
<<<<<<< HEAD
=======
        let icon = (
            <RecordCircleOutlineIcon
                size={18}
            />);
>>>>>>> 403180a4
        const declineText = isHost ? '' : 'Leave call';

        if (hasRecEnded) {
            confirmText = '';
            header = 'Recording has stopped. Processing...';
            body = 'You can find the recording in this call\'s chat thread once it\'s finished processing.';
        }

        let error = '';
        if (this.props.callRecording?.err) {
            header = 'Something went wrong with the recording';
            body = 'Please try to record again. You can also contact your system admin for troubleshooting help.';
            error = capitalize(this.props.callRecording?.err);

            icon = (
                <CompassIcon
                    icon='alert-outline'
                    style={{
                        fontSize: 18,
                    }}
                />
            );
        }

        return (
            <InCallPrompt
                icon={icon}
                iconFill='rgb(var(--dnd-indicator-rgb))'
                iconColor='rgb(var(--dnd-indicator-rgb))'
                header={header}
                body={body}
                error={error}
                confirmText={confirmText}
                declineText={declineText}
                onClose={() => this.setState({promptDismissedAt: Date.now()})}
                onDecline={this.onDisconnectClick}
            />
        );
    }

    renderAlertBanner = () => {
        for (const keyVal of Object.entries(this.state.alerts)) {
            const [alertID, alertState] = keyVal;
            if (!alertState.show) {
                continue;
            }

            const alertConfig = CallAlertConfigs[alertID];

            return (
                <GlobalBanner
                    {...alertConfig}
                    icon={alertConfig.icon}
                    body={alertConfig.bannerText}
                    onClose={() => {
                        this.setState({
                            alerts: {
                                ...this.state.alerts,
                                [alertID]: {
                                    ...alertState,
                                    show: false,
                                },
                            },
                        });
                    }}
                />
            );
        }

        return null;
    }

    renderScreenSharingPlayer = () => {
        const isSharing = this.props.screenSharingID === this.props.currentUserID;

        let profile;
        if (!isSharing) {
            for (let i = 0; i < this.props.profiles.length; i++) {
                if (this.props.profiles[i].id === this.props.screenSharingID) {
                    profile = this.props.profiles[i];
                    break;
                }
            }
            if (!profile) {
                return null;
            }
        }

        const msg = isSharing ? 'You are sharing your screen' : `You are viewing ${getUserDisplayName(profile as UserProfile)}'s screen`;

        return (
            <div
                style={{
                    ...styles.screenContainer,

                    // Account for when we display an alert banner.
                    maxHeight: `calc(100% - ${this.shouldRenderAlertBanner() ? 240 : 200}px)`,
                }}
            >
                <ReactionStream forceLeft={true}/>
                <StyledMediaController
                    gesturesDisabled={true}
                >
                    <video
                        id='screen-player'
                        slot='media'
                        ref={this.screenPlayer}
                        muted={true}
                        autoPlay={true}
                        onClick={(ev) => ev.preventDefault()}
                        controls={false}
                    />
                    <StyledMediaControlBar>
                        <StyledMediaFullscreenButton>
                            <CompassIcon
                                slot='enter'
                                icon='arrow-expand-all'
                            />
                            <CompassIcon
                                slot='exit'
                                icon='arrow-collapse'
                            />
                        </StyledMediaFullscreenButton>
                    </StyledMediaControlBar>
                </StyledMediaController>
                <span
                    style={{
                        background: 'black',
                        padding: '4px 8px',
                        borderRadius: '4px',
                        color: 'white',
                        marginTop: '8px',
                    }}
                >
                    {msg}
                </span>
            </div>
        );
    }

    renderParticipants = () => {
        return this.props.profiles.map((profile, idx) => {
            const status = this.props.statuses[profile.id];
            let isMuted = true;
            let isSpeaking = false;
            let isHandRaised = false;
            if (status) {
                isMuted = !status.unmuted;
                isSpeaking = Boolean(status.voice);
                isHandRaised = Boolean(status.raised_hand > 0);
            }

            return (
                <CallParticipant
                    key={'participants_profile_' + idx}
                    name={`${getUserDisplayName(profile)}${profile.id === this.props.currentUserID ? ' (you)' : ''}`}
                    pictureURL={this.props.pictures[profile.id]}
                    isMuted={isMuted}
                    isSpeaking={isSpeaking}
                    isHandRaised={isHandRaised}
                    reaction={status?.reaction}
                    isHost={profile.id === this.props.callHostID}
                />
            );
        });
    }

    renderParticipantsRHSList = () => {
        return this.props.profiles.map((profile, idx) => {
            const status = this.props.statuses[profile.id];
            let isMuted = true;
            let isSpeaking = false;
            let isHandRaised = false;
            if (status) {
                isMuted = !status.unmuted;
                isSpeaking = Boolean(status.voice);
                isHandRaised = Boolean(status.raised_hand > 0);
            }

            const MuteIcon = isMuted ? MutedIcon : UnmutedIcon;

            return (
                <li
                    key={'participants_rhs_profile_' + idx}
                    style={{display: 'flex', alignItems: 'center', padding: '4px 8px'}}
                >
                    <Avatar
                        size={24}
                        fontSize={10}
                        border={false}
                        borderGlow={isSpeaking}
                        url={this.props.pictures[profile.id]}
                        style={{
                            marginRight: '8px',
                        }}
                    />
                    <span style={{fontWeight: 600, fontSize: '12px', margin: '8px 0'}}>
                        {getUserDisplayName(profile)}{profile.id === this.props.currentUserID && ' (you)'}
                    </span>

                    <div
                        style={{
                            display: 'flex',
                            justifyContent: 'center',
                            alignItems: 'center',
                            marginLeft: 'auto',
                            gap: '4px',
                        }}
                    >
                        {isHandRaised &&
                            <CompassIcon
                                icon={'hand-right'}
                                style={{
                                    color: 'rgb(255, 188, 66)',
                                    marginBottom: 2,
                                    fontSize: 16,
                                }}
                            />
                        }

                        {this.props.screenSharingID === profile.id &&
                            <ScreenIcon
                                fill={'rgb(var(--dnd-indicator-rgb))'}
                                style={{width: '14px', height: '14px'}}
                            />
                        }

                        <MuteIcon
                            fill={isMuted ? '#C4C4C4' : '#3DB887'}
                            style={{width: '14px', height: '14px'}}
                            stroke={isMuted ? '#C4C4C4' : ''}
                        />

                    </div>
                </li>
            );
        });
    }

    renderRecordingBadge = () => {
        // This should not render if:
        // - The recording has not been initialized yet OR if it has ended.
        if (!this.props.callRecording?.init_at || this.props.callRecording?.end_at) {
            return null;
        }

        const isHost = this.props.callHostID === this.props.currentUserID;
        const hasRecStarted = this.props.callRecording?.start_at;

        // If the recording has not started yet then we only render if the user
        // is the host, in which case we'll show the loading spinner.
        if (!isHost && !hasRecStarted) {
            return null;
        }

        if (this.props.callRecording?.err) {
            return null;
        }

        return (
            <Badge
                text={'REC'}
                textSize={12}
                gap={6}
                margin={'0 12px 0 0'}
                padding={'8px 6px'}
                icon={(<RecordCircleOutlineIcon size={12}/>)}
                bgColor={hasRecStarted ? '#D24B4E' : 'rgba(221, 223, 228, 0.04)'}
                loading={!hasRecStarted}
            />
        );
    }

    render() {
        if ((!this.props.show || !window.callsClient) && !window.opener) {
            return null;
        }

        const callsClient = this.getCallsClient();
        if (!callsClient) {
            return null;
        }

        const noInputDevices = this.state.alerts.missingAudioInput.active;
        const noAudioPermissions = this.state.alerts.missingAudioInputPermissions.active;
        const noScreenPermissions = this.state.alerts.missingScreenPermissions.active;
        const isMuted = callsClient.isMuted();
        const MuteIcon = isMuted && !noInputDevices && !noAudioPermissions ? MutedIcon : UnmutedIcon;

        let muteTooltipText = isMuted ? 'Click to unmute' : 'Click to mute';
        let muteTooltipSubtext = '';
        if (noInputDevices) {
            muteTooltipText = CallAlertConfigs.missingAudioInput.tooltipText;
            muteTooltipSubtext = CallAlertConfigs.missingAudioInput.tooltipSubtext;
        }
        if (noAudioPermissions) {
            muteTooltipText = CallAlertConfigs.missingAudioInputPermissions.tooltipText;
            muteTooltipSubtext = CallAlertConfigs.missingAudioInputPermissions.tooltipSubtext;
        }

        const sharingID = this.props.screenSharingID;
        const currentID = this.props.currentUserID;
        const isSharing = sharingID === currentID;

        let shareScreenTooltipText = isSharing ? 'Stop presenting' : 'Start presenting';
        if (noScreenPermissions) {
            shareScreenTooltipText = CallAlertConfigs.missingScreenPermissions.tooltipText;
        }
        const shareScreenTooltipSubtext = noScreenPermissions ? CallAlertConfigs.missingScreenPermissions.tooltipSubtext : '';

        const participantsText = this.state.showParticipantsList ? 'Hide participants list' : 'Show participants list';

        let chatToolTipText = this.props.isRhsOpen && this.props.rhsSelectedThreadID === this.props.threadID ? 'Click to close chat' : 'Click to open chat';
        const chatToolTipSubtext = '';
        const chatDisabled = Boolean(this.props.channel?.team_id) && this.props.channel.team_id !== this.props.currentTeamID;
        if (chatDisabled) {
            chatToolTipText = `Chat unavailable: different team selected. Click here to switch back to ${this.props.channelDisplayName} in ${this.props.channelTeam.display_name}.`;
        }

        const globalRhsSupported = Boolean(this.props.selectRhsPost);

        const isChatUnread = Boolean(this.props.threadUnreadReplies);

        const isHost = this.props.callHostID === this.props.currentUserID;
        const isRecording = isHost && this.props.callRecording && this.props.callRecording.init_at > 0 && !this.props.callRecording.end_at && !this.props.callRecording.err;
        const recordTooltipText = isRecording ? 'Stop recording' : 'Record call';
        const RecordIcon = isRecording ? RecordSquareOutlineIcon : RecordCircleOutlineIcon;

        return (
            <div
                ref={this.expandedRootRef}
                id='calls-expanded-view'
                style={globalRhsSupported ? styles.root : {
                    ...styles.root,
                    position: 'absolute',
                    top: 0,
                    left: 0,
                }}
            >
                <div style={styles.main}>
                    {this.renderAlertBanner()}

                    <div style={{display: 'flex', width: '100%'}}>
                        <div style={styles.topLeftContainer}>
                            { this.renderRecordingBadge() }
                            <CallDuration
                                style={{margin: '4px'}}
                                startAt={this.props.callStartAt}
                            />
                            <span style={{margin: '4px'}}>{'•'}</span>
                            <span style={{margin: '4px'}}>{`${this.props.profiles.length} participants`}</span>
                        </div>
                        {
                            !window.opener &&
                            <button
                                className='button-close'
                                style={styles.closeViewButton}
                                onClick={this.onCloseViewClick}
                            >
                                <CompassIcon icon='arrow-collapse'/>
                            </button>
                        }
                    </div>

                    {!this.props.screenSharingID &&
                        <div style={{flex: 1, display: 'flex', overflow: 'auto'}}>
                            <ReactionStream/>
                            <ul
                                id='calls-expanded-view-participants-grid'
                                style={{
                                    ...styles.participants,
                                    gridTemplateColumns: `repeat(${Math.min(this.props.profiles.length, 4)}, 1fr)`,
                                }}
                            >
                                {this.renderParticipants()}
                            </ul>
                        </div>
                    }
                    {this.props.screenSharingID && this.renderScreenSharingPlayer()}
                    <div
                        id='calls-expanded-view-controls'
                        style={styles.controls}
                    >
                        <div style={{flex: '1', display: 'flex', justifyContent: 'flex-start', marginLeft: '16px'}}>
                            <ControlsButton
                                id='calls-popout-participants-button'
                                onToggle={() => this.onParticipantsListToggle()}
                                tooltipText={participantsText}
                                shortcut={reverseKeyMappings.popout[PARTICIPANTS_LIST_TOGGLE][0]}
                                bgColor={this.state.showParticipantsList ? 'rgba(28, 88, 217, 0.32)' : ''}
                                icon={
                                    <ParticipantsIcon
                                        style={{
                                            width: '24px',
                                            height: '24px',
                                            fill: this.state.showParticipantsList ? 'rgb(28, 88, 217)' : 'white',
                                        }}
                                    />
                                }
                                margin='0'
                            />
                        </div>

                        <div style={styles.centerControls}>
                            <ControlsButton
                                id='calls-popout-mute-button'
                                // eslint-disable-next-line no-undefined
                                onToggle={noInputDevices ? undefined : this.onMuteToggle}
                                tooltipText={muteTooltipText}
                                tooltipSubtext={muteTooltipSubtext}
                                // eslint-disable-next-line no-undefined
                                shortcut={noInputDevices || noAudioPermissions ? undefined : reverseKeyMappings.popout[MUTE_UNMUTE][0]}
                                bgColor={isMuted ? '' : 'rgba(61, 184, 135, 0.16)'}
                                icon={
                                    <MuteIcon
                                        style={{
                                            width: '24px',
                                            height: '24px',
                                            fill: isMuted ? '' : 'rgba(61, 184, 135, 1)',
                                        }}
                                    />
                                }
                                unavailable={noInputDevices || noAudioPermissions}
                            />

                            { isHost && this.props.recordingsEnabled &&
                                <ControlsButton
                                    id='calls-popout-record-button'
                                    onToggle={() => this.onRecordToggle()}
                                    tooltipText={recordTooltipText}
                                    bgColor={isRecording ? 'rgba(var(--dnd-indicator-rgb), 0.12)' : ''}
                                    // eslint-disable-next-line no-undefined
                                    shortcut={reverseKeyMappings.popout[RECORDING_TOGGLE][0]}
                                    iconFill={isRecording ? 'rgb(var(--dnd-indicator-rgb))' : ''}
                                    icon={<RecordIcon size={24}/>}
                                />
                            }

                            {this.props.allowScreenSharing &&
                                <ControlsButton
                                    id='calls-popout-screenshare-button'
                                    onToggle={() => this.onShareScreenToggle()}
                                    tooltipText={shareScreenTooltipText}
                                    tooltipSubtext={shareScreenTooltipSubtext}
                                    // eslint-disable-next-line no-undefined
                                    shortcut={noScreenPermissions ? undefined : reverseKeyMappings.popout[SHARE_UNSHARE_SCREEN][0]}
                                    bgColor={isSharing ? 'rgba(var(--dnd-indicator-rgb), 0.12)' : ''}
                                    icon={
                                        <ScreenIcon
                                            style={{
                                                width: '24px',
                                                height: '24px',
                                                fill: isSharing ? 'rgb(var(--dnd-indicator-rgb))' : '',
                                            }}
                                        />
                                    }
                                    unavailable={noScreenPermissions}
                                    disabled={sharingID !== '' && !isSharing}
                                />
                            }

                            <ReactionButton
                                ref={this.emojiButtonRef}
                                trackEvent={this.props.trackEvent}
                            />

                            {globalRhsSupported && (
                                <ControlsButton
                                    id='calls-popout-chat-button'
                                    onToggle={this.toggleChat}
                                    tooltipText={chatToolTipText}
                                    tooltipSubtext={chatToolTipSubtext}
                                    // eslint-disable-next-line no-undefined
                                    shortcut={undefined}
                                    bgColor={''}
                                    icon={
                                        <div css={{position: 'relative'}}>
                                            <ProductChannelsIcon // TODO use 'icon-message-text-outline' once added
                                                size={24}
                                                color={'white'}
                                            />
                                            {!chatDisabled && isChatUnread && (
                                                <UnreadIndicator mentions={this.props.threadUnreadMentions}/>
                                            )}
                                        </div>
                                    }
                                    unavailable={chatDisabled}
                                />
                            )}
                        </div>
                        <div style={{flex: '1', display: 'flex', justifyContent: 'flex-end', marginRight: '16px'}}>
                            <ControlsButton
<<<<<<< HEAD
                                id='leave-call'
=======
                                id='calls-popout-leave-button'
>>>>>>> 403180a4
                                onToggle={() => this.onDisconnectClick()}
                                tooltipText={'Leave call'}
                                shortcut={reverseKeyMappings.popout[LEAVE_CALL][0]}
                                bgColor={'rgb(var(--dnd-indicator-rgb))'}
                                icon={
                                    <LeaveCallIcon
                                        style={{width: '24px', height: '24px', fill: 'white'}}
                                    />
                                }
                                margin='0'
                            />
                        </div>
                    </div>
                </div>
                {this.state.showParticipantsList &&
                    <ul style={styles.rhs}>
                        <span
                            style={{
                                position: 'sticky',
                                top: '0',
                                background: 'inherit',
                                fontWeight: 600,
                                padding: '8px',
                            }}
                        >{'Participants list'}</span>
                        {this.renderParticipantsRHSList()}
                    </ul>
                }
                {globalRhsSupported &&
                    <ExpandedViewGlobalsStyle
                        callThreadSelected={this.props.rhsSelectedThreadID === this.props.threadID}
                    />
                }

                { this.renderInfoPrompt() }
            </div>
        );
    }
}

const isActiveElementInteractable = () => {
    return document.activeElement && ['INPUT', 'SELECT', 'BUTTON', 'TEXTAREA'].includes(document.activeElement.tagName);
};

const UnreadIndicator = ({mentions}: { mentions?: number }) => {
    return (
        <UnreadDot>{mentions && mentions > 99 ? '99+' : mentions || null}</UnreadDot>
    );
};

const UnreadDot = styled.span`
    position: absolute;
    z-index: 1;
    top: 0px;
    right: -1px;
    width: 8px;
    height: 8px;
    background: var(--mention-bg);
    border-radius: 9px;
    box-shadow: 0 0 0 2px rgb(37 38 42);
    color: white;

    &:not(:empty) {
        top: -7px;
        right: -8px;
        width: auto;
        min-width: 20px;
        height: auto;
        padding: 0 6px;
        border-radius: 8px;
        font-size: 11px;
        -webkit-font-smoothing: subpixel-antialiased;
        -moz-osx-font-smoothing: grayscale;
        font-weight: 700;
        letter-spacing: 0;
        line-height: 16px;
        text-align: center;
    }
`;

const styles: Record<string, CSSObject> = {
    root: {
        display: 'flex',
        width: '100%',
        height: '100%',
        zIndex: 1000,
        background: '#1E1E1E',
        color: 'white',
        appRegion: 'drag',
        gridArea: 'center',
        overflow: 'auto',
    },
    main: {
        display: 'flex',
        flexDirection: 'column',
        flex: '1',
    },
    closeViewButton: {
        fontSize: '24px',
        marginLeft: 'auto',
    },
    participants: {
        display: 'grid',
        overflow: 'auto',
        margin: 'auto',
        padding: '0',
    },
    controls: {
        display: 'flex',
        alignItems: 'center',
        justifyContent: 'center',
        padding: '16px 8px',
        width: '100%',
    },
    centerControls: {
        display: 'flex',
        alignItems: 'center',
        justifyContent: 'center',
    },
    topLeftContainer: {
        display: 'flex',
        alignItems: 'center',
        justifyContent: 'center',
        fontSize: '16px',
        lineHeight: '24px',
        fontWeight: 600,
        marginRight: 'auto',
        margin: '12px',
    },
    screenContainer: {
        display: 'flex',
        flexDirection: 'column',
        justifyContent: 'center',
        alignItems: 'center',
        margin: 'auto',
        maxWidth: 'calc(100% - 16px)',
    },
    rhs: {
        display: 'flex',
        flexDirection: 'column',
        width: '300px',
        background: 'rgba(9, 10, 11, 1)',
        margin: 0,
        padding: 0,
        overflow: 'auto',
    },
};

const ExpandedViewGlobalsStyle = createGlobalStyle<{ callThreadSelected: boolean }>`
    #root {
        > #global-header,
        > .team-sidebar,
        > .app-bar,
        > #channel_view .channel__wrap,
        > #SidebarContainer {
            display: none;
        }

        #sidebar-right #sbrSearchFormContainer {
            // mobile search not supported in expanded view or expanded window
            // TODO move to hideMobileSearchBarInRHS prop of Search component in mattermost-webapp
            display: none;
        }

        .channel-view-inner {
            padding: 0;
        }

        ${({callThreadSelected}) => !callThreadSelected && css`
            .sidebar--right {
                display: none;
            }
        `}
    }

    #sidebar-right {
        z-index: 1001;
    }
`;<|MERGE_RESOLUTION|>--- conflicted
+++ resolved
@@ -514,13 +514,10 @@
         let header = CallRecordingDisclaimerStrings[isHost ? 'host' : 'participant'].header;
         let body = CallRecordingDisclaimerStrings[isHost ? 'host' : 'participant'].body;
         let confirmText = isHost ? 'Dismiss' : 'Understood';
-<<<<<<< HEAD
-=======
         let icon = (
             <RecordCircleOutlineIcon
                 size={18}
             />);
->>>>>>> 403180a4
         const declineText = isHost ? '' : 'Leave call';
 
         if (hasRecEnded) {
@@ -1013,11 +1010,7 @@
                         </div>
                         <div style={{flex: '1', display: 'flex', justifyContent: 'flex-end', marginRight: '16px'}}>
                             <ControlsButton
-<<<<<<< HEAD
-                                id='leave-call'
-=======
                                 id='calls-popout-leave-button'
->>>>>>> 403180a4
                                 onToggle={() => this.onDisconnectClick()}
                                 tooltipText={'Leave call'}
                                 shortcut={reverseKeyMappings.popout[LEAVE_CALL][0]}
