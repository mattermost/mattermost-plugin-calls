--- conflicted
+++ resolved
@@ -9,7 +9,6 @@
 import {Channel} from '@mattermost/types/channels';
 
 import {getUserDisplayName, getScreenStream, isDMChannel, hasExperimentalFlag} from 'src/utils';
-<<<<<<< HEAD
 import {
     UserState,
     AudioDevices,
@@ -19,10 +18,7 @@
 import {
     CallAlertConfigs,
 } from 'src/constants';
-=======
-import {UserState} from 'src/types/types';
 import * as Telemetry from 'src/types/telemetry';
->>>>>>> 98fcdd30
 
 import Avatar from '../avatar/avatar';
 
@@ -644,36 +640,14 @@
                         id='calls-expanded-view-controls'
                         style={style.controls}
                     >
-<<<<<<< HEAD
                         <div style={{flex: '1', display: 'flex', justifyContent: 'flex-start', marginLeft: '16px'}}>
                             <ControlsButton
                                 id='calls-popout-participants-button'
-                                onToggle={this.onParticipantsListToggle}
+                                onToggle={() => this.onParticipantsListToggle()}
                                 tooltipText={this.state.showParticipantsList ? 'Hide participants list' : 'Show participants list'}
                                 shortcut={reverseKeyMappings.popout[PARTICIPANTS_LIST_TOGGLE][0]}
                                 bgColor={this.state.showParticipantsList ? 'rgba(28, 88, 217, 0.32)' : ''}
                                 icon={
-=======
-                        <div style={style.leftControls}>
-                            <OverlayTrigger
-                                key='show_participants_list'
-                                placement='top'
-                                overlay={
-                                    <Tooltip
-                                        id='show-participants-list'
-                                    >
-                                        {this.state.showParticipantsList ? 'Hide participants list' : 'Show participants list'}
-                                        <Shortcut shortcut={reverseKeyMappings.popout[PARTICIPANTS_LIST_TOGGLE][0]}/>
-                                    </Tooltip>
-                                }
-                            >
-
-                                <button
-                                    className='button-center-controls'
-                                    onClick={() => this.onParticipantsListToggle()}
-                                    style={{background: this.state.showParticipantsList ? 'rgba(28, 88, 217, 0.32)' : '', marginLeft: '0'}}
-                                >
->>>>>>> 98fcdd30
                                     <ParticipantsIcon
                                         style={{width: '28px', height: '28px', fill: this.state.showParticipantsList ? 'rgb(28, 88, 217)' : 'white'}}
                                     />
@@ -683,57 +657,28 @@
                         </div>
 
                         <div style={style.centerControls}>
-<<<<<<< HEAD
                             <ControlsButton
                                 id='calls-popout-raisehand-button'
-                                onToggle={this.onRaiseHandToggle}
+                                onToggle={() => this.onRaiseHandToggle()}
                                 tooltipText={raiseHandText}
                                 shortcut={reverseKeyMappings.popout[RAISE_LOWER_HAND][0]}
                                 bgColor={isHandRaised ? 'rgba(255, 188, 66, 0.16)' : ''}
                                 icon={
-=======
-                            <OverlayTrigger
-                                key='tooltip-hand-toggle'
-                                placement='top'
-                                overlay={
-                                    <Tooltip
-                                        id='tooltip-hand-toggle'
-                                    >
-                                        <span>{raiseHandText}</span>
-                                        <Shortcut shortcut={reverseKeyMappings.popout[RAISE_LOWER_HAND][0]}/>
-                                    </Tooltip>
-                                }
-                            >
-                                <button
-                                    className='button-center-controls'
-                                    onClick={() => this.onRaiseHandToggle()}
-                                    style={{background: isHandRaised ? 'rgba(255, 188, 66, 0.16)' : ''}}
-                                >
->>>>>>> 98fcdd30
                                     <HandIcon
                                         style={{width: '28px', height: '28px', fill: isHandRaised ? 'rgba(255, 188, 66, 1)' : 'white'}}
                                     />
                                 }
-<<<<<<< HEAD
                             />
 
                             <ControlsButton
                                 id='calls-popout-screenshare-button'
-                                onToggle={this.onShareScreenToggle}
+                                onToggle={() => this.onShareScreenToggle()}
                                 tooltipText={shareScreenTooltipText}
                                 tooltipSubtext={shareScreenTooltipSubtext}
                                 // eslint-disable-next-line no-undefined
                                 shortcut={noScreenPermissions ? undefined : reverseKeyMappings.popout[SHARE_UNSHARE_SCREEN][0]}
                                 bgColor={isSharing ? 'rgba(var(--dnd-indicator-rgb), 0.12)' : ''}
                                 icon={
-=======
-                            >
-                                <button
-                                    className='button-center-controls'
-                                    onClick={() => this.onShareScreenToggle()}
-                                    style={{background: isSharing ? 'rgba(var(--dnd-indicator-rgb), 0.12)' : ''}}
-                                >
->>>>>>> 98fcdd30
                                     <ScreenIcon
                                         style={{width: '28px', height: '28px', fill: isSharing ? 'rgb(var(--dnd-indicator-rgb))' : ''}}
                                     />
