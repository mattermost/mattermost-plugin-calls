// Copyright (c) 2015-present Mattermost, Inc. All Rights Reserved.
// See LICENSE.txt for license information.

/* eslint-disable max-lines */

import React, {CSSProperties} from 'react';
import {compareSemVer} from 'semver-parser';
import {OverlayTrigger, Tooltip} from 'react-bootstrap';

import {UserProfile} from '@mattermost/types/users';
import {Channel} from '@mattermost/types/channels';

import {getUserDisplayName, getScreenStream, isDMChannel, hasExperimentalFlag} from 'src/utils';
import {
    UserState,
    AudioDevices,
    CallAlertStates,
    CallAlertStatesDefault,
} from 'src/types/types';
import {
    CallAlertConfigs,
} from 'src/constants';
import * as Telemetry from 'src/types/telemetry';

import Avatar from '../avatar/avatar';

import CompassIcon from '../../components/icons/compassIcon';
import LeaveCallIcon from '../../components/icons/leave_call_icon';
import MutedIcon from '../../components/icons/muted_icon';
import UnmutedIcon from '../../components/icons/unmuted_icon';
import ScreenIcon from '../../components/icons/screen_icon';
import RaisedHandIcon from '../../components/icons/raised_hand';
import UnraisedHandIcon from '../../components/icons/unraised_hand';
import ParticipantsIcon from '../../components/icons/participants';
import CallDuration from '../call_widget/call_duration';
import Shortcut from 'src/components/shortcut';

import {
    MUTE_UNMUTE,
    RAISE_LOWER_HAND,
    SHARE_UNSHARE_SCREEN,
    PARTICIPANTS_LIST_TOGGLE,
    LEAVE_CALL,
    PUSH_TO_TALK,
    keyToAction,
    reverseKeyMappings,
} from 'src/shortcuts';
import ShowMoreIcon from '../../components/icons/show_more';

import AgendaComponent from 'src/components/agenda';

import GlobalBanner from './global_banner';
import ControlsButton from './controls_button';

import './component.scss';

interface Props {
    show: boolean,
    currentUserID: string,
    profiles: UserProfile[],
    pictures: {
        [key: string]: string,
    },
    statuses: {
        [key: string]: UserState,
    },
    callStartAt: number,
    hideExpandedView: () => void,
    showScreenSourceModal: () => void,
    screenSharingID: string,
    channel: Channel,
    connectedDMUser: UserProfile | undefined,
    trackEvent: (event: Telemetry.Event, source: Telemetry.Source, props?: Record<string, any>) => void,
}

enum RHSState {
    Closed = 'closed',
    Participants = 'participants',
    Agenda = 'agenda',
}

interface State {
    screenStream: MediaStream | null,
<<<<<<< HEAD
    rhsState: RHSState,
=======
    showParticipantsList: boolean,
    alerts: CallAlertStates,
>>>>>>> cd832083
}

export default class ExpandedView extends React.PureComponent<Props, State> {
    private screenPlayer = React.createRef<HTMLVideoElement>()
    private pushToTalk = false;

    constructor(props: Props) {
        super(props);
        this.screenPlayer = React.createRef();
        this.state = {
            screenStream: null,
<<<<<<< HEAD
            rhsState: RHSState.Closed,
=======
            showParticipantsList: false,
            alerts: CallAlertStatesDefault,
>>>>>>> cd832083
        };

        if (window.opener) {
            const callsClient = window.opener.callsClient;
            callsClient.on('close', () => window.close());
        }
    }

    getCallsClient = () => {
        return window.opener ? window.opener.callsClient : window.callsClient;
    }

    handleBlur = () => {
        if (this.pushToTalk) {
            this.getCallsClient()?.mute();
            this.pushToTalk = false;
            this.forceUpdate();
        }
    }

    handleKeyUp = (ev: KeyboardEvent) => {
        if (keyToAction('popout', ev) === PUSH_TO_TALK && this.pushToTalk) {
            this.getCallsClient()?.mute();
            this.pushToTalk = false;
            this.forceUpdate();
        }
    }

    handleKBShortcuts = (ev: KeyboardEvent) => {
        if ((!this.props.show || !window.callsClient) && !window.opener) {
            return;
        }

        switch (keyToAction('popout', ev)) {
        case PUSH_TO_TALK:
            if (this.pushToTalk) {
                return;
            }
            this.getCallsClient()?.unmute();
            this.pushToTalk = true;
            this.forceUpdate();
            break;
        case MUTE_UNMUTE:
            this.onMuteToggle();
            break;
        case RAISE_LOWER_HAND:
            this.onRaiseHandToggle(true);
            break;
        case SHARE_UNSHARE_SCREEN:
            this.onShareScreenToggle(true);
            break;
        case PARTICIPANTS_LIST_TOGGLE:
            this.onParticipantsListToggle(true);
            break;
        case LEAVE_CALL:
            this.onDisconnectClick();
            break;
        }
    }

    setDevices = (devices: AudioDevices) => {
        this.setState({
            alerts: {
                ...this.state.alerts,
                missingAudioInput: {
                    ...this.state.alerts.missingAudioInput,
                    active: devices.inputs.length === 0,
                    show: devices.inputs.length === 0,
                },
            }});
    }

    onDisconnectClick = () => {
        this.props.hideExpandedView();
        const callsClient = this.getCallsClient();
        if (callsClient) {
            callsClient.disconnect();
            if (window.opener) {
                window.close();
            }
        }
    }

    onMuteToggle = () => {
        if (this.pushToTalk) {
            return;
        }
        const callsClient = this.getCallsClient();
        if (callsClient.isMuted()) {
            callsClient.unmute();
        } else {
            callsClient.mute();
        }
    }

    onShareScreenToggle = async (fromShortcut?: boolean) => {
        const callsClient = this.getCallsClient();
        if (this.props.screenSharingID === this.props.currentUserID) {
            callsClient.unshareScreen();
            this.setState({
                screenStream: null,
            });
            this.props.trackEvent(Telemetry.Event.UnshareScreen, Telemetry.Source.ExpandedView, {initiator: fromShortcut ? 'shortcut' : 'button'});
        } else if (!this.props.screenSharingID) {
            if (window.desktop && compareSemVer(window.desktop.version, '5.1.0') >= 0) {
                this.props.showScreenSourceModal();
            } else {
                const state = {} as State;
                const stream = await getScreenStream('', hasExperimentalFlag());
                if (window.opener && stream) {
                    window.screenSharingTrackId = stream.getVideoTracks()[0].id;
                }
                callsClient.setScreenStream(stream);
                state.screenStream = stream;

                if (stream) {
                    state.alerts = {
                        ...this.state.alerts,
                        missingScreenPermissions: {
                            ...this.state.alerts.missingScreenPermissions,
                            active: false,
                            show: false,
                        },
                    };
                } else {
                    state.alerts = {
                        ...this.state.alerts,
                        missingScreenPermissions: {
                            ...this.state.alerts.missingScreenPermissions,
                            active: true,
                            show: true,
                        },
                    };
                }

                this.setState(state);
            }
            this.props.trackEvent(Telemetry.Event.ShareScreen, Telemetry.Source.ExpandedView, {initiator: fromShortcut ? 'shortcut' : 'button'});
        }
    }

    onRaiseHandToggle = (fromShortcut?: boolean) => {
        const callsClient = this.getCallsClient();
        if (callsClient.isHandRaised) {
            this.props.trackEvent(Telemetry.Event.LowerHand, Telemetry.Source.ExpandedView, {initiator: fromShortcut ? 'shortcut' : 'button'});
            callsClient.unraiseHand();
        } else {
            this.props.trackEvent(Telemetry.Event.RaiseHand, Telemetry.Source.ExpandedView, {initiator: fromShortcut ? 'shortcut' : 'button'});
            callsClient.raiseHand();
        }
    }

    onParticipantsListToggle = (fromShortcut?: boolean) => {
        const event = this.state.rhsState === RHSState.Participants ? Telemetry.Event.CloseParticipantsList : Telemetry.Event.OpenParticipantsList;
        this.props.trackEvent(event, Telemetry.Source.ExpandedView, {initiator: fromShortcut ? 'shortcut' : 'button'});
        if (this.state.rhsState === RHSState.Participants) {
            this.setState({rhsState: RHSState.Closed});
            return;
        }
        this.setState({
            rhsState: RHSState.Participants,
        });
    }

    onAgendaToggle = () => {
        if (this.state.rhsState === RHSState.Agenda) {
            this.setState({rhsState: RHSState.Closed});
            return;
        }
        this.setState({
            rhsState: RHSState.Agenda,
        });
    }

    onCloseViewClick = () => {
        this.props.trackEvent(Telemetry.Event.CloseExpandedView, Telemetry.Source.ExpandedView, {initiator: 'button'});
        this.props.hideExpandedView();
    }

    public componentDidUpdate(prevProps: Props, prevState: State) {
        if (window.opener) {
            if (document.title.indexOf('Call') === -1 && this.props.channel) {
                if (isDMChannel(this.props.channel) && this.props.connectedDMUser) {
                    document.title = `Call - ${getUserDisplayName(this.props.connectedDMUser)}`;
                } else if (!isDMChannel(this.props.channel)) {
                    document.title = `Call - ${this.props.channel.display_name}`;
                }
            }
        }

        if (this.state.screenStream && this.screenPlayer.current && this.screenPlayer?.current.srcObject !== this.state.screenStream) {
            this.screenPlayer.current.srcObject = this.state.screenStream;
        }

        const callsClient = this.getCallsClient();
        if (!this.state.screenStream && callsClient?.getLocalScreenStream()) {
            // eslint-disable-next-line react/no-did-update-set-state
            this.setState({screenStream: callsClient.getLocalScreenStream()});
        }
    }

    public componentDidMount() {
        // keyboard shortcuts
        window.addEventListener('keydown', this.handleKBShortcuts, true);
        window.addEventListener('keyup', this.handleKeyUp, true);
        window.addEventListener('blur', this.handleBlur, true);

        const callsClient = this.getCallsClient();
        callsClient.on('remoteScreenStream', (stream: MediaStream) => {
            this.setState({
                screenStream: stream,
            });
        });
        callsClient.on('devicechange', this.setDevices);
        callsClient.on('initaudio', () => {
            this.setState({
                alerts: {
                    ...this.state.alerts,
                    missingAudioInputPermissions: {
                        active: false,
                        show: false,
                    },
                }});
        });

        this.setDevices(callsClient.getAudioDevices());

        const screenStream = callsClient.getLocalScreenStream() || callsClient.getRemoteScreenStream();

        // eslint-disable-next-line react/no-did-mount-set-state
        this.setState({
            alerts: {
                ...this.state.alerts,
                missingAudioInputPermissions: {
                    ...this.state.alerts.missingAudioInputPermissions,
                    active: !this.state.alerts.missingAudioInput.active && !callsClient.audioTrack,
                    show: !this.state.alerts.missingAudioInput.active && !callsClient.audioTrack,
                },
            },
            screenStream,
        });
    }

    public componentWillUnmount() {
        window.removeEventListener('keydown', this.handleKBShortcuts, true);
        window.removeEventListener('keyup', this.handleKeyUp, true);
        window.removeEventListener('blur', this.handleBlur, true);
    }

    shouldRenderAlertBanner = () => {
        return Object.entries(this.state.alerts).filter(kv => kv[1].show).length > 0;
    }

    renderAlertBanner = () => {
        for (const keyVal of Object.entries(this.state.alerts)) {
            const [alertID, alertState] = keyVal;
            if (!alertState.show) {
                continue;
            }

            const alertConfig = CallAlertConfigs[alertID];

            return (
                <GlobalBanner
                    {...alertConfig}
                    icon={alertConfig.icon}
                    body={alertConfig.bannerText}
                    onClose={() => {
                        this.setState({
                            alerts: {
                                ...this.state.alerts,
                                [alertID]: {
                                    ...alertState,
                                    show: false,
                                },
                            },
                        });
                    }}
                />
            );
        }

        return null;
    }

    renderScreenSharingPlayer = () => {
        const isSharing = this.props.screenSharingID === this.props.currentUserID;

        let profile;
        if (!isSharing) {
            for (let i = 0; i < this.props.profiles.length; i++) {
                if (this.props.profiles[i].id === this.props.screenSharingID) {
                    profile = this.props.profiles[i];
                    break;
                }
            }
            if (!profile) {
                return null;
            }
        }

        const msg = isSharing ? 'You are sharing your screen' : `You are viewing ${getUserDisplayName(profile as UserProfile)}'s screen`;

        return (
            <div
                style={{
                    ...style.screenContainer,

                    // Account for when we display an alert banner.
                    maxHeight: `calc(100% - ${this.shouldRenderAlertBanner() ? 240 : 200}px)`,
                } as CSSProperties}
            >
                <video
                    id='screen-player'
                    ref={this.screenPlayer}
                    width='100%'
                    height='100%'
                    muted={true}
                    autoPlay={true}
                    onClick={(ev) => ev.preventDefault()}
                    controls={true}
                />
                <span
                    style={{
                        background: 'black',
                        padding: '4px 8px',
                        borderRadius: '4px',
                        color: 'white',
                        marginTop: '8px',
                    }}
                >
                    {msg}
                </span>
            </div>
        );
    }

    renderParticipants = () => {
        return this.props.profiles.map((profile, idx) => {
            const status = this.props.statuses[profile.id];
            let isMuted = true;
            let isSpeaking = false;
            let isHandRaised = false;
            if (status) {
                isMuted = !status.unmuted;
                isSpeaking = Boolean(status.voice);
                isHandRaised = Boolean(status.raised_hand > 0);
            }

            const MuteIcon = isMuted ? MutedIcon : UnmutedIcon;

            return (
                <li
                    key={'participants_profile_' + idx}
                    style={{display: 'flex', flexDirection: 'column', justifyContent: 'center', alignItems: 'center', margin: '16px'}}
                >

                    <div style={{position: 'relative'}}>
                        <Avatar
                            size={50}
                            fontSize={18}
                            border={false}
                            borderGlow={isSpeaking}
                            url={this.props.pictures[profile.id]}
                        />
                        <div
                            style={{
                                position: 'absolute',
                                display: 'flex',
                                justifyContent: 'center',
                                alignItems: 'center',
                                bottom: 0,
                                right: 0,
                                background: 'rgba(50, 50, 50, 1)',
                                borderRadius: '30px',
                                width: '20px',
                                height: '20px',
                            }}
                        >
                            <MuteIcon
                                fill={isMuted ? '#C4C4C4' : '#3DB887'}
                                style={{width: '14px', height: '14px'}}
                                stroke={isMuted ? '#C4C4C4' : ''}
                            />
                        </div>
                        <div
                            style={{
                                position: 'absolute',
                                display: isHandRaised ? 'flex' : 'none',
                                justifyContent: 'center',
                                alignItems: 'center',
                                top: 0,
                                right: 0,
                                background: 'rgba(50, 50, 50, 1)',
                                borderRadius: '30px',
                                width: '20px',
                                height: '20px',
                                fontSize: '12px',
                            }}
                        >
                            {'✋'}
                        </div>
                    </div>

                    <span style={{fontWeight: 600, fontSize: '12px', margin: '8px 0'}}>
                        {getUserDisplayName(profile)}{profile.id === this.props.currentUserID && ' (you)'}
                    </span>

                </li>
            );
        });
    }

    renderParticipantsRHSList = () => {
        return this.props.profiles.map((profile, idx) => {
            const status = this.props.statuses[profile.id];
            let isMuted = true;
            let isSpeaking = false;
            let isHandRaised = false;
            if (status) {
                isMuted = !status.unmuted;
                isSpeaking = Boolean(status.voice);
                isHandRaised = Boolean(status.raised_hand > 0);
            }

            const MuteIcon = isMuted ? MutedIcon : UnmutedIcon;

            return (
                <li
                    key={'participants_rhs_profile_' + idx}
                    style={{display: 'flex', alignItems: 'center', padding: '4px 8px'}}
                >
                    <Avatar
                        size={24}
                        fontSize={10}
                        border={false}
                        borderGlow={isSpeaking}
                        url={this.props.pictures[profile.id]}
                        style={{
                            marginRight: '8px',
                        }}
                    />
                    <span style={{fontWeight: 600, fontSize: '12px', margin: '8px 0'}}>
                        {getUserDisplayName(profile)}{profile.id === this.props.currentUserID && ' (you)'}
                    </span>

                    <div
                        style={{
                            display: 'flex',
                            justifyContent: 'center',
                            alignItems: 'center',
                            marginLeft: 'auto',
                            gap: '4px',
                        }}
                    >
                        { isHandRaised &&
                            <RaisedHandIcon
                                fill={'rgba(255, 188, 66, 1)'}
                                style={{width: '14px', height: '14px'}}
                            />
                        }

                        { this.props.screenSharingID === profile.id &&
                        <ScreenIcon
                            fill={'rgb(var(--dnd-indicator-rgb))'}
                            style={{width: '14px', height: '14px'}}
                        />
                        }

                        <MuteIcon
                            fill={isMuted ? '#C4C4C4' : '#3DB887'}
                            style={{width: '14px', height: '14px'}}
                            stroke={isMuted ? '#C4C4C4' : ''}
                        />

                    </div>
                </li>
            );
        });
    }

    render() {
        if ((!this.props.show || !window.callsClient) && !window.opener) {
            return null;
        }

        const callsClient = this.getCallsClient();
        if (!callsClient) {
            return null;
        }

        const noInputDevices = this.state.alerts.missingAudioInput.active;
        const noAudioPermissions = this.state.alerts.missingAudioInputPermissions.active;
        const noScreenPermissions = this.state.alerts.missingScreenPermissions.active;
        const isMuted = callsClient.isMuted();
        const MuteIcon = isMuted && !noInputDevices && !noAudioPermissions ? MutedIcon : UnmutedIcon;

        let muteTooltipText = isMuted ? 'Click to unmute' : 'Click to mute';
        let muteTooltipSubtext = '';
        if (noInputDevices) {
            muteTooltipText = CallAlertConfigs.missingAudioInput.tooltipText;
            muteTooltipSubtext = CallAlertConfigs.missingAudioInput.tooltipSubtext;
        }
        if (noAudioPermissions) {
            muteTooltipText = CallAlertConfigs.missingAudioInputPermissions.tooltipText;
            muteTooltipSubtext = CallAlertConfigs.missingAudioInputPermissions.tooltipSubtext;
        }

        const sharingID = this.props.screenSharingID;
        const currentID = this.props.currentUserID;
        const isSharing = sharingID === currentID;

        let shareScreenTooltipText = isSharing ? 'Stop presenting' : 'Start presenting';
        if (noScreenPermissions) {
            shareScreenTooltipText = CallAlertConfigs.missingScreenPermissions.tooltipText;
        }
        const shareScreenTooltipSubtext = noScreenPermissions ? CallAlertConfigs.missingScreenPermissions.tooltipSubtext : '';

        const isHandRaised = callsClient.isHandRaised;
        const HandIcon = isHandRaised ? UnraisedHandIcon : RaisedHandIcon;
        const raiseHandText = isHandRaised ? 'Lower hand' : 'Raise hand';
        const participantsText = 'Show participants list';

        return (
            <div
                id='calls-expanded-view'
                style={style.root as CSSProperties}
            >
                <div style={style.main as CSSProperties}>
                    { this.renderAlertBanner() }

                    <div style={{display: 'flex', alignItems: 'center', width: '100%'}}>
                        <div style={style.topLeftContainer as CSSProperties}>
                            <CallDuration
                                style={{margin: '4px'}}
                                startAt={this.props.callStartAt}
                            />
                            <span style={{margin: '4px'}}>{'•'}</span>
                            <span style={{margin: '4px'}}>{`${this.props.profiles.length} participants`}</span>

                        </div>
                        {
                            !window.opener &&
                            <button
                                className='button-close'
                                style={style.closeViewButton as CSSProperties}
                                onClick={this.onCloseViewClick}
                            >
                                <CompassIcon icon='arrow-collapse'/>
                            </button>
                        }
                    </div>

                    { !this.props.screenSharingID &&
                    <ul
                        id='calls-expanded-view-participants-grid'
                        style={{
                            ...style.participants,
                            gridTemplateColumns: `repeat(${Math.min(this.props.profiles.length, 4)}, 1fr)`,
                        }}
                    >
                        { this.renderParticipants() }
                    </ul>
                    }
                    { this.props.screenSharingID && this.renderScreenSharingPlayer() }
                    <div
                        id='calls-expanded-view-controls'
                        style={style.controls}
                    >
<<<<<<< HEAD
                        <div style={style.leftControls}>
                            <OverlayTrigger
                                key='show_participants_list'
                                placement='top'
                                overlay={
                                    <Tooltip
                                        id='show-participants-list'
                                    >
                                        {this.state.rhsState === RHSState.Participants ? 'Hide participants list' : 'Show participants list'}
                                        <Shortcut shortcut={reverseKeyMappings.popout[PARTICIPANTS_LIST_TOGGLE][0]}/>
                                    </Tooltip>
                                }
                            >

                                <button
                                    className='button-center-controls'
                                    onClick={() => this.onParticipantsListToggle()}
                                    style={{background: this.state.rhsState === RHSState.Participants ? 'rgba(28, 88, 217, 0.32)' : '', marginLeft: '0'}}
                                >
                                    <ParticipantsIcon
                                        style={{width: '24px', height: '24px'}}
                                        fill={this.state.rhsState === RHSState.Participants ? 'rgb(28, 88, 217)' : 'white'}
                                    />
                                </button>
                            </OverlayTrigger>
                            <OverlayTrigger
                                key='show_agenda'
                                placement='top'
                                overlay={
                                    <Tooltip
                                        id='show-agenda'
                                    >
                                        {this.state.rhsState === RHSState.Agenda ? 'Hide agenda' : 'Show agenda'}
                                    </Tooltip>
                                }
                            >

                                <button
                                    className='button-center-controls'
                                    onClick={this.onAgendaToggle}
                                    style={{background: this.state.rhsState === RHSState.Agenda ? 'rgba(28, 88, 217, 0.32)' : ''}}
                                >
                                    <ShowMoreIcon
                                        style={{width: '24px', height: '24px'}}
                                        fill={this.state.rhsState === RHSState.Agenda ? 'rgb(28, 88, 217)' : 'white'}
=======
                        <div style={{flex: '1', display: 'flex', justifyContent: 'flex-start', marginLeft: '16px'}}>
                            <ControlsButton
                                id='calls-popout-participants-button'
                                onToggle={() => this.onParticipantsListToggle()}
                                tooltipText={this.state.showParticipantsList ? 'Hide participants list' : 'Show participants list'}
                                shortcut={reverseKeyMappings.popout[PARTICIPANTS_LIST_TOGGLE][0]}
                                bgColor={this.state.showParticipantsList ? 'rgba(28, 88, 217, 0.32)' : ''}
                                icon={
                                    <ParticipantsIcon
                                        style={{width: '28px', height: '28px', fill: this.state.showParticipantsList ? 'rgb(28, 88, 217)' : 'white'}}
>>>>>>> cd832083
                                    />
                                }
                                margin='0'
                            />
                        </div>

                        <div style={style.centerControls}>
                            <ControlsButton
                                id='calls-popout-raisehand-button'
                                onToggle={() => this.onRaiseHandToggle()}
                                tooltipText={raiseHandText}
                                shortcut={reverseKeyMappings.popout[RAISE_LOWER_HAND][0]}
                                bgColor={isHandRaised ? 'rgba(255, 188, 66, 0.16)' : ''}
                                icon={
                                    <HandIcon
                                        style={{width: '28px', height: '28px', fill: isHandRaised ? 'rgba(255, 188, 66, 1)' : 'white'}}
                                    />
                                }
                            />

                            <ControlsButton
                                id='calls-popout-screenshare-button'
                                onToggle={() => this.onShareScreenToggle()}
                                tooltipText={shareScreenTooltipText}
                                tooltipSubtext={shareScreenTooltipSubtext}
                                // eslint-disable-next-line no-undefined
                                shortcut={noScreenPermissions ? undefined : reverseKeyMappings.popout[SHARE_UNSHARE_SCREEN][0]}
                                bgColor={isSharing ? 'rgba(var(--dnd-indicator-rgb), 0.12)' : ''}
                                icon={
                                    <ScreenIcon
                                        style={{width: '28px', height: '28px', fill: isSharing ? 'rgb(var(--dnd-indicator-rgb))' : ''}}
                                    />
                                }
                                unavailable={noScreenPermissions}
                                disabled={sharingID !== '' && !isSharing}
                            />

                            <ControlsButton
                                id='calls-popout-mute-button'
                                // eslint-disable-next-line no-undefined
                                onToggle={noInputDevices ? undefined : this.onMuteToggle}
                                tooltipText={muteTooltipText}
                                tooltipSubtext={muteTooltipSubtext}
                                // eslint-disable-next-line no-undefined
                                shortcut={noInputDevices || noAudioPermissions ? undefined : reverseKeyMappings.popout[MUTE_UNMUTE][1]}
                                bgColor={isMuted ? '' : 'rgba(61, 184, 135, 0.16)'}
                                icon={
                                    <MuteIcon
                                        style={{width: '28px', height: '28px', fill: isMuted ? '' : 'rgba(61, 184, 135, 1)'}}
                                    />
                                }
                                unavailable={noInputDevices || noAudioPermissions}
                            />
                        </div>

                        <div style={{flex: '1', display: 'flex', justifyContent: 'flex-end', marginRight: '16px'}}>
                            <OverlayTrigger
                                key='tooltip-leave-call'
                                placement='top'
                                overlay={
                                    <Tooltip
                                        id='tooltip-leave-call'
                                    >
                                        <span>{'Leave call'}</span>
                                        <Shortcut shortcut={reverseKeyMappings.popout[LEAVE_CALL][0]}/>
                                    </Tooltip>
                                }
                            >
                                <button
                                    className='button-leave'
                                    onClick={this.onDisconnectClick}
                                >

                                    <LeaveCallIcon
                                        style={{width: '24px', height: '24px'}}
                                        fill='white'
                                    />
                                    <span
                                        style={{fontSize: '18px', fontWeight: 600, marginLeft: '8px'}}
                                    >{'Leave'}</span>

                                </button>
                            </OverlayTrigger>
                        </div>
                    </div>
                </div>
                { this.state.rhsState !== RHSState.Closed &&
                <ul style={style.rhs as CSSProperties}>
                    {this.state.rhsState === RHSState.Participants &&
                        <>
                            <span style={{position: 'sticky', top: '0', background: 'inherit', fontWeight: 600, padding: '8px'}}>{'Participants list'}</span>
                            {this.renderParticipantsRHSList()}
                        </>
                    }
                    {this.state.rhsState === RHSState.Agenda &&
                        <>
                            <span style={{position: 'sticky', top: '0', background: 'var(--center-channel-bg)', fontWeight: 600, padding: '8px'}}>{'Agenda'}</span>
                            <AgendaComponent channelId={this.props.channel.id}/>
                        </>
                    }
                </ul>
                }
            </div>
        );
    }
}

const style = {
    root: {
        position: 'absolute',
        display: 'flex',
        top: 0,
        left: 0,
        width: '100%',
        height: '100%',
        zIndex: 1000,
        background: 'rgba(37, 38, 42, 1)',
        color: 'white',
    },
    main: {
        display: 'flex',
        flexDirection: 'column',
        alignItems: 'center',
        flex: '1',
    },
    closeViewButton: {
        fontSize: '24px',
        marginLeft: 'auto',
    },
    participants: {
        display: 'grid',
        overflow: 'auto',
        margin: 'auto',
        padding: '0',
    },
    controls: {
        display: 'flex',
        alignItems: 'center',
        justifyContent: 'center',
        padding: '16px 8px',
        width: '100%',
    },
<<<<<<< HEAD
    leftControls: {
        display: 'flex',
        flex: '1',
        marginLeft: '16px',
    },
=======
>>>>>>> cd832083
    centerControls: {
        display: 'flex',
        alignItems: 'center',
        justifyContent: 'center',
    },
    topLeftContainer: {
        display: 'flex',
        alignItems: 'center',
        justifyContent: 'center',
        fontSize: '16px',
        marginRight: 'auto',
        padding: '4px',
    },
    screenContainer: {
        display: 'flex',
        flexDirection: 'column',
        justifyContent: 'center',
        alignItems: 'center',
        margin: 'auto',
        maxWidth: 'calc(100% - 16px)',
    },
    rhs: {
        display: 'flex',
        flexDirection: 'column',
        width: '400px',
        background: 'rgba(9, 10, 11, 1)',
        margin: 0,
        padding: 0,
        overflow: 'auto',
    },
};<|MERGE_RESOLUTION|>--- conflicted
+++ resolved
@@ -81,12 +81,8 @@
 
 interface State {
     screenStream: MediaStream | null,
-<<<<<<< HEAD
     rhsState: RHSState,
-=======
-    showParticipantsList: boolean,
     alerts: CallAlertStates,
->>>>>>> cd832083
 }
 
 export default class ExpandedView extends React.PureComponent<Props, State> {
@@ -98,12 +94,8 @@
         this.screenPlayer = React.createRef();
         this.state = {
             screenStream: null,
-<<<<<<< HEAD
             rhsState: RHSState.Closed,
-=======
-            showParticipantsList: false,
             alerts: CallAlertStatesDefault,
->>>>>>> cd832083
         };
 
         if (window.opener) {
@@ -673,69 +665,45 @@
                         id='calls-expanded-view-controls'
                         style={style.controls}
                     >
-<<<<<<< HEAD
-                        <div style={style.leftControls}>
-                            <OverlayTrigger
-                                key='show_participants_list'
-                                placement='top'
-                                overlay={
-                                    <Tooltip
-                                        id='show-participants-list'
-                                    >
-                                        {this.state.rhsState === RHSState.Participants ? 'Hide participants list' : 'Show participants list'}
-                                        <Shortcut shortcut={reverseKeyMappings.popout[PARTICIPANTS_LIST_TOGGLE][0]}/>
-                                    </Tooltip>
-                                }
-                            >
-
-                                <button
-                                    className='button-center-controls'
-                                    onClick={() => this.onParticipantsListToggle()}
-                                    style={{background: this.state.rhsState === RHSState.Participants ? 'rgba(28, 88, 217, 0.32)' : '', marginLeft: '0'}}
-                                >
-                                    <ParticipantsIcon
-                                        style={{width: '24px', height: '24px'}}
-                                        fill={this.state.rhsState === RHSState.Participants ? 'rgb(28, 88, 217)' : 'white'}
-                                    />
-                                </button>
-                            </OverlayTrigger>
-                            <OverlayTrigger
-                                key='show_agenda'
-                                placement='top'
-                                overlay={
-                                    <Tooltip
-                                        id='show-agenda'
-                                    >
-                                        {this.state.rhsState === RHSState.Agenda ? 'Hide agenda' : 'Show agenda'}
-                                    </Tooltip>
-                                }
-                            >
-
-                                <button
-                                    className='button-center-controls'
-                                    onClick={this.onAgendaToggle}
-                                    style={{background: this.state.rhsState === RHSState.Agenda ? 'rgba(28, 88, 217, 0.32)' : ''}}
-                                >
-                                    <ShowMoreIcon
-                                        style={{width: '24px', height: '24px'}}
-                                        fill={this.state.rhsState === RHSState.Agenda ? 'rgb(28, 88, 217)' : 'white'}
-=======
                         <div style={{flex: '1', display: 'flex', justifyContent: 'flex-start', marginLeft: '16px'}}>
                             <ControlsButton
                                 id='calls-popout-participants-button'
                                 onToggle={() => this.onParticipantsListToggle()}
-                                tooltipText={this.state.showParticipantsList ? 'Hide participants list' : 'Show participants list'}
+                                tooltipText={this.state.rhsState === RHSState.Participants ? 'Hide participants list' : 'Show participants list'}
                                 shortcut={reverseKeyMappings.popout[PARTICIPANTS_LIST_TOGGLE][0]}
-                                bgColor={this.state.showParticipantsList ? 'rgba(28, 88, 217, 0.32)' : ''}
+                                bgColor={this.state.rhsState === RHSState.Participants ? 'rgba(28, 88, 217, 0.32)' : ''}
                                 icon={
                                     <ParticipantsIcon
-                                        style={{width: '28px', height: '28px', fill: this.state.showParticipantsList ? 'rgb(28, 88, 217)' : 'white'}}
->>>>>>> cd832083
+                                        style={{width: '28px', height: '28px', fill: this.state.rhsState === RHSState.Participants ? 'rgb(28, 88, 217)' : 'white'}}
                                     />
                                 }
                                 margin='0'
                             />
                         </div>
+                        {/* TODO: fix this show agenda to be like above */}
+                        <OverlayTrigger
+                            key='show_agenda'
+                            placement='top'
+                            overlay={
+                                <Tooltip
+                                    id='show-agenda'
+                                >
+                                    {this.state.rhsState === RHSState.Agenda ? 'Hide agenda' : 'Show agenda'}
+                                </Tooltip>
+                            }
+                        >
+
+                            <button
+                                className='button-center-controls'
+                                onClick={this.onAgendaToggle}
+                                style={{background: this.state.rhsState === RHSState.Agenda ? 'rgba(28, 88, 217, 0.32)' : ''}}
+                            >
+                                <ShowMoreIcon
+                                    style={{width: '24px', height: '24px'}}
+                                    fill={this.state.rhsState === RHSState.Agenda ? 'rgb(28, 88, 217)' : 'white'}
+                                />
+                            </button>
+                        </OverlayTrigger>
 
                         <div style={style.centerControls}>
                             <ControlsButton
@@ -873,14 +841,6 @@
         padding: '16px 8px',
         width: '100%',
     },
-<<<<<<< HEAD
-    leftControls: {
-        display: 'flex',
-        flex: '1',
-        marginLeft: '16px',
-    },
-=======
->>>>>>> cd832083
     centerControls: {
         display: 'flex',
         alignItems: 'center',
