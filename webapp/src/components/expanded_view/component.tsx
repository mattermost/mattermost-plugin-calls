--- conflicted
+++ resolved
@@ -527,15 +527,7 @@
         this.props.hideExpandedView();
     };
 
-<<<<<<< HEAD
     public componentDidUpdate(prevProps: Props, prevState: State) {
-=======
-    public componentDidUpdate(prevProps: Props) {
-        if (prevProps.theme.type !== this.props.theme.type) {
-            this.style = this.genStyle();
-        }
-
->>>>>>> eef6e4d5
         if (window.opener) {
             if (document.title.indexOf('Call') === -1 && this.props.channel) {
                 if (isDMChannel(this.props.channel) && this.props.connectedDMUser) {
