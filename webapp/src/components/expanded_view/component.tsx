<<<<<<< HEAD
/* eslint-disable max-lines */
// Copyright (c) 2015-present Mattermost, Inc. All Rights Reserved.
// See LICENSE.txt for license information.

import React, {CSSProperties} from 'react';
=======
import React from 'react';
>>>>>>> f2d01eec
import {compareSemVer} from 'semver-parser';
import {OverlayTrigger, Tooltip} from 'react-bootstrap';
import Picker from '@emoji-mart/react';

import {getEmojiImageUrl} from 'mattermost-redux/utils/emoji_utils';

import {UserProfile} from '@mattermost/types/users';
import {Team} from '@mattermost/types/teams';
import {Channel} from '@mattermost/types/channels';
import {Post} from '@mattermost/types/posts';

import styled, {createGlobalStyle, css, CSSObject} from 'styled-components';

import {ProductChannelsIcon} from '@mattermost/compass-icons/components';

import {RouteComponentProps} from 'react-router-dom';

import {getUserDisplayName, getScreenStream, isDMChannel, hasExperimentalFlag} from 'src/utils';
<<<<<<< HEAD
import {EmojiData, ReactionWithUser, UserState} from 'src/types/types';
=======
import {applyOnyx} from 'src/css_utils';

import {
    UserState,
    AudioDevices,
    CallAlertStates,
    CallAlertStatesDefault,
} from 'src/types/types';
import {
    CallAlertConfigs,
} from 'src/constants';
>>>>>>> f2d01eec
import * as Telemetry from 'src/types/telemetry';

import {Emojis, EmojiIndicesByUnicode} from 'src/emoji';

import Avatar from '../avatar/avatar';
import {ReactionStream} from '../reaction_stream/reaction_stream';
import {Emoji} from '../emoji/emoji';
import CompassIcon from '../../components/icons/compassIcon';
import LeaveCallIcon from '../../components/icons/leave_call_icon';
import MutedIcon from '../../components/icons/muted_icon';
import UnmutedIcon from '../../components/icons/unmuted_icon';
import ScreenIcon from '../../components/icons/screen_icon';
import RaisedHandIcon from '../../components/icons/raised_hand';
import UnraisedHandIcon from '../../components/icons/unraised_hand';
import SmileyIcon from '../../components/icons/smiley_icon';
import ParticipantsIcon from '../../components/icons/participants';
import CallDuration from '../call_widget/call_duration';
import Shortcut from 'src/components/shortcut';

import {
    MUTE_UNMUTE,
    RAISE_LOWER_HAND,
    SHARE_UNSHARE_SCREEN,
    PARTICIPANTS_LIST_TOGGLE,
    LEAVE_CALL,
    PUSH_TO_TALK,
    keyToAction,
    reverseKeyMappings,
    MAKE_REACTION,
} from 'src/shortcuts';

import GlobalBanner from './global_banner';
import ControlsButton from './controls_button';

import './component.scss';

<<<<<<< HEAD
const EMOJI_VERSION = '13';

const EMOJI_SKINTONE_MAP = new Map([[1, ''], [2, '1F3FB'], [3, '1F3FC'], [4, '1F3FD'], [5, '1F3FE'], [6, '1F3FF']]);

interface Props {
=======
interface Props extends RouteComponentProps {
>>>>>>> f2d01eec
    show: boolean,
    currentUserID: string,
    currentTeamID: string,
    profiles: UserProfile[],
    pictures: {
        [key: string]: string,
    },
    statuses: {
        [key: string]: UserState,
    },
    reactions: ReactionWithUser[],
    callStartAt: number,
    hideExpandedView: () => void,
    showScreenSourceModal: () => void,
    selectRhsPost?: (postID: string) => void,
    prefetchThread: (postId: string) => void,
    closeRhs?: () => void,
    isRhsOpen?: boolean,
    screenSharingID: string,
    channel: Channel,
    channelTeam: Team,
    channelURL: string;
    channelDisplayName: string;

    connectedDMUser: UserProfile | undefined,
    threadID: Post['id'];
    threadUnreadReplies: number | undefined;
    threadUnreadMentions: number | undefined;
    rhsSelectedThreadID?: string;
    trackEvent: (event: Telemetry.Event, source: Telemetry.Source, props?: Record<string, any>) => void,
    allowScreenSharing: boolean,
}

interface State {
    screenStream: MediaStream | null,
    showParticipantsList: boolean,
<<<<<<< HEAD
    showEmojiPicker: boolean
=======
    alerts: CallAlertStates,
>>>>>>> f2d01eec
}

export default class ExpandedView extends React.PureComponent<Props, State> {
    private screenPlayer = React.createRef<HTMLVideoElement>()
    private expandedRootRef = React.createRef<HTMLDivElement>()
    private pushToTalk = false;

    #unlockNavigation?: () => void;

    constructor(props: Props) {
        super(props);
        this.screenPlayer = React.createRef();
        this.state = {
            screenStream: null,
            showParticipantsList: false,
<<<<<<< HEAD
            showEmojiPicker: false,
=======
            alerts: CallAlertStatesDefault,
>>>>>>> f2d01eec
        };

        if (window.opener) {
            const callsClient = window.opener.callsClient;
            callsClient.on('close', () => window.close());

            // don't allow navigation in expanded window e.g. permalinks in rhs
            this.#unlockNavigation = props.history.block(() => {
                return false;
            });
        } else if (window.desktop) {
            // TODO: remove this as soon as we support opening a window from desktop app.
            props.history.listen((_, action) => {
                if (action === 'REPLACE') {
                    // don't hide expanded view when location is replaced e.g. permalink/id is quietly removed after permalink nav occurred
                    return;
                }

                // navigation changed, hide expanded view e.g. a permalink was clicked in rhs
                this.props.hideExpandedView();
            });
        }
    }

    getCallsClient = () => {
        return window.opener ? window.opener.callsClient : window.callsClient;
    }

    handleBlur = () => {
        if (this.pushToTalk) {
            this.getCallsClient()?.mute();
            this.pushToTalk = false;
            this.forceUpdate();
        }
    }

    handleKeyUp = (ev: KeyboardEvent) => {
        if (isActiveElementInteractable() && !this.expandedRootRef.current?.contains(document.activeElement)) {
            return;
        }

        if (keyToAction('popout', ev) === PUSH_TO_TALK && this.pushToTalk) {
            this.getCallsClient()?.mute();
            this.pushToTalk = false;
            this.forceUpdate();
        }
    }

    toggleEmojiPicker = () => {
        this.setState((prevState) => ({
            showEmojiPicker: !prevState.showEmojiPicker,
        }));
    }

    handleUserPicksEmoji = (ev: any) => {
        const callsClient = this.getCallsClient();
        const emojiData = {
            name: ev.id,
            skin: ev.skin ? EMOJI_SKINTONE_MAP.get(ev.skin) : null,
            unified: ev.unified.toUpperCase(),
        };
        callsClient.sendUserReaction(emojiData);
    }

    handleKBShortcuts = (ev: KeyboardEvent) => {
        if ((!this.props.show || !window.callsClient) && !window.opener) {
            return;
        }

        if (isActiveElementInteractable() && !this.expandedRootRef.current?.contains(document.activeElement)) {
            return;
        }

        switch (keyToAction('popout', ev)) {
        case PUSH_TO_TALK:
            if (this.pushToTalk) {
                return;
            }
            this.getCallsClient()?.unmute();
            this.pushToTalk = true;
            this.forceUpdate();
            break;
        case MUTE_UNMUTE:
            this.onMuteToggle();
            break;
        case RAISE_LOWER_HAND:
            this.onRaiseHandToggle(true);
            break;
        case MAKE_REACTION:
            this.toggleEmojiPicker();
            break;
        case SHARE_UNSHARE_SCREEN:
            this.onShareScreenToggle(true);
            break;
        case PARTICIPANTS_LIST_TOGGLE:
            this.onParticipantsListToggle(true);
            break;
        case LEAVE_CALL:
            this.onDisconnectClick();
            break;
        }
    }

    setDevices = (devices: AudioDevices) => {
        this.setState({
            alerts: {
                ...this.state.alerts,
                missingAudioInput: {
                    ...this.state.alerts.missingAudioInput,
                    active: devices.inputs.length === 0,
                    show: devices.inputs.length === 0,
                },
            }});
    }

    onDisconnectClick = () => {
        this.props.hideExpandedView();
        const callsClient = this.getCallsClient();
        if (callsClient) {
            callsClient.disconnect();
            if (window.opener) {
                window.close();
            }
        }
    }

    getEmojiURL = (emoji: EmojiData) => {
        const index = EmojiIndicesByUnicode.get(emoji.unified.toLowerCase());
        if (typeof index === 'undefined') {
            return '';
        }
        return getEmojiImageUrl(Emojis[index]);
    }

    onMuteToggle = () => {
        if (this.pushToTalk) {
            return;
        }
        const callsClient = this.getCallsClient();
        if (callsClient.isMuted()) {
            callsClient.unmute();
        } else {
            callsClient.mute();
        }
    }

    onShareScreenToggle = async (fromShortcut?: boolean) => {
        if (!this.props.allowScreenSharing) {
            return;
        }
        const callsClient = this.getCallsClient();
        if (this.props.screenSharingID === this.props.currentUserID) {
            callsClient.unshareScreen();
            this.setState({
                screenStream: null,
            });
            this.props.trackEvent(Telemetry.Event.UnshareScreen, Telemetry.Source.ExpandedView, {initiator: fromShortcut ? 'shortcut' : 'button'});
        } else if (!this.props.screenSharingID) {
            if (window.desktop && compareSemVer(window.desktop.version, '5.1.0') >= 0) {
                this.props.showScreenSourceModal();
            } else {
                const state = {} as State;
                const stream = await getScreenStream('', hasExperimentalFlag());
                if (window.opener && stream) {
                    window.screenSharingTrackId = stream.getVideoTracks()[0].id;
                }
                callsClient.setScreenStream(stream);
                state.screenStream = stream;

                if (stream) {
                    state.alerts = {
                        ...this.state.alerts,
                        missingScreenPermissions: {
                            ...this.state.alerts.missingScreenPermissions,
                            active: false,
                            show: false,
                        },
                    };
                } else {
                    state.alerts = {
                        ...this.state.alerts,
                        missingScreenPermissions: {
                            ...this.state.alerts.missingScreenPermissions,
                            active: true,
                            show: true,
                        },
                    };
                }

                this.setState(state);
            }
            this.props.trackEvent(Telemetry.Event.ShareScreen, Telemetry.Source.ExpandedView, {initiator: fromShortcut ? 'shortcut' : 'button'});
        }
    }

    onRaiseHandToggle = (fromShortcut?: boolean) => {
        const callsClient = this.getCallsClient();
        if (callsClient.isHandRaised) {
            this.props.trackEvent(Telemetry.Event.LowerHand, Telemetry.Source.ExpandedView, {initiator: fromShortcut ? 'shortcut' : 'button'});
            callsClient.unraiseHand();
        } else {
            this.props.trackEvent(Telemetry.Event.RaiseHand, Telemetry.Source.ExpandedView, {initiator: fromShortcut ? 'shortcut' : 'button'});
            callsClient.raiseHand();
        }
    }

    renderEmojiPicker = () => {
        return this.state.showEmojiPicker ? (
            <div style={style.emojiPickerContainer as CSSProperties}>
                <Picker
                    emojiVersion={EMOJI_VERSION}
                    skinTonePosition='search'
                    onEmojiSelect={this.handleUserPicksEmoji}
                    onClickOutside={this.toggleEmojiPicker}
                    autoFocus={true}
                    perLine={12}
                />
            </div>
        ) : null;
    }

    onParticipantsListToggle = (fromShortcut?: boolean) => {
        const event = this.state.showParticipantsList ? Telemetry.Event.CloseParticipantsList : Telemetry.Event.OpenParticipantsList;
        this.props.trackEvent(event, Telemetry.Source.ExpandedView, {initiator: fromShortcut ? 'shortcut' : 'button'});
        this.setState({
            showParticipantsList: !this.state.showParticipantsList,
        });
    }

    onCloseViewClick = () => {
        this.props.trackEvent(Telemetry.Event.CloseExpandedView, Telemetry.Source.ExpandedView, {initiator: 'button'});
        this.props.hideExpandedView();
    }

    public componentDidUpdate(prevProps: Props, prevState: State) {
        if (window.opener) {
            if (document.title.indexOf('Call') === -1 && this.props.channel) {
                if (isDMChannel(this.props.channel) && this.props.connectedDMUser) {
                    document.title = `Call - ${getUserDisplayName(this.props.connectedDMUser)}`;
                } else if (!isDMChannel(this.props.channel)) {
                    document.title = `Call - ${this.props.channel.display_name}`;
                }
            }

            if (this.props.selectRhsPost) {
                // global rhs supported

                if (this.props.threadID && !prevProps.threadID) {
                    // prefetch to get initial unreads
                    this.props.prefetchThread(this.props.threadID);
                }
            }
        }

        if (this.state.screenStream && this.screenPlayer.current && this.screenPlayer?.current.srcObject !== this.state.screenStream) {
            this.screenPlayer.current.srcObject = this.state.screenStream;
        }

        const callsClient = this.getCallsClient();
        if (!this.state.screenStream && callsClient?.getLocalScreenStream()) {
            // eslint-disable-next-line react/no-did-update-set-state
            this.setState({screenStream: callsClient.getLocalScreenStream()});
        }
    }

    public componentDidMount() {
        // keyboard shortcuts
        window.addEventListener('keydown', this.handleKBShortcuts, true);
        window.addEventListener('keyup', this.handleKeyUp, true);
        window.addEventListener('blur', this.handleBlur, true);

        const callsClient = this.getCallsClient();
        callsClient.on('remoteScreenStream', (stream: MediaStream) => {
            this.setState({
                screenStream: stream,
            });
        });
        callsClient.on('devicechange', this.setDevices);
        callsClient.on('initaudio', () => {
            this.setState({
                alerts: {
                    ...this.state.alerts,
                    missingAudioInputPermissions: {
                        active: false,
                        show: false,
                    },
                }});
        });

        this.setDevices(callsClient.getAudioDevices());

        const screenStream = callsClient.getLocalScreenStream() || callsClient.getRemoteScreenStream();

        // eslint-disable-next-line react/no-did-mount-set-state
        this.setState({
            alerts: {
                ...this.state.alerts,
                missingAudioInputPermissions: {
                    ...this.state.alerts.missingAudioInputPermissions,
                    active: !this.state.alerts.missingAudioInput.active && !callsClient.audioTrack,
                    show: !this.state.alerts.missingAudioInput.active && !callsClient.audioTrack,
                },
            },
            screenStream,
        });

        if (window.opener) {
            // core styling for rhs in expanded window
            document.body.classList.add('app__body');
            applyOnyx();

            if (this.props.selectRhsPost) {
                // global rhs supported

                if (this.props.threadID) {
                    // prefetch to get initial unreads
                    this.props.prefetchThread(this.props.threadID);
                }
            }
        }
    }

    toggleChat = async () => {
        if (this.props.isRhsOpen && this.props.rhsSelectedThreadID === this.props.threadID) {
            // close rhs
            this.props.closeRhs?.();
        } else if (this.props.channel.team_id && this.props.channel.team_id !== this.props.currentTeamID) {
            // go to call thread in channels
            this.props.history.push(`/${this.props.channelTeam.name}/pl/${this.props.threadID}`);
        } else if (this.props.threadID) {
            // open thread
            this.props.selectRhsPost?.(this.props.threadID);
        }
    }

    public componentWillUnmount() {
        window.removeEventListener('keydown', this.handleKBShortcuts, true);
        window.removeEventListener('keyup', this.handleKeyUp, true);
        window.removeEventListener('blur', this.handleBlur, true);
        this.#unlockNavigation?.();
    }

    shouldRenderAlertBanner = () => {
        return Object.entries(this.state.alerts).filter((kv) => kv[1].show).length > 0;
    }

    renderAlertBanner = () => {
        for (const keyVal of Object.entries(this.state.alerts)) {
            const [alertID, alertState] = keyVal;
            if (!alertState.show) {
                continue;
            }

            const alertConfig = CallAlertConfigs[alertID];

            return (
                <GlobalBanner
                    {...alertConfig}
                    icon={alertConfig.icon}
                    body={alertConfig.bannerText}
                    onClose={() => {
                        this.setState({
                            alerts: {
                                ...this.state.alerts,
                                [alertID]: {
                                    ...alertState,
                                    show: false,
                                },
                            },
                        });
                    }}
                />
            );
        }

        return null;
    }

    renderScreenSharingPlayer = () => {
        const isSharing = this.props.screenSharingID === this.props.currentUserID;

        let profile;
        if (!isSharing) {
            for (let i = 0; i < this.props.profiles.length; i++) {
                if (this.props.profiles[i].id === this.props.screenSharingID) {
                    profile = this.props.profiles[i];
                    break;
                }
            }
            if (!profile) {
                return null;
            }
        }

        const msg = isSharing ? 'You are sharing your screen' : `You are viewing ${getUserDisplayName(profile as UserProfile)}'s screen`;

        return (
<<<<<<< HEAD
            <div style={style.screenContainer as CSSProperties}>
                <ReactionStream style={{left: '0'}}/>
=======
            <div
                style={{
                    ...styles.screenContainer,

                    // Account for when we display an alert banner.
                    maxHeight: `calc(100% - ${this.shouldRenderAlertBanner() ? 240 : 200}px)`,
                }}
            >
>>>>>>> f2d01eec
                <video
                    id='screen-player'
                    ref={this.screenPlayer}
                    width='100%'
                    height='100%'
                    muted={true}
                    autoPlay={true}
                    onClick={(ev) => ev.preventDefault()}
                    controls={true}
                />
                <span
                    style={{
                        background: 'black',
                        padding: '4px 8px',
                        borderRadius: '4px',
                        color: 'white',
                        marginTop: '8px',
                    }}
                >
                    {msg}
                </span>
            </div>
        );
    }

    renderParticipants = () => {
        return this.props.profiles.map((profile, idx) => {
            const status = this.props.statuses[profile.id];
            let isMuted = true;
            let isSpeaking = false;
            let isHandRaised = false;
            let hasReaction = false;
            let emojiURL = '';
            if (status) {
                isMuted = !status.unmuted;
                isSpeaking = Boolean(status.voice);
                isHandRaised = Boolean(status.raised_hand > 0);
                hasReaction = Boolean(status.reaction);

                if (status.reaction) {
                    emojiURL = this.getEmojiURL(status.reaction.emoji);
                }
            }

            const MuteIcon = isMuted ? MutedIcon : UnmutedIcon;

            return (
                <li
                    key={'participants_profile_' + idx}
                    style={{display: 'flex', flexDirection: 'column', justifyContent: 'center', alignItems: 'center', margin: '16px'}}
                >

                    <div style={{position: 'relative'}}>
                        <Avatar
                            size={50}
                            fontSize={18}
                            border={false}
                            borderGlow={isSpeaking}
                            url={this.props.pictures[profile.id]}
                        />
                        <div
                            style={{
                                position: 'absolute',
                                display: 'flex',
                                justifyContent: 'center',
                                alignItems: 'center',
                                bottom: 0,
                                right: 0,
                                background: 'rgba(50, 50, 50, 1)',
                                borderRadius: '30px',
                                width: '20px',
                                height: '20px',
                            }}
                        >
                            <MuteIcon
                                fill={isMuted ? '#C4C4C4' : '#3DB887'}
                                style={{width: '14px', height: '14px'}}
                                stroke={isMuted ? '#C4C4C4' : ''}
                            />
                        </div>
                        {isHandRaised &&
                        <>
                            <div style={style.reactionBackground as CSSProperties}/>
                            <div style={style.handRaisedContainer as CSSProperties}>
                                {'🤚'}
                            </div>
                        </>
                        }
                        {!isHandRaised && hasReaction && status.reaction &&
                        <>
                            <div style={style.reactionBackground as CSSProperties}/>
                            <div style={style.reactionContainer as CSSProperties}>
                                <Emoji emoji={status.reaction.emoji}/>
                            </div>
                        </>
                        }
                    </div>

                    <span style={{fontWeight: 600, fontSize: '12px', margin: '8px 0'}}>
                        {getUserDisplayName(profile)}{profile.id === this.props.currentUserID && ' (you)'}
                    </span>

                </li>
            );
        });
    }

    renderParticipantsRHSList = () => {
        return this.props.profiles.map((profile, idx) => {
            const status = this.props.statuses[profile.id];
            let isMuted = true;
            let isSpeaking = false;
            let isHandRaised = false;
            if (status) {
                isMuted = !status.unmuted;
                isSpeaking = Boolean(status.voice);
                isHandRaised = Boolean(status.raised_hand > 0);
            }

            const MuteIcon = isMuted ? MutedIcon : UnmutedIcon;

            return (
                <li
                    key={'participants_rhs_profile_' + idx}
                    style={{display: 'flex', alignItems: 'center', padding: '4px 8px'}}
                >
                    <Avatar
                        size={24}
                        fontSize={10}
                        border={false}
                        borderGlow={isSpeaking}
                        url={this.props.pictures[profile.id]}
                        style={{
                            marginRight: '8px',
                        }}
                    />
                    <span style={{fontWeight: 600, fontSize: '12px', margin: '8px 0'}}>
                        {getUserDisplayName(profile)}{profile.id === this.props.currentUserID && ' (you)'}
                    </span>

                    <div
                        style={{
                            display: 'flex',
                            justifyContent: 'center',
                            alignItems: 'center',
                            marginLeft: 'auto',
                            gap: '4px',
                        }}
                    >
                        { isHandRaised &&
                            <RaisedHandIcon
                                fill={'rgba(255, 188, 66, 1)'}
                                style={{width: '14px', height: '14px'}}
                            />
                        }

                        { this.props.screenSharingID === profile.id &&
                        <ScreenIcon
                            fill={'rgb(var(--dnd-indicator-rgb))'}
                            style={{width: '14px', height: '14px'}}
                        />
                        }

                        <MuteIcon
                            fill={isMuted ? '#C4C4C4' : '#3DB887'}
                            style={{width: '14px', height: '14px'}}
                            stroke={isMuted ? '#C4C4C4' : ''}
                        />

                    </div>
                </li>
            );
        });
    }

    render() {
        if ((!this.props.show || !window.callsClient) && !window.opener) {
            return null;
        }

        const callsClient = this.getCallsClient();
        if (!callsClient) {
            return null;
        }

        const noInputDevices = this.state.alerts.missingAudioInput.active;
        const noAudioPermissions = this.state.alerts.missingAudioInputPermissions.active;
        const noScreenPermissions = this.state.alerts.missingScreenPermissions.active;
        const isMuted = callsClient.isMuted();
        const MuteIcon = isMuted && !noInputDevices && !noAudioPermissions ? MutedIcon : UnmutedIcon;

        let muteTooltipText = isMuted ? 'Click to unmute' : 'Click to mute';
        let muteTooltipSubtext = '';
        if (noInputDevices) {
            muteTooltipText = CallAlertConfigs.missingAudioInput.tooltipText;
            muteTooltipSubtext = CallAlertConfigs.missingAudioInput.tooltipSubtext;
        }
        if (noAudioPermissions) {
            muteTooltipText = CallAlertConfigs.missingAudioInputPermissions.tooltipText;
            muteTooltipSubtext = CallAlertConfigs.missingAudioInputPermissions.tooltipSubtext;
        }

        const sharingID = this.props.screenSharingID;
        const currentID = this.props.currentUserID;
        const isSharing = sharingID === currentID;

        let shareScreenTooltipText = isSharing ? 'Stop presenting' : 'Start presenting';
        if (noScreenPermissions) {
            shareScreenTooltipText = CallAlertConfigs.missingScreenPermissions.tooltipText;
        }
        const shareScreenTooltipSubtext = noScreenPermissions ? CallAlertConfigs.missingScreenPermissions.tooltipSubtext : '';

        const isHandRaised = callsClient.isHandRaised;
        const HandIcon = isHandRaised ? UnraisedHandIcon : RaisedHandIcon;
        const raiseHandText = isHandRaised ? 'Lower hand' : 'Raise hand';
        const participantsText = 'Show participants list';

        let chatToolTipText = this.props.isRhsOpen && this.props.rhsSelectedThreadID === this.props.threadID ? 'Click to close chat' : 'Click to open chat';
        const chatToolTipSubtext = '';
        const chatDisabled = Boolean(this.props.channel?.team_id) && this.props.channel.team_id !== this.props.currentTeamID;
        if (chatDisabled) {
            chatToolTipText = `Chat unavailable: different team selected. Click here to switch back to ${this.props.channelDisplayName} in ${this.props.channelTeam.display_name}.`;
        }

        const globalRhsSupported = Boolean(this.props.selectRhsPost);

        const isChatUnread = Boolean(this.props.threadUnreadReplies);

        const handsup: string[] = [];

        // building the list here causes a bug tht if a user leaves and recently reacted it will show as blank
        const profileMap: {[key: string]: UserProfile;} = {};
        this.props.profiles.forEach((profile) => {
            profileMap[profile.id] = profile;
            if (this.props.statuses[profile.id]?.raised_hand) {
                handsup.push(profile.id);
            }
        });

        return (
            <div
                ref={this.expandedRootRef}
                id='calls-expanded-view'
                style={globalRhsSupported ? styles.root : {
                    ...styles.root,
                    position: 'absolute',
                    top: 0,
                    left: 0,
                }}
            >
<<<<<<< HEAD
                <div style={style.main as CSSProperties}>
                    <div style={{display: 'flex', width: '100%'}}>
                        <div style={style.topLeftContainer as CSSProperties}>
=======
                <div style={styles.main}>
                    { this.renderAlertBanner() }

                    <div style={{display: 'flex', alignItems: 'center', width: '100%'}}>
                        <div style={styles.topLeftContainer}>
>>>>>>> f2d01eec
                            <CallDuration
                                style={{margin: '4px'}}
                                startAt={this.props.callStartAt}
                            />
                            <span style={{margin: '4px'}}>{'•'}</span>
                            <span style={{margin: '4px'}}>{`${this.props.profiles.length} participants`}</span>

                        </div>
                        {
                            !window.opener &&
                            <button
                                className='button-close'
                                style={styles.closeViewButton}
                                onClick={this.onCloseViewClick}
                            >
                                <CompassIcon icon='arrow-collapse'/>
                            </button>
                        }
                    </div>
                    { !this.props.screenSharingID &&
<<<<<<< HEAD
                        <div style={{flex: 1, display: 'flex', overflow: 'auto'}}>
                            <ReactionStream/>
                            <ul
                                id='calls-expanded-view-participants-grid'
                                style={{
                                    ...style.participants,
                                    gridTemplateColumns: `repeat(${Math.min(this.props.profiles.length, 4)}, 1fr)`,
                                }}
                            >
                                { this.renderParticipants() }
                            </ul>
                        </div>
=======
                    <ul
                        id='calls-expanded-view-participants-grid'
                        style={{
                            ...styles.participants,
                            gridTemplateColumns: `repeat(${Math.min(this.props.profiles.length, 4)}, 1fr)`,
                        }}
                    >
                        { this.renderParticipants() }
                    </ul>
>>>>>>> f2d01eec
                    }
                    { this.props.screenSharingID && this.renderScreenSharingPlayer() }
                    <div
                        id='calls-expanded-view-controls'
                        style={styles.controls}
                    >
                        <div style={{flex: '1', display: 'flex', justifyContent: 'flex-start', marginLeft: '16px'}}>
                            <ControlsButton
                                id='calls-popout-participants-button'
                                onToggle={() => this.onParticipantsListToggle()}
                                tooltipText={this.state.showParticipantsList ? 'Hide participants list' : 'Show participants list'}
                                shortcut={reverseKeyMappings.popout[PARTICIPANTS_LIST_TOGGLE][0]}
                                bgColor={this.state.showParticipantsList ? 'rgba(28, 88, 217, 0.32)' : ''}
                                icon={
                                    <ParticipantsIcon
                                        style={{width: '28px', height: '28px', fill: this.state.showParticipantsList ? 'rgb(28, 88, 217)' : 'white'}}
                                    />
                                }
                                margin='0'
                            />
                        </div>

                        <div style={styles.centerControls}>
                            <ControlsButton
                                id='calls-popout-raisehand-button'
                                onToggle={() => this.onRaiseHandToggle()}
                                tooltipText={raiseHandText}
                                shortcut={reverseKeyMappings.popout[RAISE_LOWER_HAND][0]}
                                bgColor={isHandRaised ? 'rgba(255, 188, 66, 0.16)' : ''}
                                icon={
                                    <HandIcon
                                        style={{width: '28px', height: '28px', fill: isHandRaised ? 'rgba(255, 188, 66, 1)' : 'white'}}
                                    />
<<<<<<< HEAD
                                </button>
                            </OverlayTrigger>

                            <div style={{position: 'relative'}}>
                                {this.renderEmojiPicker()}
                                <OverlayTrigger
                                    key='tooltip-emoji-picker'
                                    placement='top'
                                    overlay={
                                        <Tooltip
                                            id='tooltip-emoji-picker'
                                        >
                                            <span>{'Add Reaction'}</span>
                                            <Shortcut shortcut={reverseKeyMappings.popout[MAKE_REACTION][0]}/>
                                        </Tooltip>
                                    }
                                >

                                    <button
                                        className='button-center-controls'
                                        onClick={(e) => {
                                            e.stopPropagation();
                                            this.toggleEmojiPicker();
                                        }}
                                        style={{background: this.state.showEmojiPicker ? '#FFFFFF' : '', position: 'relative'}}
                                    >
                                        <SmileyIcon
                                            style={{width: '28px', height: '28px'}}
                                            fill={this.state.showEmojiPicker ? '#3F4350' : '#FFFFFF'}
                                        />
                                    </button>
                                </OverlayTrigger>
                            </div>

                            <OverlayTrigger
                                key='tooltip-screen-toggle'
                                placement='top'
                                overlay={
                                    <Tooltip
                                        id='tooltip-screen-toggle'
                                    >
                                        <span>{isSharing ? 'Stop presenting' : 'Start presenting'}</span>
                                        <Shortcut shortcut={reverseKeyMappings.popout[SHARE_UNSHARE_SCREEN][0]}/>
                                    </Tooltip>
=======
>>>>>>> f2d01eec
                                }
                            />

                            { this.props.allowScreenSharing &&
                            <ControlsButton
                                id='calls-popout-screenshare-button'
                                onToggle={() => this.onShareScreenToggle()}
                                tooltipText={shareScreenTooltipText}
                                tooltipSubtext={shareScreenTooltipSubtext}
                                // eslint-disable-next-line no-undefined
                                shortcut={noScreenPermissions ? undefined : reverseKeyMappings.popout[SHARE_UNSHARE_SCREEN][0]}
                                bgColor={isSharing ? 'rgba(var(--dnd-indicator-rgb), 0.12)' : ''}
                                icon={
                                    <ScreenIcon
                                        style={{width: '28px', height: '28px', fill: isSharing ? 'rgb(var(--dnd-indicator-rgb))' : ''}}
                                    />
                                }
                                unavailable={noScreenPermissions}
                                disabled={sharingID !== '' && !isSharing}
                            />
                            }

                            <ControlsButton
                                id='calls-popout-mute-button'
                                // eslint-disable-next-line no-undefined
                                onToggle={noInputDevices ? undefined : this.onMuteToggle}
                                tooltipText={muteTooltipText}
                                tooltipSubtext={muteTooltipSubtext}
                                // eslint-disable-next-line no-undefined
                                shortcut={noInputDevices || noAudioPermissions ? undefined : reverseKeyMappings.popout[MUTE_UNMUTE][0]}
                                bgColor={isMuted ? '' : 'rgba(61, 184, 135, 0.16)'}
                                icon={
                                    <MuteIcon
                                        style={{width: '28px', height: '28px', fill: isMuted ? '' : 'rgba(61, 184, 135, 1)'}}
                                    />
                                }
                                unavailable={noInputDevices || noAudioPermissions}
                            />
                            {globalRhsSupported && (
                                <ControlsButton
                                    id='calls-popout-chat-button'
                                    onToggle={this.toggleChat}
                                    tooltipText={chatToolTipText}
                                    tooltipSubtext={chatToolTipSubtext}
                                    // eslint-disable-next-line no-undefined
                                    shortcut={undefined}
                                    bgColor={''}
                                    icon={
                                        <div css={{position: 'relative'}}>
                                            <ProductChannelsIcon // TODO use 'icon-message-text-outline' once added
                                                size={28}
                                                color={'white'}
                                            />
                                            {!chatDisabled && isChatUnread && (
                                                <UnreadIndicator mentions={this.props.threadUnreadMentions}/>
                                            )}
                                        </div>
                                    }
                                    unavailable={chatDisabled}
                                />
                            )}
                        </div>

                        <div style={{flex: '1', display: 'flex', justifyContent: 'flex-end', marginRight: '16px'}}>
                            <OverlayTrigger
                                key='tooltip-leave-call'
                                placement='top'
                                overlay={
                                    <Tooltip
                                        id='tooltip-leave-call'
                                    >
                                        <span>{'Leave call'}</span>
                                        <Shortcut shortcut={reverseKeyMappings.popout[LEAVE_CALL][0]}/>
                                    </Tooltip>
                                }
                            >
                                <button
                                    className='button-leave'
                                    onClick={this.onDisconnectClick}
                                >

                                    <LeaveCallIcon
                                        style={{width: '24px', height: '24px'}}
                                        fill='white'
                                    />
                                    <span
                                        style={{fontSize: '18px', fontWeight: 600, marginLeft: '8px'}}
                                    >{'Leave'}</span>

                                </button>
                            </OverlayTrigger>
                        </div>
                    </div>
                </div>
                { this.state.showParticipantsList &&
                <ul style={styles.rhs}>
                    <span style={{position: 'sticky', top: '0', background: 'inherit', fontWeight: 600, padding: '8px'}}>{'Participants list'}</span>
                    { this.renderParticipantsRHSList() }
                </ul>
                }
                {globalRhsSupported && <ExpandedViewGlobalsStyle callThreadSelected={this.props.rhsSelectedThreadID === this.props.threadID}/>}
            </div>
        );
    }
}

const isActiveElementInteractable = () => {
    return document.activeElement && ['INPUT', 'SELECT', 'BUTTON', 'TEXTAREA'].includes(document.activeElement.tagName);
};

const UnreadIndicator = ({mentions}: {mentions?: number}) => {
    return (
        <UnreadDot>{mentions && mentions > 99 ? '99+' : mentions || null}</UnreadDot>
    );
};

const UnreadDot = styled.span`
    position: absolute;
    z-index: 1;
    top: 0px;
    right: -1px;
    width: 8px;
    height: 8px;
    background: var(--mention-bg);
    border-radius: 9px;
    box-shadow: 0 0 0 2px rgb(37 38 42);
    color: white;
    &:not(:empty) {
        top: -7px;
        right: -8px;
        width: auto;
        min-width: 20px;
        height: auto;
        padding: 0 6px;
        border-radius: 8px;
        font-size: 11px;
        -webkit-font-smoothing: subpixel-antialiased;
        -moz-osx-font-smoothing: grayscale;
        font-weight: 700;
        letter-spacing: 0;
        line-height: 16px;
        text-align: center;
    }
`;

const styles: Record<string, CSSObject> = {
    root: {
        display: 'flex',
        width: '100%',
        height: '100%',
        zIndex: 1000,
        background: 'rgba(37, 38, 42, 1)',
        color: 'white',
        gridArea: 'center',
        overflow: 'auto',
    },
    main: {
        display: 'flex',
        flexDirection: 'column',
        flex: '1',
    },
    closeViewButton: {
        fontSize: '24px',
        marginLeft: 'auto',
    },
    participants: {
        display: 'grid',
        overflow: 'auto',
        margin: 'auto',
        padding: '0',
    },
    controls: {
        display: 'flex',
        alignItems: 'center',
        justifyContent: 'center',
        padding: '16px 8px',
        width: '100%',
    },
    centerControls: {
        display: 'flex',
        alignItems: 'center',
        justifyContent: 'center',
    },
    topLeftContainer: {
        display: 'flex',
        alignItems: 'center',
        justifyContent: 'center',
        fontSize: '16px',
        marginRight: 'auto',
        padding: '4px',
    },
    screenContainer: {
        display: 'flex',
        flexDirection: 'column',
        justifyContent: 'center',
        alignItems: 'center',
        margin: 'auto',
        maxWidth: 'calc(100% - 16px)',
    },
    rhs: {
        display: 'flex',
        flexDirection: 'column',
        width: '300px',
        background: 'rgba(9, 10, 11, 1)',
        margin: 0,
        padding: 0,
        overflow: 'auto',
    },
<<<<<<< HEAD
    emojiPickerContainer: {
        position: 'absolute',
        top: '-445px',
        left: '-75px',
    },
    reactionBackground: {
        position: 'absolute',
        display: 'flex',
        justifyContent: 'center',
        alignItems: 'center',
        top: -7,
        right: -12,
        background: 'rgba(37, 38, 42, 1)',
        borderRadius: '30px',
        width: '30px',
        height: '30px',
    },
    reactionContainer: {
        position: 'absolute',
        display: 'flex',
        justifyContent: 'center',
        alignItems: 'center',
        top: -5,
        right: -10,
        background: 'rgba(50, 50, 50, 1)',
        borderRadius: '30px',
        width: '25px',
        height: '25px',
        fontSize: '12px',
    },
    handRaisedContainer: {
        position: 'absolute',
        display: 'flex',
        justifyContent: 'center',
        alignItems: 'center',
        top: -5,
        right: -10,
        background: 'rgba(255, 255, 255, 1)',
        borderRadius: '30px',
        width: '25px',
        height: '25px',
        fontSize: '18px',
    },
};
=======
};

const ExpandedViewGlobalsStyle = createGlobalStyle<{callThreadSelected: boolean}>`
    #root {
        > #global-header,
        > .team-sidebar,
        > .app-bar,
        > #channel_view .channel__wrap,
        > #SidebarContainer {
            display: none;
        }
        #sidebar-right #sbrSearchFormContainer {
            // mobile search not supported in expanded view or expanded window
            // TODO move to hideMobileSearchBarInRHS prop of Search component in mattermost-webapp
            display: none;
        }
        .channel-view-inner {
            padding: 0;
        }
        ${({callThreadSelected}) => !callThreadSelected && css`
            .sidebar--right {
                display: none;
            }
        `}
    }
    #sidebar-right {
        z-index: 1001;
    }
`;
>>>>>>> f2d01eec
<|MERGE_RESOLUTION|>--- conflicted
+++ resolved
@@ -1,12 +1,8 @@
-<<<<<<< HEAD
 /* eslint-disable max-lines */
 // Copyright (c) 2015-present Mattermost, Inc. All Rights Reserved.
 // See LICENSE.txt for license information.
 
-import React, {CSSProperties} from 'react';
-=======
 import React from 'react';
->>>>>>> f2d01eec
 import {compareSemVer} from 'semver-parser';
 import {OverlayTrigger, Tooltip} from 'react-bootstrap';
 import Picker from '@emoji-mart/react';
@@ -25,12 +21,11 @@
 import {RouteComponentProps} from 'react-router-dom';
 
 import {getUserDisplayName, getScreenStream, isDMChannel, hasExperimentalFlag} from 'src/utils';
-<<<<<<< HEAD
-import {EmojiData, ReactionWithUser, UserState} from 'src/types/types';
-=======
 import {applyOnyx} from 'src/css_utils';
 
 import {
+    EmojiData,
+    ReactionWithUser,
     UserState,
     AudioDevices,
     CallAlertStates,
@@ -39,7 +34,6 @@
 import {
     CallAlertConfigs,
 } from 'src/constants';
->>>>>>> f2d01eec
 import * as Telemetry from 'src/types/telemetry';
 
 import {Emojis, EmojiIndicesByUnicode} from 'src/emoji';
@@ -76,15 +70,11 @@
 
 import './component.scss';
 
-<<<<<<< HEAD
 const EMOJI_VERSION = '13';
 
 const EMOJI_SKINTONE_MAP = new Map([[1, ''], [2, '1F3FB'], [3, '1F3FC'], [4, '1F3FD'], [5, '1F3FE'], [6, '1F3FF']]);
 
-interface Props {
-=======
 interface Props extends RouteComponentProps {
->>>>>>> f2d01eec
     show: boolean,
     currentUserID: string,
     currentTeamID: string,
@@ -121,11 +111,8 @@
 interface State {
     screenStream: MediaStream | null,
     showParticipantsList: boolean,
-<<<<<<< HEAD
+    alerts: CallAlertStates,
     showEmojiPicker: boolean
-=======
-    alerts: CallAlertStates,
->>>>>>> f2d01eec
 }
 
 export default class ExpandedView extends React.PureComponent<Props, State> {
@@ -141,11 +128,8 @@
         this.state = {
             screenStream: null,
             showParticipantsList: false,
-<<<<<<< HEAD
+            alerts: CallAlertStatesDefault,
             showEmojiPicker: false,
-=======
-            alerts: CallAlertStatesDefault,
->>>>>>> f2d01eec
         };
 
         if (window.opener) {
@@ -272,6 +256,7 @@
         }
     }
 
+    // TODO: can be outside component?
     getEmojiURL = (emoji: EmojiData) => {
         const index = EmojiIndicesByUnicode.get(emoji.unified.toLowerCase());
         if (typeof index === 'undefined') {
@@ -543,10 +528,6 @@
         const msg = isSharing ? 'You are sharing your screen' : `You are viewing ${getUserDisplayName(profile as UserProfile)}'s screen`;
 
         return (
-<<<<<<< HEAD
-            <div style={style.screenContainer as CSSProperties}>
-                <ReactionStream style={{left: '0'}}/>
-=======
             <div
                 style={{
                     ...styles.screenContainer,
@@ -555,7 +536,7 @@
                     maxHeight: `calc(100% - ${this.shouldRenderAlertBanner() ? 240 : 200}px)`,
                 }}
             >
->>>>>>> f2d01eec
+                <ReactionStream style={{left: '0'}}/>
                 <video
                     id='screen-player'
                     ref={this.screenPlayer}
@@ -786,6 +767,7 @@
 
         const handsup: string[] = [];
 
+        // TODO: is this fixed?
         // building the list here causes a bug tht if a user leaves and recently reacted it will show as blank
         const profileMap: {[key: string]: UserProfile;} = {};
         this.props.profiles.forEach((profile) => {
@@ -806,17 +788,12 @@
                     left: 0,
                 }}
             >
-<<<<<<< HEAD
-                <div style={style.main as CSSProperties}>
-                    <div style={{display: 'flex', width: '100%'}}>
-                        <div style={style.topLeftContainer as CSSProperties}>
-=======
                 <div style={styles.main}>
                     { this.renderAlertBanner() }
 
-                    <div style={{display: 'flex', alignItems: 'center', width: '100%'}}>
+                    // TODO: removed from below, needed?:  alignItems: 'center',
+                    <div style={{display: 'flex', width: '100%'}}>
                         <div style={styles.topLeftContainer}>
->>>>>>> f2d01eec
                             <CallDuration
                                 style={{margin: '4px'}}
                                 startAt={this.props.callStartAt}
@@ -836,31 +813,20 @@
                             </button>
                         }
                     </div>
+
                     { !this.props.screenSharingID &&
-<<<<<<< HEAD
                         <div style={{flex: 1, display: 'flex', overflow: 'auto'}}>
                             <ReactionStream/>
                             <ul
                                 id='calls-expanded-view-participants-grid'
                                 style={{
-                                    ...style.participants,
+                                    ...styles.participants,
                                     gridTemplateColumns: `repeat(${Math.min(this.props.profiles.length, 4)}, 1fr)`,
                                 }}
                             >
                                 { this.renderParticipants() }
                             </ul>
                         </div>
-=======
-                    <ul
-                        id='calls-expanded-view-participants-grid'
-                        style={{
-                            ...styles.participants,
-                            gridTemplateColumns: `repeat(${Math.min(this.props.profiles.length, 4)}, 1fr)`,
-                        }}
-                    >
-                        { this.renderParticipants() }
-                    </ul>
->>>>>>> f2d01eec
                     }
                     { this.props.screenSharingID && this.renderScreenSharingPlayer() }
                     <div
@@ -894,10 +860,10 @@
                                     <HandIcon
                                         style={{width: '28px', height: '28px', fill: isHandRaised ? 'rgba(255, 188, 66, 1)' : 'white'}}
                                     />
-<<<<<<< HEAD
-                                </button>
-                            </OverlayTrigger>
-
+                                }
+                            />
+
+                            // TODO: make the below a ControlsButton component
                             <div style={{position: 'relative'}}>
                                 {this.renderEmojiPicker()}
                                 <OverlayTrigger
@@ -928,21 +894,6 @@
                                     </button>
                                 </OverlayTrigger>
                             </div>
-
-                            <OverlayTrigger
-                                key='tooltip-screen-toggle'
-                                placement='top'
-                                overlay={
-                                    <Tooltip
-                                        id='tooltip-screen-toggle'
-                                    >
-                                        <span>{isSharing ? 'Stop presenting' : 'Start presenting'}</span>
-                                        <Shortcut shortcut={reverseKeyMappings.popout[SHARE_UNSHARE_SCREEN][0]}/>
-                                    </Tooltip>
-=======
->>>>>>> f2d01eec
-                                }
-                            />
 
                             { this.props.allowScreenSharing &&
                             <ControlsButton
@@ -1149,7 +1100,6 @@
         padding: 0,
         overflow: 'auto',
     },
-<<<<<<< HEAD
     emojiPickerContainer: {
         position: 'absolute',
         top: '-445px',
@@ -1194,8 +1144,6 @@
         fontSize: '18px',
     },
 };
-=======
-};
 
 const ExpandedViewGlobalsStyle = createGlobalStyle<{callThreadSelected: boolean}>`
     #root {
@@ -1223,5 +1171,4 @@
     #sidebar-right {
         z-index: 1001;
     }
-`;
->>>>>>> f2d01eec
+`;