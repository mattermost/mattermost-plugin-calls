// Copyright (c) 2015-present Mattermost, Inc. All Rights Reserved.
// See LICENSE.txt for license information.

import React, {CSSProperties} from 'react';
import {compareSemVer} from 'semver-parser';
import {OverlayTrigger, Tooltip} from 'react-bootstrap';

import {Client4} from 'mattermost-redux/client';
import {getEmojiImageUrl} from 'mattermost-redux/utils/emoji_utils';

import {UserProfile} from '@mattermost/types/users';
import {Channel} from '@mattermost/types/channels';

import {getUserDisplayName, getScreenStream, isDMChannel, hasExperimentalFlag} from 'src/utils';
import {UserState} from 'src/types/types';
import * as Telemetry from 'src/types/telemetry';

import {Emojis, EmojiIndicesByAlias} from 'src/emoji';

import Avatar from '../avatar/avatar';

import CompassIcon from '../../components/icons/compassIcon';
import LeaveCallIcon from '../../components/icons/leave_call_icon';
import MutedIcon from '../../components/icons/muted_icon';
import UnmutedIcon from '../../components/icons/unmuted_icon';
import ScreenIcon from '../../components/icons/screen_icon';
import RaisedHandIcon from '../../components/icons/raised_hand';
import UnraisedHandIcon from '../../components/icons/unraised_hand';
import ParticipantsIcon from '../../components/icons/participants';
import CallDuration from '../call_widget/call_duration';
import Shortcut from 'src/components/shortcut';

import {
    MUTE_UNMUTE,
    RAISE_LOWER_HAND,
    SHARE_UNSHARE_SCREEN,
    PARTICIPANTS_LIST_TOGGLE,
    LEAVE_CALL,
    PUSH_TO_TALK,
    keyToAction,
    reverseKeyMappings,
} from 'src/shortcuts';

import './component.scss';
import { autocompleteChannels } from 'mattermost-webapp/packages/mattermost-redux/src/actions/channels';

interface Props {
    show: boolean,
    currentUserID: string,
    profiles: UserProfile[],
    pictures: {
        [key: string]: string,
    },
    statuses: {
        [key: string]: UserState,
    },
    callStartAt: number,
    hideExpandedView: () => void,
    showScreenSourceModal: () => void,
    screenSharingID: string,
    channel: Channel,
    connectedDMUser: UserProfile | undefined,
    trackEvent: (event: Telemetry.Event, source: Telemetry.Source, props?: Record<string, any>) => void,
}

interface State {
    screenStream: MediaStream | null,
    showParticipantsList: boolean,
}

export default class ExpandedView extends React.PureComponent<Props, State> {
    private screenPlayer = React.createRef<HTMLVideoElement>()
    private pushToTalk = false;

    constructor(props: Props) {
        super(props);
        this.screenPlayer = React.createRef();
        this.state = {
            screenStream: null,
            showParticipantsList: false,
        };

        if (window.opener) {
            const callsClient = window.opener.callsClient;
            callsClient.on('close', () => window.close());
        }
    }

    getCallsClient = () => {
        return window.opener ? window.opener.callsClient : window.callsClient;
    }

    handleBlur = () => {
        if (this.pushToTalk) {
            this.getCallsClient()?.mute();
            this.pushToTalk = false;
            this.forceUpdate();
        }
    }

    handleKeyUp = (ev: KeyboardEvent) => {
        if (keyToAction('popout', ev) === PUSH_TO_TALK && this.pushToTalk) {
            this.getCallsClient()?.mute();
            this.pushToTalk = false;
            this.forceUpdate();
        }
    }

    handleKBShortcuts = (ev: KeyboardEvent) => {
        if ((!this.props.show || !window.callsClient) && !window.opener) {
            return;
        }

        switch (keyToAction('popout', ev)) {
        case PUSH_TO_TALK:
            if (this.pushToTalk) {
                return;
            }
            this.getCallsClient()?.unmute();
            this.pushToTalk = true;
            this.forceUpdate();
            break;
        case MUTE_UNMUTE:
            this.onMuteToggle();
            break;
        case RAISE_LOWER_HAND:
            this.onRaiseHandToggle(true);
            break;
        case SHARE_UNSHARE_SCREEN:
            this.onShareScreenToggle(true);
            break;
        case PARTICIPANTS_LIST_TOGGLE:
            this.onParticipantsListToggle(true);
            break;
        case LEAVE_CALL:
            this.onDisconnectClick();
            break;
        }
    }

    onDisconnectClick = () => {
        this.props.hideExpandedView();
        const callsClient = this.getCallsClient();
        if (callsClient) {
            callsClient.disconnect();
            if (window.opener) {
                window.close();
            }
        }
    }


    getEmojiURL = (name: string) => {
        const index = EmojiIndicesByAlias.get(name);
        if (!index) {
            return "";
        }
        return getEmojiImageUrl(Emojis[index]);
    }

    onMuteToggle = () => {
        if (this.pushToTalk) {
            return;
        }
        const callsClient = this.getCallsClient();
        if (callsClient.isMuted()) {
            callsClient.unmute();
        } else {
            callsClient.mute();
        }
    }

    onShareScreenToggle = async (fromShortcut?: boolean) => {
        const callsClient = this.getCallsClient();
        if (this.props.screenSharingID === this.props.currentUserID) {
            callsClient.unshareScreen();
            this.setState({
                screenStream: null,
            });
            this.props.trackEvent(Telemetry.Event.UnshareScreen, Telemetry.Source.ExpandedView, {initiator: fromShortcut ? 'shortcut' : 'button'});
        } else if (!this.props.screenSharingID) {
            if (window.desktop && compareSemVer(window.desktop.version, '5.1.0') >= 0) {
                this.props.showScreenSourceModal();
            } else {
                const stream = await getScreenStream('', hasExperimentalFlag());
                if (window.opener && stream) {
                    window.screenSharingTrackId = stream.getVideoTracks()[0].id;
                }
                callsClient.setScreenStream(stream);
                this.setState({
                    screenStream: stream,
                });
            }
            this.props.trackEvent(Telemetry.Event.ShareScreen, Telemetry.Source.ExpandedView, {initiator: fromShortcut ? 'shortcut' : 'button'});
        }
    }

    onRaiseHandToggle = (fromShortcut?: boolean) => {
        const callsClient = this.getCallsClient();
        if (callsClient.isHandRaised) {
            this.props.trackEvent(Telemetry.Event.LowerHand, Telemetry.Source.ExpandedView, {initiator: fromShortcut ? 'shortcut' : 'button'});
            callsClient.unraiseHand();
        } else {
            this.props.trackEvent(Telemetry.Event.RaiseHand, Telemetry.Source.ExpandedView, {initiator: fromShortcut ? 'shortcut' : 'button'});
            callsClient.raiseHand();
        }
    }

    onParticipantsListToggle = (fromShortcut?: boolean) => {
        const event = this.state.showParticipantsList ? Telemetry.Event.CloseParticipantsList : Telemetry.Event.OpenParticipantsList;
        this.props.trackEvent(event, Telemetry.Source.ExpandedView, {initiator: fromShortcut ? 'shortcut' : 'button'});
        this.setState({
            showParticipantsList: !this.state.showParticipantsList,
        });
    }

    onCloseViewClick = () => {
        this.props.trackEvent(Telemetry.Event.CloseExpandedView, Telemetry.Source.ExpandedView, {initiator: 'button'});
        this.props.hideExpandedView();
    }

    public componentDidUpdate(prevProps: Props, prevState: State) {
        if (window.opener) {
            if (document.title.indexOf('Call') === -1 && this.props.channel) {
                if (isDMChannel(this.props.channel) && this.props.connectedDMUser) {
                    document.title = `Call - ${getUserDisplayName(this.props.connectedDMUser)}`;
                } else if (!isDMChannel(this.props.channel)) {
                    document.title = `Call - ${this.props.channel.display_name}`;
                }
            }
        }

        if (this.state.screenStream && this.screenPlayer.current && this.screenPlayer?.current.srcObject !== this.state.screenStream) {
            this.screenPlayer.current.srcObject = this.state.screenStream;
        }

        const callsClient = this.getCallsClient();
        if (!this.state.screenStream && callsClient?.getLocalScreenStream()) {
            // eslint-disable-next-line react/no-did-update-set-state
            this.setState({screenStream: callsClient.getLocalScreenStream()});
        }
    }

    public componentDidMount() {
        // keyboard shortcuts
        window.addEventListener('keydown', this.handleKBShortcuts, true);
        window.addEventListener('keyup', this.handleKeyUp, true);
        window.addEventListener('blur', this.handleBlur, true);

        const callsClient = this.getCallsClient();
        callsClient.on('remoteScreenStream', (stream: MediaStream) => {
            this.setState({
                screenStream: stream,
            });
        });

        const screenStream = callsClient.getLocalScreenStream() || callsClient.getRemoteScreenStream();

        // eslint-disable-next-line react/no-did-mount-set-state
        this.setState({
            screenStream,
        });
    }

    public componentWillUnmount() {
        window.removeEventListener('keydown', this.handleKBShortcuts, true);
        window.removeEventListener('keyup', this.handleKeyUp, true);
        window.removeEventListener('blur', this.handleBlur, true);
    }

    renderScreenSharingPlayer = () => {
        const isSharing = this.props.screenSharingID === this.props.currentUserID;

        let profile;
        if (!isSharing) {
            for (let i = 0; i < this.props.profiles.length; i++) {
                if (this.props.profiles[i].id === this.props.screenSharingID) {
                    profile = this.props.profiles[i];
                    break;
                }
            }
            if (!profile) {
                return null;
            }
        }

        const msg = isSharing ? 'You are sharing your screen' : `You are viewing ${getUserDisplayName(profile as UserProfile)}'s screen`;

        return (
            <div style={style.screenContainer as CSSProperties}>
                <video
                    id='screen-player'
                    ref={this.screenPlayer}
                    width='100%'
                    height='100%'
                    muted={true}
                    autoPlay={true}
                    onClick={(ev) => ev.preventDefault()}
                    controls={true}
                />
                <span
                    style={{
                        background: 'black',
                        padding: '4px 8px',
                        borderRadius: '4px',
                        color: 'white',
                        marginTop: '8px',
                    }}
                >
                    {msg}
                </span>
            </div>
        );
    }

    renderParticipants = () => {
        return this.props.profiles.map((profile, idx) => {
            const status = this.props.statuses[profile.id];
            let isMuted = true;
            let isSpeaking = false;
            let isHandRaised = false;
            if (status) {
                isMuted = !status.unmuted;
                isSpeaking = Boolean(status.voice);
                isHandRaised = Boolean(status.raised_hand > 0);
            }

            const emojiURL = this.getEmojiURL("woozy_face")

            const MuteIcon = isMuted ? MutedIcon : UnmutedIcon;

            return (
                <li
                    key={'participants_profile_' + idx}
                    style={{display: 'flex', flexDirection: 'column', justifyContent: 'center', alignItems: 'center', margin: '16px'}}
                >

                    <div style={{position: 'relative'}}>
                        <Avatar
                            size={50}
                            fontSize={18}
                            border={false}
                            borderGlow={isSpeaking}
                            url={this.props.pictures[profile.id]}
                        />
                        <div
                            style={{
                                position: 'absolute',
                                display: 'flex',
                                justifyContent: 'center',
                                alignItems: 'center',
                                bottom: 0,
                                right: 0,
                                background: 'rgba(50, 50, 50, 1)',
                                borderRadius: '30px',
                                width: '20px',
                                height: '20px',
                            }}
                        >
                            <MuteIcon
                                fill={isMuted ? '#C4C4C4' : '#3DB887'}
                                style={{width: '14px', height: '14px'}}
                                stroke={isMuted ? '#C4C4C4' : ''}
                            />
                        </div>
                        <div
                            style={{
                                position: 'absolute',
                                display: isHandRaised ? 'flex' : 'none',
                                justifyContent: 'center',
                                alignItems: 'center',
                                top: 0,
                                right: 0,
                                background: 'rgba(50, 50, 50, 1)',
                                borderRadius: '30px',
                                width: '20px',
                                height: '20px',
                                fontSize: '12px',
                            }}
                        >
                            {'✋'}
                        </div>
<<<<<<< HEAD
                        <div style={style.reactionBackground}/>
                        <div style={style.reactionContainer}>
                            {'🎉'}
=======
                        <div
                            style={{
                                position: 'absolute',
                                display: !isHandRaised ? 'flex' : 'none',
                                justifyContent: 'center',
                                alignItems: 'center',
                                top: -5,
                                right: -10,
                                background: 'rgba(50, 50, 50, 1)',
                                borderRadius: '30px',
                                width: '25px',
                                height: '25px',
                                fontSize: '12px',
                            }}
                        >
                            <span
                                className='emoticon'
                                title={emojiURL}
                                style={{backgroundImage: 'url(' + emojiURL + ')', width: '18px', minWidth: '18px', height: '18px', minHeight: '18px'}}
                            >
                                tada
                            </span>
>>>>>>> 304ba0d9
                        </div>
                    </div>

                    <span style={{fontWeight: 600, fontSize: '12px', margin: '8px 0'}}>
                        {getUserDisplayName(profile)}{profile.id === this.props.currentUserID && ' (you)'}
                    </span>

                </li>
            );
        });
    }

    renderParticipantsRHSList = () => {
        return this.props.profiles.map((profile, idx) => {
            const status = this.props.statuses[profile.id];
            let isMuted = true;
            let isSpeaking = false;
            let isHandRaised = false;
            if (status) {
                isMuted = !status.unmuted;
                isSpeaking = Boolean(status.voice);
                isHandRaised = Boolean(status.raised_hand > 0);
            }

            const MuteIcon = isMuted ? MutedIcon : UnmutedIcon;

            return (
                <li
                    key={'participants_rhs_profile_' + idx}
                    style={{display: 'flex', alignItems: 'center', padding: '4px 8px'}}
                >
                    <Avatar
                        size={24}
                        fontSize={10}
                        border={false}
                        borderGlow={isSpeaking}
                        url={this.props.pictures[profile.id]}
                        style={{
                            marginRight: '8px',
                        }}
                    />
                    <span style={{fontWeight: 600, fontSize: '12px', margin: '8px 0'}}>
                        {getUserDisplayName(profile)}{profile.id === this.props.currentUserID && ' (you)'}
                    </span>

                    <div
                        style={{
                            display: 'flex',
                            justifyContent: 'center',
                            alignItems: 'center',
                            marginLeft: 'auto',
                            gap: '4px',
                        }}
                    >
                        { isHandRaised &&
                            <RaisedHandIcon
                                fill={'rgba(255, 188, 66, 1)'}
                                style={{width: '14px', height: '14px'}}
                            />
                        }

                        { this.props.screenSharingID === profile.id &&
                        <ScreenIcon
                            fill={'rgb(var(--dnd-indicator-rgb))'}
                            style={{width: '14px', height: '14px'}}
                        />
                        }

                        <MuteIcon
                            fill={isMuted ? '#C4C4C4' : '#3DB887'}
                            style={{width: '14px', height: '14px'}}
                            stroke={isMuted ? '#C4C4C4' : ''}
                        />

                    </div>
                </li>
            );
        });
    }

    render() {
        if ((!this.props.show || !window.callsClient) && !window.opener) {
            return null;
        }

        const callsClient = this.getCallsClient();
        if (!callsClient) {
            return null;
        }

        const isMuted = callsClient.isMuted();
        const MuteIcon = isMuted ? MutedIcon : UnmutedIcon;
        const muteButtonText = isMuted ? 'Unmute' : 'Mute';

        const isHandRaised = callsClient.isHandRaised;
        const HandIcon = isHandRaised ? UnraisedHandIcon : RaisedHandIcon;
        const raiseHandText = isHandRaised ? 'Lower hand' : 'Raise hand';
        const participantsText = 'Show participants list';

        const sharingID = this.props.screenSharingID;
        const currentID = this.props.currentUserID;
        const isSharing = sharingID === currentID;

        return (
            <div
                id='calls-expanded-view'
                style={style.root as CSSProperties}
            >
                <div style={style.main as CSSProperties}>
                    <div style={{display: 'flex', alignItems: 'center', width: '100%'}}>
                        <div style={style.topLeftContainer as CSSProperties}>
                            <CallDuration
                                style={{margin: '4px'}}
                                startAt={this.props.callStartAt}
                            />
                            <span style={{margin: '4px'}}>{'•'}</span>
                            <span style={{margin: '4px'}}>{`${this.props.profiles.length} participants`}</span>

                        </div>
                        {
                            !window.opener &&
                            <button
                                className='button-close'
                                style={style.closeViewButton as CSSProperties}
                                onClick={this.onCloseViewClick}
                            >
                                <CompassIcon icon='arrow-collapse'/>
                            </button>
                        }
                    </div>

                    { !this.props.screenSharingID &&
                    <ul
                        id='calls-expanded-view-participants-grid'
                        style={{
                            ...style.participants,
                            gridTemplateColumns: `repeat(${Math.min(this.props.profiles.length, 4)}, 1fr)`,
                        }}
                    >
                        { this.renderParticipants() }
                    </ul>
                    }
                    { this.props.screenSharingID && this.renderScreenSharingPlayer() }
                    <div
                        id='calls-expanded-view-controls'
                        style={style.controls}
                    >
                        <div style={style.leftControls}>
                            <OverlayTrigger
                                key='show_participants_list'
                                placement='top'
                                overlay={
                                    <Tooltip
                                        id='show-participants-list'
                                    >
                                        {this.state.showParticipantsList ? 'Hide participants list' : 'Show participants list'}
                                        <Shortcut shortcut={reverseKeyMappings.popout[PARTICIPANTS_LIST_TOGGLE][0]}/>
                                    </Tooltip>
                                }
                            >

                                <button
                                    className='button-center-controls'
                                    onClick={() => this.onParticipantsListToggle()}
                                    style={{background: this.state.showParticipantsList ? 'rgba(28, 88, 217, 0.32)' : '', marginLeft: '0'}}
                                >
                                    <ParticipantsIcon
                                        style={{width: '24px', height: '24px'}}
                                        fill={this.state.showParticipantsList ? 'rgb(28, 88, 217)' : 'white'}
                                    />
                                </button>
                            </OverlayTrigger>
                        </div>

                        <div style={style.centerControls}>
                            <OverlayTrigger
                                key='tooltip-hand-toggle'
                                placement='top'
                                overlay={
                                    <Tooltip
                                        id='tooltip-hand-toggle'
                                    >
                                        <span>{raiseHandText}</span>
                                        <Shortcut shortcut={reverseKeyMappings.popout[RAISE_LOWER_HAND][0]}/>
                                    </Tooltip>
                                }
                            >
                                <button
                                    className='button-center-controls'
                                    onClick={() => this.onRaiseHandToggle()}
                                    style={{background: isHandRaised ? 'rgba(255, 188, 66, 0.16)' : ''}}
                                >
                                    <HandIcon
                                        style={{width: '28px', height: '28px'}}
                                        fill={isHandRaised ? 'rgba(255, 188, 66, 1)' : 'white'}
                                    />
                                </button>
                            </OverlayTrigger>

                            <OverlayTrigger
                                key='tooltip-screen-toggle'
                                placement='top'
                                overlay={
                                    <Tooltip
                                        id='tooltip-screen-toggle'
                                    >
                                        <span>{isSharing ? 'Stop presenting' : 'Start presenting'}</span>
                                        <Shortcut shortcut={reverseKeyMappings.popout[SHARE_UNSHARE_SCREEN][0]}/>
                                    </Tooltip>
                                }
                            >
                                <button
                                    className='button-center-controls'
                                    onClick={() => this.onShareScreenToggle()}
                                    style={{background: isSharing ? 'rgba(var(--dnd-indicator-rgb), 0.12)' : ''}}
                                >
                                    <ScreenIcon
                                        style={{width: '28px', height: '28px'}}
                                        fill={isSharing ? 'rgb(var(--dnd-indicator-rgb))' : 'white'}
                                    />

                                </button>
                            </OverlayTrigger>

                            <OverlayTrigger
                                key='tooltip-mute-toggle'
                                placement='top'
                                overlay={
                                    <Tooltip
                                        id='tooltip-mute-toggle'
                                    >
                                        <span>{muteButtonText}</span>
                                        <Shortcut shortcut={reverseKeyMappings.popout[MUTE_UNMUTE][0]}/>
                                    </Tooltip>
                                }
                            >
                                <button
                                    id='calls-popout-mute-button'
                                    className='button-center-controls'
                                    onClick={this.onMuteToggle}
                                    style={{background: isMuted ? '' : 'rgba(61, 184, 135, 0.16)'}}
                                >
                                    <MuteIcon
                                        style={{width: '28px', height: '28px'}}
                                        fill={isMuted ? 'white' : 'rgba(61, 184, 135, 1)'}
                                        stroke={isMuted ? 'rgb(var(--dnd-indicator-rgb))' : ''}
                                    />
                                </button>
                            </OverlayTrigger>
                        </div>

                        <div style={{flex: '1', display: 'flex', justifyContent: 'flex-end', marginRight: '16px'}}>
                            <OverlayTrigger
                                key='tooltip-leave-call'
                                placement='top'
                                overlay={
                                    <Tooltip
                                        id='tooltip-leave-call'
                                    >
                                        <span>{'Leave call'}</span>
                                        <Shortcut shortcut={reverseKeyMappings.popout[LEAVE_CALL][0]}/>
                                    </Tooltip>
                                }
                            >
                                <button
                                    className='button-leave'
                                    onClick={this.onDisconnectClick}
                                >

                                    <LeaveCallIcon
                                        style={{width: '24px', height: '24px'}}
                                        fill='white'
                                    />
                                    <span
                                        style={{fontSize: '18px', fontWeight: 600, marginLeft: '8px'}}
                                    >{'Leave'}</span>

                                </button>
                            </OverlayTrigger>
                        </div>
                    </div>
                </div>
                { this.state.showParticipantsList &&
                <ul style={style.rhs as CSSProperties}>
                    <span style={{position: 'sticky', top: '0', background: 'inherit', fontWeight: 600, padding: '8px'}}>{'Participants list'}</span>
                    { this.renderParticipantsRHSList() }
                </ul>
                }
            </div>
        );
    }
}

const style = {
    root: {
        position: 'absolute',
        display: 'flex',
        top: 0,
        left: 0,
        width: '100%',
        height: '100%',
        zIndex: 1000,
        background: 'rgba(37, 38, 42, 1)',
        color: 'white',
    },
    main: {
        display: 'flex',
        flexDirection: 'column',
        alignItems: 'center',
        flex: '1',
    },
    closeViewButton: {
        fontSize: '24px',
        marginLeft: 'auto',
    },
    participants: {
        display: 'grid',
        overflow: 'auto',
        margin: 'auto',
        padding: '0',
    },
    controls: {
        display: 'flex',
        alignItems: 'center',
        justifyContent: 'center',
        padding: '16px 8px',
        width: '100%',
    },
    leftControls: {
        flex: '1',
        marginLeft: '16px',
    },
    centerControls: {
        display: 'flex',
        alignItems: 'center',
        justifyContent: 'center',
    },
    buttonContainer: {
        display: 'flex',
        flexDirection: 'column',
        alignItems: 'center',
        justifyContent: 'center',
        margin: '0 8px',
        width: '112px',
    },
    topLeftContainer: {
        display: 'flex',
        alignItems: 'center',
        justifyContent: 'center',
        fontSize: '16px',
        marginRight: 'auto',
        padding: '4px',
    },
    screenContainer: {
        display: 'flex',
        flexDirection: 'column',
        justifyContent: 'center',
        alignItems: 'center',
        margin: 'auto',
        maxWidth: 'calc(100% - 16px)',
        maxHeight: 'calc(100% - 200px)',
    },
    rhs: {
        display: 'flex',
        flexDirection: 'column',
        width: '300px',
        background: 'rgba(9, 10, 11, 1)',
        margin: 0,
        padding: 0,
        overflow: 'auto',
    },
    reactionBackground: {
        position: 'absolute',
        display: !isHandRaised ? 'flex' : 'none',
        justifyContent: 'center',
        alignItems: 'center',
        top: -7,
        right: -12,
        background: 'rgba(37, 38, 42, 1)',
        borderRadius: '30px',
        width: '30px',
        height: '30px',
    },
    reactionContainer: {
        position: 'absolute',
        display: !isHandRaised ? 'flex' : 'none',
        justifyContent: 'center',
        alignItems: 'center',
        top: -5,
        right: -10,
        background: 'rgba(50, 50, 50, 1)',
        borderRadius: '30px',
        width: '25px',
        height: '25px',
        fontSize: '12px',
    },
};<|MERGE_RESOLUTION|>--- conflicted
+++ resolved
@@ -380,12 +380,22 @@
                         >
                             {'✋'}
                         </div>
-<<<<<<< HEAD
                         <div style={style.reactionBackground}/>
                         <div style={style.reactionContainer}>
-                            {'🎉'}
-=======
-                        <div
+                            <span
+                                className='emoticon'
+                                title={emojiURL}
+                                style={{
+                                    backgroundImage: 'url(' + emojiURL + ')',
+                                    width: '18px',
+                                    minWidth: '18px',
+                                    height: '18px',
+                                    minHeight: '18px'
+                                }}
+                            >
+                            </span>
+                        </div>
+                        {/* <div
                             style={{
                                 position: 'absolute',
                                 display: !isHandRaised ? 'flex' : 'none',
@@ -400,15 +410,7 @@
                                 fontSize: '12px',
                             }}
                         >
-                            <span
-                                className='emoticon'
-                                title={emojiURL}
-                                style={{backgroundImage: 'url(' + emojiURL + ')', width: '18px', minWidth: '18px', height: '18px', minHeight: '18px'}}
-                            >
-                                tada
-                            </span>
->>>>>>> 304ba0d9
-                        </div>
+                        </div> */}
                     </div>
 
                     <span style={{fontWeight: 600, fontSize: '12px', margin: '8px 0'}}>
