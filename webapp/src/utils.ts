--- conflicted
+++ resolved
@@ -300,19 +300,6 @@
 export function split<T>(list: T[], i: number, pad = false): [list: T[], overflowed?: T[]] {
     if (list.length <= i + (pad ? 1 : 0)) {
         return [list];
-<<<<<<< HEAD
-    }
-    return [list.slice(0, i), list.slice(i)];
-}
-
-export function getUsersList(profiles: UserProfile[]) {
-    if (profiles.length === 0) {
-        return '';
-    }
-    if (profiles.length === 1) {
-        return getUserDisplayName(profiles[0]);
-=======
->>>>>>> 72d11a4a
     }
     return [list.slice(0, i), list.slice(i)];
 }
