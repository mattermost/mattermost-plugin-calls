import {parseSemVer} from 'semver-parser';

import {
    getCurrentRelativeTeamUrl,
    getCurrentTeamId,
    getTeam,
} from 'mattermost-redux/selectors/entities/teams';

import {getCurrentUserId} from 'mattermost-redux/selectors/entities/users';
import {Client4} from 'mattermost-redux/client';
import {getRedirectChannelNameForTeam} from 'mattermost-redux/selectors/entities/channels';
import {setThreadFollow} from 'mattermost-redux/actions/threads';

import {Team} from '@mattermost/types/teams';
import {Channel} from '@mattermost/types/channels';
import {UserProfile} from '@mattermost/types/users';

import {GlobalState} from '@mattermost/types/store';
import {ClientConfig} from '@mattermost/types/config';

<<<<<<< HEAD
import {UserState, ColorRGB, ColorHSL} from './types/types';
=======
import {UserState} from '@calls/common/lib/types';
>>>>>>> 7485f06e

import {pluginId} from './manifest';
import {logErr, logWarn, logDebug} from './log';

import {
    voiceChannelRootPost,
} from './selectors';

import {Store} from './types/mattermost-webapp';

import LeaveSelfSound from './sounds/leave_self.mp3';
import JoinUserSound from './sounds/join_user.mp3';
import JoinSelfSound from './sounds/join_self.mp3';

export function getPluginStaticPath() {
    return `${window.basename || ''}/static/plugins/${pluginId}`;
}

export function getPluginPath() {
    return `${window.basename || ''}/plugins/${pluginId}`;
}

export function getWSConnectionURL(config: Partial<ClientConfig>): string {
    const loc = window.location;
    const uri = loc.protocol === 'https:' ? 'wss:' : 'ws:';
    const baseURL = config && config.WebsocketURL ? config.WebsocketURL : `${uri}//${loc.host}${window.basename || ''}`;

    return `${baseURL}${Client4.getUrlVersion()}/websocket`;
}

export function getTeamRelativeURL(team: Team) {
    if (!team) {
        return '';
    }

    return `/${team.name}`;
}

export function getPopOutURL(team: Team, channel: Channel) {
    return `${window.basename || ''}/${team.name}/${pluginId}/expanded/${channel.id}`;
}

export function getChannelURL(state: GlobalState, channel: Channel, teamId: string) {
    let channelURL;
    if (channel && (channel.type === 'D' || channel.type === 'G')) {
        channelURL = getCurrentRelativeTeamUrl(state) + '/channels/' + channel.name;
    } else if (channel) {
        const team = getTeam(state, teamId);
        channelURL = getTeamRelativeURL(team) + '/channels/' + channel.name;
    } else if (teamId) {
        const team = getTeam(state, teamId);
        const redirectChannel = getRedirectChannelNameForTeam(state, teamId);
        channelURL = getTeamRelativeURL(team) + `/channels/${redirectChannel}`;
    } else {
        const currentTeamId = getCurrentTeamId(state);
        const redirectChannel = getRedirectChannelNameForTeam(state, currentTeamId);
        channelURL = getCurrentRelativeTeamUrl(state) + `/channels/${redirectChannel}`;
    }
    return channelURL;
}

export function getUserDisplayName(user: UserProfile | undefined, shortForm?: boolean) {
    if (!user) {
        return '';
    }

    if (user.first_name && user.last_name) {
        return shortForm ?
            `${user.first_name} ${user.last_name[0]}.` :
            `${user.first_name} ${user.last_name}`;
    }

    return user.username;
}

export function getPixelRatio(): number {
    const canvas = document.createElement('canvas');
    const ctx = canvas.getContext('2d');
    const dpr = window.devicePixelRatio || 1;
    if (!ctx) {
        canvas.remove();
        return dpr;
    }
    const bsr = ctx.webkitBackingStorePixelRatio ||
        ctx.mozBackingStorePixelRatio ||
        ctx.msBackingStorePixelRatio ||
        ctx.oBackingStorePixelRatio ||
        ctx.backingStorePixelRatio || 1;
    canvas.remove();
    return dpr / bsr;
}

export function getScreenResolution() {
    const pixelRatio = getPixelRatio();
    const width = Math.ceil((pixelRatio * window.screen.width) / 8.0) * 8;
    const height = Math.ceil((pixelRatio * window.screen.height) / 8.0) * 8;
    return {
        width,
        height,
    };
}

export function getExpandedChannelID() {
    const pattern = `${pluginId}/expanded/`;
    const idx = window.location.pathname.indexOf(pattern);
    if (idx < 0) {
        return '';
    }
    return window.location.pathname.substr(idx + pattern.length);
}

export function alphaSortProfiles(elA: UserProfile, elB: UserProfile) {
    const nameA = getUserDisplayName(elA);
    const nameB = getUserDisplayName(elB);
    return nameA.localeCompare(nameB);
}

export function stateSortProfiles(profiles: UserProfile[], statuses: { [key: string]: UserState }, presenterID: string, considerReaction = false) {
    return (elA: UserProfile, elB: UserProfile) => {
        let stateA = statuses[elA.id];
        let stateB = statuses[elB.id];

        if (elA.id === presenterID) {
            return -1;
        } else if (elB.id === presenterID) {
            return 1;
        }

        if (!stateA) {
            stateA = {
                id: elA.id,
                voice: false,
                unmuted: false,
                raised_hand: 0,
            };
        }
        if (!stateB) {
            stateB = {
                id: elB.id,
                voice: false,
                unmuted: false,
                raised_hand: 0,
            };
        }

        if (stateA.unmuted && !stateB.unmuted) {
            return -1;
        } else if (stateB.unmuted && !stateA.unmuted) {
            return 1;
        }

        if (stateA.raised_hand && !stateB.raised_hand) {
            return -1;
        } else if (stateB.raised_hand && !stateA.raised_hand) {
            return 1;
        } else if (stateA.raised_hand && stateB.raised_hand) {
            return stateA.raised_hand - stateB.raised_hand;
        }

        if (considerReaction) {
            if (stateA.reaction && !stateB.reaction) {
                return -1;
            } else if (stateB.reaction && !stateA.reaction) {
                return 1;
            } else if (stateA.reaction && stateB.reaction) {
                return stateA.reaction.timestamp - stateB.reaction.timestamp;
            }
        }

        return 0;
    };
}

export async function getScreenStream(sourceID?: string, withAudio?: boolean): Promise<MediaStream | null> {
    let screenStream: MediaStream | null = null;

    if (window.desktop) {
        try {
            // electron
            const options = {
                chromeMediaSource: 'desktop',
            } as Record<string, unknown>;
            if (sourceID) {
                options.chromeMediaSourceId = sourceID;
            }
            screenStream = await navigator.mediaDevices.getUserMedia({
                video: {
                    mandatory: options,
                } as Record<string, unknown>,
                audio: withAudio ? {mandatory: options} as Record<string, unknown> : false,
            });
        } catch (err) {
            logErr(err);
            return null;
        }
    } else {
        // browser
        try {
            // @ts-ignore (fixed in typescript 4.4+ but webapp is on 4.3.4)
            screenStream = await navigator.mediaDevices.getDisplayMedia({
                video: true,
                audio: Boolean(withAudio),
            });
        } catch (err) {
            logErr(err);
        }
    }

    return screenStream;
}

export function isDMChannel(channel: Channel) {
    return channel.type === 'D';
}

export function isGMChannel(channel: Channel) {
    return channel.type === 'G';
}

export function isPublicChannel(channel: Channel) {
    return channel.type === 'O';
}

export function isPrivateChannel(channel: Channel) {
    return channel.type === 'P';
}

export async function getProfilesByIds(state: GlobalState, ids: string[]): Promise<UserProfile[]> {
    const profiles = [];
    const missingIds = [];
    for (const id of ids) {
        const profile = state.entities.users.profiles[id];
        if (profile) {
            profiles.push(profile);
        } else {
            missingIds.push(id);
        }
    }
    if (missingIds.length > 0) {
        profiles.push(...(await Client4.getProfilesByIds(missingIds)));
    }
    return profiles;
}

export function getUserIdFromDM(dmName: string, currentUserId: string) {
    const ids = dmName.split('__');
    let otherUserId = '';
    if (ids[0] === currentUserId) {
        otherUserId = ids[1];
    } else {
        otherUserId = ids[0];
    }
    return otherUserId;
}

export function setSDPMaxVideoBW(sdp: string, bandwidth: number) {
    let modifier = 'AS';
    if (navigator.userAgent.toLowerCase().indexOf('firefox') > -1) {
        bandwidth = (bandwidth >>> 0) * 1000;
        modifier = 'TIAS';
    }
    if (sdp.indexOf('b=' + modifier + ':') === -1) {
        sdp = sdp.replaceAll(/m=video (.*)\r\n/gm, 'm=video $1\r\nb=' + modifier + ':' + bandwidth + '\r\n');
    } else {
        sdp = sdp.replace(new RegExp('b=' + modifier + ':.*\r\n'), 'b=' + modifier + ':' + bandwidth + '\r\n');
    }
    return sdp;
}

export function hasExperimentalFlag() {
    return window.localStorage.getItem('calls_experimental_features') === 'on';
}

export function getUsersList(profiles: UserProfile[]) {
    if (profiles.length === 0) {
        return '';
    }
    if (profiles.length === 1) {
        return getUserDisplayName(profiles[0]);
    }
    const list = profiles.slice(0, -1).map((profile) => {
        return getUserDisplayName(profile);
    }).join(', ');
    return list + ' and ' + getUserDisplayName(profiles[profiles.length - 1]);
}

export function playSound(name: string) {
    let src = '';
    switch (name) {
    case 'leave_self':
        src = LeaveSelfSound;
        break;
    case 'join_self':
        src = JoinSelfSound;
        break;
    case 'join_user':
        src = JoinUserSound;
        break;
    default:
        logErr(`sound ${name} not found`);
        return;
    }

    if (src.indexOf('/') === 0) {
        src = getPluginStaticPath() + src;
    }

    const audio = new Audio(src);
    audio.play();
    audio.onended = () => {
        audio.src = '';
        audio.remove();
    };
}

export async function followThread(store: Store, channelID: string, teamID: string) {
    if (!teamID) {
        logDebug('followThread: no team for channel');
        return;
    }
    const threadID = voiceChannelRootPost(store.getState(), channelID);
    if (threadID) {
        store.dispatch(setThreadFollow(getCurrentUserId(store.getState()), teamID, threadID, true));
    } else {
        logErr('Unable to follow call\'s thread, not registered in store');
    }
}

export function shouldRenderDesktopWidget() {
    const win = window.opener ? window.opener : window;
    if (!win.desktop) {
        return false;
    }

    const version = parseSemVer(win.desktop.version);

    if (version.major < 5) {
        return false;
    }

    return version.major > 5 || version.minor >= 3;
}

export function sendDesktopEvent(event: string, data?: Record<string, unknown>) {
    const win = window.opener ? window.opener : window;
    win.postMessage(
        {
            type: event,
            message: data,
        },
        win.location.origin,
    );
}

export function capitalize(input: string) {
    return input.charAt(0).toUpperCase() + input.slice(1);
}

export async function fetchTranslationsFile(locale: string) {
    if (locale === 'en') {
        return {};
    }
    try {
        // eslint-disable-next-line global-require
        const filename = require(`../i18n/${locale}.json`).default;
        if (!filename) {
            throw new Error(`translations file not found for locale '${locale}'`);
        }
        const res = await fetch(filename.indexOf('/') === 0 ? getPluginStaticPath() + filename : filename);
        const translations = await res.json();
        logDebug(`loaded i18n file for locale '${locale}'`);
        return translations;
    } catch (err) {
        logWarn(`failed to load i18n file for locale '${locale}':`, err);
        return {};
    }
}

export function untranslatable(msg: string) {
    return msg;
}

export function hexToRGB(h: string) {
    if (h.length !== 7 || h[0] !== '#') {
        throw new Error(`invalid hex color string '${h}'`);
    }

    return {
        r: parseInt(h[1] + h[2], 16),
        g: parseInt(h[3] + h[4], 16),
        b: parseInt(h[5] + h[6], 16),
    };
}

export function rgbToHSL(c: ColorRGB) {
    // normalize components into [0,1]
    const R = c.r / 255;
    const G = c.g / 255;
    const B = c.b / 255;

    // value
    const V = Math.max(R, G, B);

    // chroma
    const C = V - Math.min(R, G, B);

    // lightness
    const L = V - (C / 2);

    // saturation
    let S = 0;
    if (L > 0 && L < 1) {
        S = C / (1 - Math.abs((2 * V) - C - 1));
    }

    // hue
    let h = 0;
    if (C !== 0) {
        switch (V) {
        case R:
            h = 60 * (((G - B) / C) % 6);
            break;
        case G:
            h = 60 * (((B - R) / C) + 2);
            break;
        case B:
            h = 60 * (((R - G) / C) + 4);
            break;
        }
    }

    return {
        h: Math.round(h >= 0 ? h : h + 360),
        s: Math.round(S * 100),
        l: Math.round(L * 100),
    };
}

export function hslToRGB(c: ColorHSL) {
    const H = c.h;
    const S = c.s / 100;
    const L = c.l / 100;

    const f = (n: number) => {
        const k = (n + (H / 30)) % 12;
        const a = S * Math.min(L, 1 - L);
        return L - (a * Math.max(-1, Math.min(k - 3, 9 - k, 1)));
    };

    return {
        r: Math.round(f(0) * 255),
        g: Math.round(f(8) * 255),
        b: Math.round(f(4) * 255),
    };
}

export function rgbToCSS(c: ColorRGB) {
    return `rgb(${c.r},${c.g},${c.b})`;
}<|MERGE_RESOLUTION|>--- conflicted
+++ resolved
@@ -18,11 +18,9 @@
 import {GlobalState} from '@mattermost/types/store';
 import {ClientConfig} from '@mattermost/types/config';
 
-<<<<<<< HEAD
-import {UserState, ColorRGB, ColorHSL} from './types/types';
-=======
 import {UserState} from '@calls/common/lib/types';
->>>>>>> 7485f06e
+
+import {ColorRGB, ColorHSL} from './types/types';
 
 import {pluginId} from './manifest';
 import {logErr, logWarn, logDebug} from './log';
