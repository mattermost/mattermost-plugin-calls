import {getCurrentUserId} from 'mattermost-redux/selectors/entities/users';
import {getChannel} from 'mattermost-redux/selectors/entities/channels';

import {Reaction} from 'src/types/types';

import {REACTION_TIMEOUT_IN_REACTION_STREAM} from 'src/constants';

import {Store} from './types/mattermost-webapp';

import {
    VOICE_CHANNEL_USER_MUTED,
    VOICE_CHANNEL_USER_UNMUTED,
    VOICE_CHANNEL_USER_CONNECTED,
    VOICE_CHANNEL_USER_DISCONNECTED,
    VOICE_CHANNEL_PROFILE_CONNECTED,
    VOICE_CHANNEL_CALL_START,
    VOICE_CHANNEL_CALL_END,
    VOICE_CHANNEL_ROOT_POST,
    VOICE_CHANNEL_USER_VOICE_ON,
    VOICE_CHANNEL_USER_VOICE_OFF,
    VOICE_CHANNEL_USER_SCREEN_ON,
    VOICE_CHANNEL_USER_SCREEN_OFF,
    VOICE_CHANNEL_USER_RAISE_HAND,
    VOICE_CHANNEL_USER_UNRAISE_HAND,
<<<<<<< HEAD
    VOICE_CHANNEL_CALL_HOST,
    VOICE_CHANNEL_CALL_RECORDING_STATE,
=======
    VOICE_CHANNEL_USER_REACTED,
    VOICE_CHANNEL_USER_REACTED_TIMEOUT,
>>>>>>> 50493760
} from './action_types';

import {
    getProfilesByIds,
    playSound,
    followThread, getUserDisplayName,
} from './utils';

<<<<<<< HEAD
import {connectedChannelID, voiceConnectedProfilesInChannel} from './selectors';
=======
import {connectedChannelID, idToProfileInConnectedChannel} from './selectors';
>>>>>>> 50493760

import {logErr} from './log';

export function handleCallEnd(store: Store, ev: any) {
    const channelID = ev.data.channelID || ev.broadcast.channel_id;
    if (connectedChannelID(store.getState()) === channelID) {
        window.callsClient?.disconnect();
    }
    store.dispatch({
        type: VOICE_CHANNEL_CALL_END,
        data: {
            channelID,
        },
    });
}

export function handleCallStart(store: Store, ev: any) {
    const channelID = ev.data.channelID || ev.broadcast.channel_id;

    // Clear the old recording state (if any).
    store.dispatch({
        type: VOICE_CHANNEL_CALL_RECORDING_STATE,
        data: {
            callID: channelID,
            recState: null,
        },
    });
    store.dispatch({
        type: VOICE_CHANNEL_CALL_START,
        data: {
            channelID,
            startAt: ev.data.start_at,
            ownerID: ev.data.owner_id,
            hostID: ev.data.host_id,
        },
    });
    store.dispatch({
        type: VOICE_CHANNEL_ROOT_POST,
        data: {
            channelID,
            rootPost: ev.data.thread_id,
        },
    });

    if (window.callsClient?.channelID === channelID) {
        const channel = getChannel(store.getState(), channelID);
        if (channel) {
            followThread(store, channel.id, channel.team_id);
        }
    }
}

export function handleUserDisconnected(store: Store, ev: any) {
    const channelID = ev.data.channelID || ev.broadcast.channel_id;

    store.dispatch({
        type: VOICE_CHANNEL_USER_DISCONNECTED,
        data: {
            channelID,
            userID: ev.data.userID,
            currentUserID: getCurrentUserId(store.getState()),
        },
    });
}

export async function handleUserConnected(store: Store, ev: any) {
    const userID = ev.data.userID;
    const channelID = ev.data.channelID || ev.broadcast.channel_id;
    const currentUserID = getCurrentUserId(store.getState());

    if (window.callsClient?.channelID === channelID) {
        if (userID === currentUserID) {
            playSound('join_self');
        } else if (channelID === connectedChannelID(store.getState())) {
            playSound('join_user');
        }
    }

    store.dispatch({
        type: VOICE_CHANNEL_USER_CONNECTED,
        data: {
            channelID,
            userID,
            currentUserID,
        },
    });

    try {
        store.dispatch({
            type: VOICE_CHANNEL_PROFILE_CONNECTED,
            data: {
                profile: (await getProfilesByIds(store.getState(), [ev.data.userID]))[0],
                channelID,
            },
        });
    } catch (err) {
        logErr(err);
    }
}

export function handleUserMuted(store: Store, ev: any) {
    const channelID = ev.data.channelID || ev.broadcast.channel_id;
    store.dispatch({
        type: VOICE_CHANNEL_USER_MUTED,
        data: {
            channelID,
            userID: ev.data.userID,
        },
    });
}

export function handleUserUnmuted(store: Store, ev: any) {
    const channelID = ev.data.channelID || ev.broadcast.channel_id;
    store.dispatch({
        type: VOICE_CHANNEL_USER_UNMUTED,
        data: {
            channelID,
            userID: ev.data.userID,
        },
    });
}

export function handleUserVoiceOn(store: Store, ev: any) {
    const channelID = ev.data.channelID || ev.broadcast.channel_id;
    store.dispatch({
        type: VOICE_CHANNEL_USER_VOICE_ON,
        data: {
            channelID,
            userID: ev.data.userID,
        },
    });
}

export function handleUserVoiceOff(store: Store, ev: any) {
    const channelID = ev.data.channelID || ev.broadcast.channel_id;
    store.dispatch({
        type: VOICE_CHANNEL_USER_VOICE_OFF,
        data: {
            channelID,
            userID: ev.data.userID,
        },
    });
}

export function handleUserScreenOn(store: Store, ev: any) {
    const channelID = ev.data.channelID || ev.broadcast.channel_id;
    store.dispatch({
        type: VOICE_CHANNEL_USER_SCREEN_ON,
        data: {
            channelID,
            userID: ev.data.userID,
        },
    });
}

export function handleUserScreenOff(store: Store, ev: any) {
    const channelID = ev.data.channelID || ev.broadcast.channel_id;
    store.dispatch({
        type: VOICE_CHANNEL_USER_SCREEN_OFF,
        data: {
            channelID,
            userID: ev.data.userID,
        },
    });
}

export function handleUserRaisedHand(store: Store, ev: any) {
    const channelID = ev.data.channelID || ev.broadcast.channel_id;
    store.dispatch({
        type: VOICE_CHANNEL_USER_RAISE_HAND,
        data: {
            channelID,
            userID: ev.data.userID,
            raised_hand: ev.data.raised_hand,
        },
    });
}

export function handleUserUnraisedHand(store: Store, ev: any) {
    const channelID = ev.data.channelID || ev.broadcast.channel_id;
    store.dispatch({
        type: VOICE_CHANNEL_USER_UNRAISE_HAND,
        data: {
            channelID,
            userID: ev.data.userID,
            raised_hand: ev.data.raised_hand,
        },
    });
}

<<<<<<< HEAD
export function handleCallHostChanged(store: Store, ev: any) {
    const channelID = ev.data.channelID || ev.broadcast.channel_id;

    store.dispatch({
        type: VOICE_CHANNEL_CALL_HOST,
        data: {
            channelID,
            hostID: ev.data.hostID,
        },
    });
}

export function handleCallRecordingState(store: Store, ev: any) {
    store.dispatch({
        type: VOICE_CHANNEL_CALL_RECORDING_STATE,
        data: {
            callID: ev.data.callID,
            recState: ev.data.recState,
        },
    });
=======
export function handleUserReaction(store: Store, ev: any) {
    if (connectedChannelID(store.getState()) !== ev.broadcast.channel_id) {
        return;
    }

    const profiles = idToProfileInConnectedChannel(store.getState());
    const displayName = getUserDisplayName(profiles[ev.data.user_id]);
    const reaction: Reaction = {
        ...ev.data,
        displayName,
    };
    store.dispatch({
        type: VOICE_CHANNEL_USER_REACTED,
        data: {
            channelID: ev.broadcast.channel_id,
            userID: ev.data.user_id,
            reaction,
        },
    });
    setTimeout(() => {
        store.dispatch({
            type: VOICE_CHANNEL_USER_REACTED_TIMEOUT,
            data: {
                channelID: ev.broadcast.channel_id,
                userID: ev.data.user_id,
                reaction,
            },
        });
    }, REACTION_TIMEOUT_IN_REACTION_STREAM);
>>>>>>> 50493760
}<|MERGE_RESOLUTION|>--- conflicted
+++ resolved
@@ -22,13 +22,10 @@
     VOICE_CHANNEL_USER_SCREEN_OFF,
     VOICE_CHANNEL_USER_RAISE_HAND,
     VOICE_CHANNEL_USER_UNRAISE_HAND,
-<<<<<<< HEAD
+    VOICE_CHANNEL_USER_REACTED,
+    VOICE_CHANNEL_USER_REACTED_TIMEOUT,
     VOICE_CHANNEL_CALL_HOST,
     VOICE_CHANNEL_CALL_RECORDING_STATE,
-=======
-    VOICE_CHANNEL_USER_REACTED,
-    VOICE_CHANNEL_USER_REACTED_TIMEOUT,
->>>>>>> 50493760
 } from './action_types';
 
 import {
@@ -37,11 +34,11 @@
     followThread, getUserDisplayName,
 } from './utils';
 
-<<<<<<< HEAD
-import {connectedChannelID, voiceConnectedProfilesInChannel} from './selectors';
-=======
-import {connectedChannelID, idToProfileInConnectedChannel} from './selectors';
->>>>>>> 50493760
+import {
+    connectedChannelID,
+    idToProfileInConnectedChannel,
+    voiceConnectedProfilesInChannel,
+} from './selectors';
 
 import {logErr} from './log';
 
@@ -232,28 +229,6 @@
     });
 }
 
-<<<<<<< HEAD
-export function handleCallHostChanged(store: Store, ev: any) {
-    const channelID = ev.data.channelID || ev.broadcast.channel_id;
-
-    store.dispatch({
-        type: VOICE_CHANNEL_CALL_HOST,
-        data: {
-            channelID,
-            hostID: ev.data.hostID,
-        },
-    });
-}
-
-export function handleCallRecordingState(store: Store, ev: any) {
-    store.dispatch({
-        type: VOICE_CHANNEL_CALL_RECORDING_STATE,
-        data: {
-            callID: ev.data.callID,
-            recState: ev.data.recState,
-        },
-    });
-=======
 export function handleUserReaction(store: Store, ev: any) {
     if (connectedChannelID(store.getState()) !== ev.broadcast.channel_id) {
         return;
@@ -283,5 +258,26 @@
             },
         });
     }, REACTION_TIMEOUT_IN_REACTION_STREAM);
->>>>>>> 50493760
+}
+
+export function handleCallHostChanged(store: Store, ev: any) {
+    const channelID = ev.data.channelID || ev.broadcast.channel_id;
+
+    store.dispatch({
+        type: VOICE_CHANNEL_CALL_HOST,
+        data: {
+            channelID,
+            hostID: ev.data.hostID,
+        },
+    });
+}
+
+export function handleCallRecordingState(store: Store, ev: any) {
+    store.dispatch({
+        type: VOICE_CHANNEL_CALL_RECORDING_STATE,
+        data: {
+            callID: ev.data.callID,
+            recState: ev.data.recState,
+        },
+    });
 }