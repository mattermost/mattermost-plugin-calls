/* eslint-disable max-lines */

import {
    CallHostChangedData,
    CallJobStateData,
    CallStartData,
    CallState,
    CallStateData,
    EmptyData,
    LiveCaption,
    LiveCaptionData,
    Reaction,
    UserDismissedNotification,
    UserJoinedData,
    UserLeftData,
    UserMutedUnmutedData,
    UserRaiseUnraiseHandData,
    UserReactionData,
    UserRemovedData,
    UserScreenOnOffData,
    UserVoiceOnOffData,
} from '@mattermost/calls-common/lib/types';
import {WebSocketMessage} from '@mattermost/client/websocket';
import {getChannel} from 'mattermost-redux/selectors/entities/channels';
import {getCurrentUserId} from 'mattermost-redux/selectors/entities/users';
import {generateId} from 'mattermost-redux/utils/helpers';
import {
<<<<<<< HEAD
    displayGenericErrorModal,
    incomingCallOnChannel,
    loadCallState,
=======
    incomingCallOnChannel,
    loadCallState,
    loadProfilesByIdsIfMissing,
>>>>>>> 6603599a
    removeIncomingCallNotification,
    userLeft,
} from 'src/actions';
import {userLeftChannelErr, userRemovedFromChannelErr} from 'src/client';
import {hostRemovedMsg, removedDismiss, removedMsg, removedMsgTitle} from 'src/components/call_error_modal';
import {
    HOST_CONTROL_NOTIFICATION_TIMEOUT,
    JOB_TYPE_CAPTIONING,
    JOB_TYPE_RECORDING,
    JOINED_USER_NOTIFICATION_TIMEOUT,
    LIVE_CAPTION_TIMEOUT,
    REACTION_TIMEOUT_IN_REACTION_STREAM,
} from 'src/constants';
import {HostControlNotification, HostControlNotificationType} from 'src/types/types';

import {
    CALL_END,
    CALL_HOST,
    CALL_LIVE_CAPTIONS_STATE,
    CALL_RECORDING_STATE,
    CALL_STATE,
    DISMISS_CALL,
    HOST_CONTROL_NOTIFICATION,
    HOST_CONTROL_NOTIFICATION_TIMEOUT_EVENT,
    LIVE_CAPTION,
    LIVE_CAPTION_TIMEOUT_EVENT,
    USER_JOINED,
    USER_JOINED_TIMEOUT,
    USER_LOWER_HAND,
    USER_MUTED,
    USER_RAISE_HAND,
    USER_REACTED,
    USER_REACTED_TIMEOUT,
    USER_SCREEN_OFF,
    USER_SCREEN_ON,
    USER_UNMUTED,
    USER_VOICE_OFF,
    USER_VOICE_ON,
} from './action_types';
import {logErr} from './log';
import {
    calls,
    channelIDForCurrentCall,
    profilesInCurrentCallMap,
    ringingEnabled,
    shouldPlayJoinUserSound,
} from './selectors';
import {Store} from './types/mattermost-webapp';
import {
    followThread,
    getCallsClient,
    getUserDisplayName,
    isDesktopApp,
    notificationsStopRinging,
    playSound,
    sendDesktopError,
} from './utils';

// NOTE: it's important this function is kept synchronous in order to guarantee the order of
// state mutating operations.
export function handleCallEnd(store: Store, ev: WebSocketMessage<EmptyData>) {
    const channelID = ev.data.channelID || ev.broadcast.channel_id;
    if (channelIDForCurrentCall(store.getState()) === channelID) {
        window.callsClient?.disconnect();
    }

    store.dispatch({
        type: CALL_END,
        data: {
            channelID,
        },
    });

    if (ringingEnabled(store.getState())) {
        const call = calls(store.getState())[channelID];
        if (call) {
            store.dispatch(removeIncomingCallNotification(call.ID));
        }
    }
}

// NOTE: it's important this function is kept synchronous in order to guarantee the order of
// state mutating operations.
export function handleCallState(store: Store, ev: WebSocketMessage<CallStateData>) {
    try {
        const call: CallState = JSON.parse(ev.data.call);
        store.dispatch(loadCallState(ev.data.channel_id, call));
    } catch (err) {
        logErr(err);
    }
}

// NOTE: it's important this function is kept synchronous in order to guarantee the order of
// state mutating operations.
export function handleCallStart(store: Store, ev: WebSocketMessage<CallStartData>) {
    const channelID = ev.data.channelID || ev.broadcast.channel_id;

    // Clear the old recording and live captions state (if any).
    store.dispatch({
        type: CALL_RECORDING_STATE,
        data: {
            callID: channelID,
            jobState: null,
        },
    });
    store.dispatch({
        type: CALL_LIVE_CAPTIONS_STATE,
        data: {
            callID: channelID,
            jobState: null,
        },
    });

    store.dispatch({
        type: CALL_STATE,
        data: {
            ID: ev.data.id,
            channelID,
            startAt: ev.data.start_at,
            ownerID: ev.data.owner_id,
            hostID: ev.data.host_id,
            threadID: ev.data.thread_id,
        },
    });
    store.dispatch({
        type: CALL_HOST,
        data: {
            channelID,
            hostID: ev.data.host_id,
            hostChangeAt: ev.data.start_at,
        },
    });

    if (getCallsClient()?.channelID === channelID) {
        const channel = getChannel(store.getState(), channelID);
        if (channel) {
            followThread(store, channel.id, channel.team_id);
        }
    } else if (ringingEnabled(store.getState())) {
        // the call that started is not the call we're currently in.
        store.dispatch(incomingCallOnChannel(channelID, ev.data.id, ev.data.owner_id, ev.data.start_at));
    }
}

// NOTE: it's important this function is kept synchronous in order to guarantee the order of
// state mutating operations.
export function handleUserLeft(store: Store, ev: WebSocketMessage<UserLeftData>) {
    const channelID = ev.data.channelID || ev.broadcast.channel_id;

    store.dispatch(userLeft(channelID, ev.data.user_id, ev.data.session_id));
}

// NOTE: it's important this function is kept synchronous in order to guarantee the order of
// state mutating operations.
export function handleUserJoined(store: Store, ev: WebSocketMessage<UserJoinedData>) {
    const userID = ev.data.user_id;
    const channelID = ev.data.channelID || ev.broadcast.channel_id;
    const currentUserID = getCurrentUserId(store.getState());
    const sessionID = ev.data.session_id;

    if (window.callsClient?.channelID === channelID) {
        if (userID === currentUserID) {
            playSound('join_self');
        } else if (shouldPlayJoinUserSound(store.getState())) {
            playSound('join_user');
        }
    }

    if (ringingEnabled(store.getState()) && userID === currentUserID) {
        const callID = calls(store.getState())[channelID].ID || '';
        store.dispatch(removeIncomingCallNotification(callID));
        notificationsStopRinging(); // And stop ringing for _any_ incoming call.
    }

    // This is async, which is expected as we are okay with setting the state while we wait
    // for any missing user profiles.
    store.dispatch(loadProfilesByIdsIfMissing([userID]));

    store.dispatch({
        type: USER_JOINED,
        data: {
            channelID,
            userID,
            currentUserID,
            session_id: sessionID,
        },
    });

    setTimeout(() => {
        store.dispatch({
            type: USER_JOINED_TIMEOUT,
            data: {
                channelID,
                userID,
            },
        });
    }, JOINED_USER_NOTIFICATION_TIMEOUT);
}

// NOTE: it's important this function is kept synchronous in order to guarantee the order of
// state mutating operations.
export function handleUserMuted(store: Store, ev: WebSocketMessage<UserMutedUnmutedData>) {
    const channelID = ev.data.channelID || ev.broadcast.channel_id;
    store.dispatch({
        type: USER_MUTED,
        data: {
            channelID,
            userID: ev.data.userID,
            session_id: ev.data.session_id,
        },
    });
}

// NOTE: it's important this function is kept synchronous in order to guarantee the order of
// state mutating operations.
export function handleUserUnmuted(store: Store, ev: WebSocketMessage<UserMutedUnmutedData>) {
    const channelID = ev.data.channelID || ev.broadcast.channel_id;
    store.dispatch({
        type: USER_UNMUTED,
        data: {
            channelID,
            userID: ev.data.userID,
            session_id: ev.data.session_id,
        },
    });
}

export function handleUserVoiceOn(store: Store, ev: WebSocketMessage<UserVoiceOnOffData>) {
    const channelID = ev.data.channelID || ev.broadcast.channel_id;
    store.dispatch({
        type: USER_VOICE_ON,
        data: {
            channelID,
            userID: ev.data.userID,
            session_id: ev.data.session_id,
        },
    });
}

export function handleUserVoiceOff(store: Store, ev: WebSocketMessage<UserVoiceOnOffData>) {
    const channelID = ev.data.channelID || ev.broadcast.channel_id;
    store.dispatch({
        type: USER_VOICE_OFF,
        data: {
            channelID,
            userID: ev.data.userID,
            session_id: ev.data.session_id,
        },
    });
}

// NOTE: it's important this function is kept synchronous in order to guarantee the order of
// state mutating operations.
export function handleUserScreenOn(store: Store, ev: WebSocketMessage<UserScreenOnOffData>) {
    const channelID = ev.data.channelID || ev.broadcast.channel_id;
    store.dispatch({
        type: USER_SCREEN_ON,
        data: {
            channelID,
            userID: ev.data.userID,
            session_id: ev.data.session_id,
        },
    });
}

// NOTE: it's important this function is kept synchronous in order to guarantee the order of
// state mutating operations.
export function handleUserScreenOff(store: Store, ev: WebSocketMessage<UserScreenOnOffData>) {
    const channelID = ev.data.channelID || ev.broadcast.channel_id;
    store.dispatch({
        type: USER_SCREEN_OFF,
        data: {
            channelID,
            userID: ev.data.userID,
            session_id: ev.data.session_id,
        },
    });
}

// NOTE: it's important this function is kept synchronous in order to guarantee the order of
// state mutating operations.
export function handleUserRaisedHand(store: Store, ev: WebSocketMessage<UserRaiseUnraiseHandData>) {
    const channelID = ev.data.channelID || ev.broadcast.channel_id;
    store.dispatch({
        type: USER_RAISE_HAND,
        data: {
            channelID,
            userID: ev.data.userID,
            raised_hand: ev.data.raised_hand,
            session_id: ev.data.session_id,
        },
    });
}

// NOTE: it's important this function is kept synchronous in order to guarantee the order of
// state mutating operations.
export function handleUserUnraisedHand(store: Store, ev: WebSocketMessage<UserRaiseUnraiseHandData>) {
    const channelID = ev.data.channelID || ev.broadcast.channel_id;
    store.dispatch({
        type: USER_LOWER_HAND,
        data: {
            channelID,
            userID: ev.data.userID,
            raised_hand: ev.data.raised_hand,
            session_id: ev.data.session_id,
        },
    });
}

export function handleUserReaction(store: Store, ev: WebSocketMessage<UserReactionData>) {
    const channelID = ev.data.channelID || ev.broadcast.channel_id;

    if (channelIDForCurrentCall(store.getState()) !== channelID) {
        return;
    }

    const profiles = profilesInCurrentCallMap(store.getState());
    const displayName = getUserDisplayName(profiles[ev.data.user_id]);
    const reaction: Reaction = {
        ...ev.data,
        displayName,
    };
    store.dispatch({
        type: USER_REACTED,
        data: {
            channelID,
            userID: ev.data.user_id,
            reaction,
            session_id: ev.data.session_id,
        },
    });
    setTimeout(() => {
        store.dispatch({
            type: USER_REACTED_TIMEOUT,
            data: {
                channelID,
                userID: ev.data.user_id,
                reaction,
                session_id: ev.data.session_id,
            },
        });
    }, REACTION_TIMEOUT_IN_REACTION_STREAM);
}

// NOTE: it's important this function is kept synchronous in order to guarantee the order of
// state mutating operations.
export function handleCallHostChanged(store: Store, ev: WebSocketMessage<CallHostChangedData>) {
    const channelID = ev.data.channelID || ev.broadcast.channel_id;

    store.dispatch({
        type: CALL_HOST,
        data: {
            channelID,
            hostID: ev.data.hostID,
            hostChangeAt: Date.now(),
        },
    });
}

// NOTE: it's important this function is kept synchronous in order to guarantee the order of
// state mutating operations.
export function handleCallJobState(store: Store, ev: WebSocketMessage<CallJobStateData>) {
    if (ev.data.jobState.err) {
        ev.data.jobState.error_at = Date.now();
    }

    let type = '';
    switch (ev.data.jobState.type) {
    case JOB_TYPE_RECORDING:
        type = CALL_RECORDING_STATE;
        break;
    case JOB_TYPE_CAPTIONING:
        type = CALL_LIVE_CAPTIONS_STATE;
        break;
    }

    store.dispatch({
        type,
        data: {
            callID: ev.data.callID,
            jobState: ev.data.jobState,
        },
    });
}

export function handleUserDismissedNotification(store: Store, ev: WebSocketMessage<UserDismissedNotification>) {
    // For now we are only handling our own dismissed (and that's all we should be receiving).
    const userID = getCurrentUserId(store.getState());
    if (ev.data.userID !== userID) {
        return;
    }
    store.dispatch(removeIncomingCallNotification(ev.data.callID));
    store.dispatch({
        type: DISMISS_CALL,
        data: {
            callID: ev.data.callID,
        },
    });
}

export function handleUserRemovedFromChannel(store: Store, ev: WebSocketMessage<UserRemovedData>) {
    const channelID = ev.data.channel_id || ev.broadcast.channel_id;
    const currentUserID = getCurrentUserId(store.getState());
    const removedUserID = ev.data.user_id || ev.broadcast.user_id;
    const removerUserID = ev.data.remover_id;

    if (removedUserID === currentUserID && channelID === channelIDForCurrentCall(store.getState())) {
        getCallsClient()?.disconnect(removerUserID === currentUserID ? userLeftChannelErr : userRemovedFromChannelErr);
    }
}

export function handleCaption(store: Store, ev: WebSocketMessage<LiveCaptionData>) {
    const channel_id = ev.data.channel_id;

    if (channelIDForCurrentCall(store.getState()) !== channel_id) {
        return;
    }

    const profiles = profilesInCurrentCallMap(store.getState());
    const display_name = getUserDisplayName(profiles[ev.data.user_id]);
    const caption: LiveCaption = {
        ...ev.data,
        channel_id,
        display_name,
        caption_id: generateId(),
    };
    store.dispatch({
        type: LIVE_CAPTION,
        data: caption,
    });
    setTimeout(() => {
        store.dispatch({
            type: LIVE_CAPTION_TIMEOUT_EVENT,
            data: {
                channel_id,
                session_id: caption.session_id,
                caption_id: caption.caption_id,
            },
        });
    }, LIVE_CAPTION_TIMEOUT);
}

// TODO: MM-57919, refactor wsmsg data to calls-common
export function handleHostMute(store: Store, ev: WebSocketMessage<{ channel_id: string, session_id: string }>) {
    const channelID = ev.data.channel_id;
    const client = getCallsClient();
    if (!client || client?.channelID !== channelID) {
        return;
    }

    const sessionID = client.getSessionID();
    if (ev.data.session_id !== sessionID) {
        return;
    }

    client.mute();
}

export function handleHostScreenOff(store: Store, ev: WebSocketMessage<{ channel_id: string, session_id: string }>) {
    const channelID = ev.data.channel_id;
    const client = getCallsClient();
    if (!client || client?.channelID !== channelID) {
        return;
    }

    const sessionID = client.getSessionID();
    if (ev.data.session_id !== sessionID) {
        return;
    }

    client.unshareScreen();
}

export function handleHostLowerHand(store: Store, ev: WebSocketMessage<{
    call_id: string,
    channel_id: string,
    session_id: string,
    host_id: string
}>) {
    const channelID = ev.data.channel_id;
    const client = getCallsClient();
    if (!client || client?.channelID !== channelID) {
        return;
    }

    const sessionID = client.getSessionID();
    if (ev.data.session_id !== sessionID) {
        return;
    }

    client.unraiseHand();

    const profiles = profilesInCurrentCallMap(store.getState());
    const displayName = getUserDisplayName(profiles[ev.data.host_id]);

    const hostNotification: HostControlNotification = {
        type: HostControlNotificationType.LowerHand,
        callID: ev.data.call_id,
        notificationID: generateId(),
        displayName,
    };

    // Put the notification on the end of the event loop so that unraiseHand can be processed before
    // we continue. This prevents the "raised hand" and "host has lowered your hand" reaction chips
    // from being shown at the same time.
    setTimeout(() => {
        store.dispatch({
            type: HOST_CONTROL_NOTIFICATION,
            data: hostNotification,
        });
    }, 0);

    setTimeout(() => {
        store.dispatch({
            type: HOST_CONTROL_NOTIFICATION_TIMEOUT_EVENT,
            data: {
                callID: ev.data.call_id,
                notificationID: hostNotification.notificationID,
            },
        });
    }, HOST_CONTROL_NOTIFICATION_TIMEOUT);
}

export function handleHostRemoved(store: Store, ev: WebSocketMessage<{
    call_id: string,
    channel_id: string,
    session_id: string,
}>) {
    const channelID = ev.data.channel_id;
    const client = getCallsClient();
    if (!client || client?.channelID !== channelID) {
        return;
    }

    const sessionID = client.getSessionID();
    if (ev.data.session_id !== sessionID) {
        return;
    }

    getCallsClient()?.disconnect();

    if (isDesktopApp()) {
        sendDesktopError(channelID, hostRemovedMsg);
    } else {
        store.dispatch(displayGenericErrorModal(removedMsgTitle, removedMsg, removedDismiss));
    }
}<|MERGE_RESOLUTION|>--- conflicted
+++ resolved
@@ -25,15 +25,10 @@
 import {getCurrentUserId} from 'mattermost-redux/selectors/entities/users';
 import {generateId} from 'mattermost-redux/utils/helpers';
 import {
-<<<<<<< HEAD
     displayGenericErrorModal,
     incomingCallOnChannel,
     loadCallState,
-=======
-    incomingCallOnChannel,
-    loadCallState,
     loadProfilesByIdsIfMissing,
->>>>>>> 6603599a
     removeIncomingCallNotification,
     userLeft,
 } from 'src/actions';
