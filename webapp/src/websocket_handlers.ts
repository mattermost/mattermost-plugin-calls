--- conflicted
+++ resolved
@@ -24,7 +24,6 @@
 import {getChannel} from 'mattermost-redux/selectors/entities/channels';
 import {getCurrentUserId} from 'mattermost-redux/selectors/entities/users';
 import {generateId} from 'mattermost-redux/utils/helpers';
-<<<<<<< HEAD
 import {
     incomingCallOnChannel,
     loadCallState,
@@ -32,10 +31,7 @@
     removeIncomingCallNotification,
     userLeft,
 } from 'src/actions';
-=======
-import {incomingCallOnChannel, loadCallState, removeIncomingCallNotification, userLeft} from 'src/actions';
 import {userLeftChannelErr, userRemovedFromChannelErr} from 'src/client';
->>>>>>> e7ed885a
 import {
     HOST_CONTROL_NOTIFICATION_TIMEOUT,
     JOB_TYPE_CAPTIONING,
