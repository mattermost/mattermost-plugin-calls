--- conflicted
+++ resolved
@@ -5,17 +5,11 @@
 // @ts-ignore
 import {deflate} from 'pako/lib/deflate.js';
 
-import {parseRTCStats, RTCPeer} from '@calls/common';
+import {parseRTCStats, RTCPeer, RTCMonitor} from '@calls/common';
 import {EmojiData} from '@calls/common/lib/types';
 
 import {AudioDevices, CallsClientConfig, CallsClientStats, TrackInfo} from 'src/types/types';
 
-<<<<<<< HEAD
-import RTCPeer from './rtcpeer';
-import RTCMonitor from './rtc_monitor';
-
-=======
->>>>>>> ae492775
 import {getScreenStream, setSDPMaxVideoBW} from './utils';
 import {logErr, logDebug, logWarn, logInfo} from './log';
 import {WebSocketClient, WebSocketError, WebSocketErrorType} from './websocket';
@@ -47,13 +41,9 @@
     private readonly onDeviceChange: () => void;
     private readonly onBeforeUnload: () => void;
     private closed = false;
-<<<<<<< HEAD
-    private initTime = Date.now();
-    private rtcMonitor: RTCMonitor | null = null;
-=======
     private connected = false;
     public initTime = Date.now();
->>>>>>> ae492775
+    private rtcMonitor: RTCMonitor | null = null;
 
     constructor(config: CallsClientConfig) {
         super();
@@ -242,10 +232,17 @@
 
             this.peer = peer;
 
-            this.rtcMonitor = new RTCMonitor(peer, {
+            this.rtcMonitor = new RTCMonitor({
+                peer,
+                logger: {
+                    logDebug,
+                    logErr,
+                    logWarn,
+                    logInfo,
+                },
                 monitorInterval: rtcMonitorInterval,
             });
-            this.rtcMonitor.on('mos', (mos) => this.emit('mos', mos));
+            this.rtcMonitor.on('mos', (mos: number) => this.emit('mos', mos));
 
             peer.on('offer', (sdp) => {
                 logDebug(`local signal: ${JSON.stringify(sdp)}`);
@@ -295,12 +292,8 @@
             peer.on('connect', () => {
                 logDebug('rtc connected');
                 this.emit('connect');
-<<<<<<< HEAD
-
                 this.rtcMonitor?.start();
-=======
                 this.connected = true;
->>>>>>> ae492775
             });
 
             peer.on('close', () => {
