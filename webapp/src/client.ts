--- conflicted
+++ resolved
@@ -154,13 +154,8 @@
         });
 
         ws.on('join', async () => {
-<<<<<<< HEAD
             logDebug('join ack received, initializing connection');
-            const iceServers = this.iceServers?.length > 0 ? [{urls: this.iceServers}] : [];
-=======
-            console.log('join ack received, initializing connection');
             const iceServers = this.config.iceServers?.length > 0 ? [{urls: this.config.iceServers}] : [];
->>>>>>> 24d4cc0c
             const peer = new SimplePeer({
                 initiator: true,
                 trickle: true,
