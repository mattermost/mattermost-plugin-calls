/* eslint-disable max-lines */

import {EventEmitter} from 'events';

// @ts-ignore
import {deflate} from 'pako/lib/deflate.js';

import {parseRTCStats, RTCPeer, RTCMonitor} from '@calls/common';
import {EmojiData} from '@calls/common/lib/types';

import {AudioDevices, CallsClientConfig, CallsClientStats, TrackInfo} from 'src/types/types';

import {getScreenStream, setSDPMaxVideoBW} from './utils';
import {logErr, logDebug, logWarn, logInfo} from './log';
import {WebSocketClient, WebSocketError, WebSocketErrorType} from './websocket';

export const AudioInputPermissionsError = new Error('missing audio input permissions');
export const AudioInputMissingError = new Error('no audio input available');
export const rtcPeerErr = new Error('rtc peer error');
export const rtcPeerCloseErr = new Error('rtc peer close');
export const insecureContextErr = new Error('insecure context');

const rtcMonitorInterval = 4000;

export default class CallsClient extends EventEmitter {
    public channelID: string;
    private readonly config: CallsClientConfig;
    private peer: RTCPeer | null;
    public ws: WebSocketClient | null;
    private localScreenTrack: MediaStreamTrack | null = null;
    private remoteScreenTrack: MediaStreamTrack | null = null;
    private remoteVoiceTracks: MediaStreamTrack[];
    public currentAudioInputDevice: MediaDeviceInfo | null = null;
    public currentAudioOutputDevice: MediaDeviceInfo | null = null;
    private voiceTrackAdded: boolean;
    private streams: MediaStream[];
    private stream: MediaStream | null;
    private audioDevices: AudioDevices;
    public audioTrack: MediaStreamTrack | null;
    private readonly onDeviceChange: () => void;
    private readonly onBeforeUnload: () => void;
    private closed = false;
    private connected = false;
    public initTime = Date.now();
    private rtcMonitor: RTCMonitor | null = null;

    constructor(config: CallsClientConfig) {
        super();
        this.ws = null;
        this.peer = null;
        this.audioTrack = null;
        this.currentAudioInputDevice = null;
        this.currentAudioInputDevice = null;
        this.voiceTrackAdded = false;
        this.streams = [];
        this.remoteVoiceTracks = [];
        this.stream = null;
        this.audioDevices = {inputs: [], outputs: []};
        this.channelID = '';
        this.config = config;
        this.onDeviceChange = async () => {
            await this.updateDevices();
        };
        this.onBeforeUnload = () => {
            logDebug('unload');
            this.disconnect();
        };
        window.addEventListener('beforeunload', this.onBeforeUnload);
    }

    private async updateDevices() {
        logDebug('a/v device change detected');

        try {
            const devices = await navigator.mediaDevices.enumerateDevices();
            this.audioDevices = {
                inputs: devices.filter((device) => device.kind === 'audioinput'),
                outputs: devices.filter((device) => device.kind === 'audiooutput'),
            };
            this.emit('devicechange', this.audioDevices);
        } catch (err) {
            logErr(err);
        }
    }

    private async initAudio(deviceId?: string) {
        const audioOptions: MediaTrackConstraints = {
            autoGainControl: true,
            echoCancellation: true,
            noiseSuppression: true,
        };

        if (deviceId) {
            audioOptions.deviceId = {
                exact: deviceId,
            };
        }

        const defaultInputID = window.localStorage.getItem('calls_default_audio_input');
        const defaultOutputID = window.localStorage.getItem('calls_default_audio_output');
        if (defaultInputID && !this.currentAudioInputDevice) {
            const devices = this.audioDevices.inputs.filter((dev) => {
                return dev.deviceId === defaultInputID;
            });

            if (devices && devices.length === 1) {
                logDebug(`found default audio input device to use: ${devices[0].label}`);
                audioOptions.deviceId = {
                    exact: defaultInputID,
                };
                this.currentAudioInputDevice = devices[0];
            } else {
                logDebug('audio input device not found');
                window.localStorage.removeItem('calls_default_audio_input');
            }
        }

        if (defaultOutputID) {
            const devices = this.audioDevices.outputs.filter((dev) => {
                return dev.deviceId === defaultOutputID;
            });

            if (devices && devices.length === 1) {
                logDebug(`found default audio output device to use: ${devices[0].label}`);
                this.currentAudioOutputDevice = devices[0];
            } else {
                logDebug('audio output device not found');
                window.localStorage.removeItem('calls_default_audio_output');
            }
        }

        try {
            this.stream = await navigator.mediaDevices.getUserMedia({
                video: false,
                audio: audioOptions,
            });

            // updating the devices again cause some browsers (e.g Firefox) will
            // return empty labels unless permissions were previously granted.
            await this.updateDevices();

            this.audioTrack = this.stream.getAudioTracks()[0];
            this.streams.push(this.stream);

            this.audioTrack.enabled = false;

            this.emit('initaudio');
        } catch (err) {
            logErr(err);
            if (this.audioDevices.inputs.length > 0) {
                throw AudioInputPermissionsError;
            }
            throw AudioInputMissingError;
        }
    }

    public async init(channelID: string, title?: string, rootId?: string) {
        this.channelID = channelID;

        if (!window.isSecureContext) {
            throw insecureContextErr;
        }

        await this.updateDevices();
        navigator.mediaDevices.addEventListener('devicechange', this.onDeviceChange);

        try {
            await this.initAudio();
            if (this.closed) {
                this.cleanup();
                return;
            }
        } catch (err) {
            this.emit('error', err);
        }

        const ws = new WebSocketClient(this.config.wsURL, this.config.authToken);
        this.ws = ws;

        ws.on('error', (err: WebSocketError) => {
            logErr('ws error', err);
            switch (err.type) {
            case WebSocketErrorType.Native:
                break;
            case WebSocketErrorType.ReconnectTimeout:
                this.ws = null;
                this.disconnect(err);
                break;
            case WebSocketErrorType.Join:
                this.disconnect(err);
                break;
            default:
            }
        });

        ws.on('close', (code?: number) => {
            logDebug(`ws close: ${code}`);
        });

        ws.on('open', (originalConnID: string, prevConnID: string, isReconnect: boolean) => {
            if (isReconnect) {
                logDebug('ws reconnect, sending reconnect msg');
                ws.send('reconnect', {
                    channelID,
                    originalConnID,
                    prevConnID,
                });
            } else {
                logDebug('ws open, sending join msg');
                ws.send('join', {
                    channelID,
                    title,
                    threadID: rootId,
                });
            }
        });

        ws.on('join', async () => {
            logDebug('join ack received, initializing connection');

            const peer = new RTCPeer({
                iceServers: this.config.iceServers || [],
                logger: {
                    logDebug,
                    logErr,
                    logWarn,
                    logInfo,
                },
            });

            this.peer = peer;

            this.rtcMonitor = new RTCMonitor({
                peer,
                logger: {
                    logDebug,
                    logErr,
                    logWarn,
                    logInfo,
                },
                monitorInterval: rtcMonitorInterval,
            });
            this.rtcMonitor.on('mos', (mos: number) => this.emit('mos', mos));

            peer.on('offer', (sdp) => {
                logDebug(`local signal: ${JSON.stringify(sdp)}`);
                ws.send('sdp', {
                    data: deflate(JSON.stringify(sdp)),
                }, true);
            });

            peer.on('answer', (sdp) => {
                logDebug(`local signal: ${JSON.stringify(sdp)}`);

                ws.send('sdp', {
                    data: deflate(JSON.stringify(sdp)),
                }, true);
            });

            peer.on('candidate', (candidate) => {
                ws.send('ice', {
                    data: JSON.stringify(candidate),
                });
            });

            peer.on('error', (err) => {
                logErr('peer error', err);
                if (!this.closed) {
                    this.disconnect(rtcPeerErr);
                }
            });

            peer.on('stream', (remoteStream) => {
                logDebug('new remote stream received', remoteStream.id);
                for (const track of remoteStream.getTracks()) {
                    logDebug('remote track', track.kind, track.id);
                }

                this.streams.push(remoteStream);

                if (remoteStream.getAudioTracks().length > 0) {
                    this.emit('remoteVoiceStream', remoteStream);
                    this.remoteVoiceTracks.push(...remoteStream.getAudioTracks());
                } else if (remoteStream.getVideoTracks().length > 0) {
                    this.emit('remoteScreenStream', remoteStream);
                    this.remoteScreenTrack = remoteStream.getVideoTracks()[0];
                }
            });

            peer.on('connect', () => {
                logDebug('rtc connected');
                this.emit('connect');
                this.rtcMonitor?.start();
                this.connected = true;
            });

            peer.on('close', () => {
                logDebug('rtc closed');
                if (!this.closed) {
                    this.disconnect(rtcPeerCloseErr);
                }
            });
        });

        ws.on('message', async ({data}) => {
            const msg = JSON.parse(data);
            if (!msg) {
                return;
            }
            if (msg.type !== 'ping') {
                logDebug('remote signal', data);
            }
            if (msg.type === 'answer' || msg.type === 'offer' || msg.type === 'candidate') {
                if (msg.type === 'answer' || msg.type === 'offer') {
                    const sdp = setSDPMaxVideoBW(msg.sdp, 1000);
                    if (sdp !== msg.sdp) {
                        msg.sdp = sdp;
                        data = JSON.stringify(msg);
                    }
                }
                if (this.peer) {
                    await this.peer.signal(data);
                }
            }
        });
    }

    public destroy() {
        this.removeAllListeners('close');
        this.removeAllListeners('connect');
        this.removeAllListeners('remoteVoiceStream');
        this.removeAllListeners('remoteScreenStream');
        this.removeAllListeners('devicechange');
        this.removeAllListeners('error');
        this.removeAllListeners('initaudio');
<<<<<<< HEAD
        this.removeAllListeners('mos');
=======
        this.removeAllListeners('mute');
        this.removeAllListeners('unmute');
        this.removeAllListeners('raise_hand');
        this.removeAllListeners('lower_hand');
>>>>>>> d3481a22
        window.removeEventListener('beforeunload', this.onBeforeUnload);
        navigator.mediaDevices?.removeEventListener('devicechange', this.onDeviceChange);
    }

    public async setAudioInputDevice(device: MediaDeviceInfo) {
        if (!this.peer) {
            return;
        }

        window.localStorage.setItem('calls_default_audio_input', device.deviceId);
        this.currentAudioInputDevice = device;

        // If no track/stream exists we need to initialize again.
        // This edge case can happen if the default input device failed
        // but there are potentially more valid ones to choose (MM-48822).
        if (!this.audioTrack || !this.stream) {
            await this.initAudio(device.deviceId);
            return;
        }

        const isEnabled = this.audioTrack.enabled;
        this.audioTrack.stop();
        const newStream = await navigator.mediaDevices.getUserMedia({
            video: false,
            audio: {
                deviceId: {
                    exact: device.deviceId,
                },
                autoGainControl: true,
                echoCancellation: true,
                noiseSuppression: true,
            },
        });
        this.streams.push(newStream);
        const newTrack = newStream.getAudioTracks()[0];
        this.stream.removeTrack(this.audioTrack);
        this.stream.addTrack(newTrack);
        newTrack.enabled = isEnabled;
        if (isEnabled) {
            if (this.voiceTrackAdded) {
                logDebug('replacing track to peer', newTrack.id);
                this.peer.replaceTrack(this.audioTrack.id, newTrack);
            } else {
                logDebug('adding track to peer', newTrack.id, this.stream.id);
                await this.peer.addTrack(newTrack, this.stream);
            }
        } else {
            this.voiceTrackAdded = false;
        }
        this.audioTrack = newTrack;
    }

    public async setAudioOutputDevice(device: MediaDeviceInfo) {
        if (!this.peer) {
            return;
        }
        window.localStorage.setItem('calls_default_audio_output', device.deviceId);
        this.currentAudioOutputDevice = device;
    }

    public disconnect(err?: Error) {
        logDebug('disconnect');

        if (this.closed) {
            logErr('client already disconnected');
            return;
        }

        this.rtcMonitor?.stop();

        this.closed = true;
        if (this.peer) {
            this.getStats().then((stats) => {
                sessionStorage.setItem('calls_client_stats', JSON.stringify(stats));
            }).catch((statsErr) => {
                logErr(statsErr);
            });
            this.peer.destroy();
            this.peer = null;
        }

        this.cleanup();

        if (this.ws) {
            this.ws.send('leave');
            this.ws.close();
            this.ws = null;
        }

        this.emit('close', err);
    }

    private cleanup() {
        this.streams.forEach((s) => {
            s.getTracks().forEach((track) => {
                track.stop();
                track.dispatchEvent(new Event('ended'));
            });
        });
    }

    public mute() {
        if (!this.peer || !this.audioTrack || !this.stream) {
            return;
        }

        logDebug('replacing track to peer', null);

        // @ts-ignore: we actually mean (and need) to pass null here
        this.peer.replaceTrack(this.audioTrack.id, null);

        this.audioTrack.enabled = false;

        this.emit('mute');

        if (this.ws) {
            this.ws.send('mute');
        }
    }

    public async unmute() {
        if (!this.peer) {
            return;
        }

        if (!this.audioTrack) {
            try {
                await this.initAudio();
            } catch (err) {
                this.emit('error', err);
                return;
            }
        }

        // NOTE: we purposely clear the monitor's stats cache upon unmuting
        // in order to skip some calculations since upon muting we actually
        // stop sending packets which would result in stats to be skewed as
        // soon as we resume sending.
        // This is not perfect but it avoids having to constantly send
        // silence frames when muted.
        this.rtcMonitor?.clearCache();

        if (this.audioTrack) {
            if (this.voiceTrackAdded) {
                logDebug('replacing track to peer', this.audioTrack.id);
                this.peer.replaceTrack(this.audioTrack.id, this.audioTrack);
            } else if (this.stream) {
                logDebug('adding track to peer', this.audioTrack.id, this.stream.id);
                await this.peer.addTrack(this.audioTrack, this.stream);
                this.voiceTrackAdded = true;
            }
            this.audioTrack.enabled = true;
        }

        this.emit('unmute');

        if (this.ws) {
            this.ws.send('unmute');
        }
    }

    public getLocalScreenStream(): MediaStream|null {
        if (!this.localScreenTrack) {
            return null;
        }
        return new MediaStream([this.localScreenTrack]);
    }

    public getRemoteScreenStream(): MediaStream|null {
        if (!this.remoteScreenTrack || this.remoteScreenTrack.readyState !== 'live') {
            return null;
        }
        return new MediaStream([this.remoteScreenTrack]);
    }

    public getRemoteVoiceTracks(): MediaStreamTrack[] {
        const tracks = [];
        for (const track of this.remoteVoiceTracks) {
            if (track.readyState === 'live') {
                tracks.push(track);
            }
        }
        return tracks;
    }

    public setScreenStream(screenStream: MediaStream) {
        if (!this.ws || !this.peer || this.localScreenTrack || !screenStream) {
            return;
        }

        const screenTrack = screenStream.getVideoTracks()[0];
        this.localScreenTrack = screenTrack;

        const screenAudioTrack = screenStream.getAudioTracks()[0];
        if (screenAudioTrack) {
            screenStream = new MediaStream([screenTrack, screenAudioTrack]);
        } else {
            screenStream = new MediaStream([screenTrack]);
        }

        this.streams.push(screenStream);

        screenTrack.onended = () => {
            if (screenAudioTrack) {
                screenAudioTrack.stop();
            }

            this.localScreenTrack = null;

            if (!this.ws || !this.peer) {
                return;
            }

            // @ts-ignore: we actually mean to pass null here
            this.peer.replaceTrack(screenTrack.id, null);
            this.ws.send('screen_off');
        };

        logDebug('adding stream to peer', screenStream.id);
        this.peer.addStream(screenStream);

        this.ws.send('screen_on', {
            data: JSON.stringify({
                screenStreamID: screenStream.id,
            }),
        });
    }

    public async shareScreen(sourceID?: string, withAudio?: boolean) {
        if (!this.ws || !this.peer) {
            return null;
        }

        const screenStream = await getScreenStream(sourceID, withAudio);
        if (screenStream === null) {
            return null;
        }

        this.setScreenStream(screenStream);

        return screenStream;
    }

    public unshareScreen() {
        if (!this.ws || !this.localScreenTrack) {
            return;
        }

        this.localScreenTrack.stop();
        this.localScreenTrack.dispatchEvent(new Event('ended'));
        this.localScreenTrack = null;
    }

    public raiseHand() {
        this.emit('raise_hand');
        this.ws?.send('raise_hand');
    }

    public unraiseHand() {
        this.emit('lower_hand');
        this.ws?.send('unraise_hand');
    }

    public sendUserReaction(data: EmojiData) {
        this.ws?.send('react', {
            data: JSON.stringify(data),
        });
    }

    public async getStats(): Promise<CallsClientStats | null> {
        if (!this.peer) {
            throw new Error('not connected');
        }

        const tracksInfo : TrackInfo[] = [];
        this.streams.forEach((stream) => {
            return stream.getTracks().forEach((track) => {
                tracksInfo.push({
                    streamID: stream.id,
                    id: track.id,
                    kind: track.kind,
                    label: track.label,
                    enabled: track.enabled,
                    readyState: track.readyState,
                });
            });
        });

        const stats = await this.peer.getStats();

        return {
            initTime: this.initTime,
            callID: this.channelID,
            tracksInfo,
            rtcStats: stats ? parseRTCStats(stats) : null,
        };
    }

    public getAudioDevices() {
        return this.audioDevices;
    }

    public isConnecting() {
        return !this.connected && !this.closed;
    }
}<|MERGE_RESOLUTION|>--- conflicted
+++ resolved
@@ -333,14 +333,11 @@
         this.removeAllListeners('devicechange');
         this.removeAllListeners('error');
         this.removeAllListeners('initaudio');
-<<<<<<< HEAD
-        this.removeAllListeners('mos');
-=======
         this.removeAllListeners('mute');
         this.removeAllListeners('unmute');
         this.removeAllListeners('raise_hand');
         this.removeAllListeners('lower_hand');
->>>>>>> d3481a22
+        this.removeAllListeners('mos');
         window.removeEventListener('beforeunload', this.onBeforeUnload);
         navigator.mediaDevices?.removeEventListener('devicechange', this.onDeviceChange);
     }
