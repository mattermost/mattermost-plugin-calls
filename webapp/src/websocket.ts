--- conflicted
+++ resolved
@@ -3,11 +3,7 @@
 import {encode} from '@msgpack/msgpack/dist';
 
 import {pluginId} from './manifest';
-<<<<<<< HEAD
-import {getWSConnectionURL} from './utils';
 import {logWarn, logErr} from './log';
-=======
->>>>>>> 24d4cc0c
 
 export default class WebSocketClient extends EventEmitter {
     private ws: WebSocket | null;
