import {expect, test} from '@playwright/test';

import PlaywrightDevPage from '../page';
import {getChannelNamesForTest, getUserStoragesForTest} from '../utils';

test.describe('global widget', () => {
    test.use({storageState: getUserStoragesForTest()[0]});

    test('start call', async ({page}) => {
        const devPage = new PlaywrightDevPage(page);
        await devPage.openWidget(getChannelNamesForTest()[0]);

        await expect(page.locator('#calls-widget-leave-button')).toBeVisible();
        await devPage.leaveFromWidget();
        await expect(page.locator('#calls-widget')).toBeHidden();
    });

<<<<<<< HEAD
    test('recording widget banner', async ({page, context}) => {
=======
    test('recording widget banner and stop confirmation modal', async ({page, request, context}) => {
>>>>>>> 2a7b5a31
        // start call
        const devPage = new PlaywrightDevPage(page);
        await devPage.openWidget(getChannelNamesForTest()[0]);

        // open popout to control recording
        const [popOut, _] = await Promise.all([
            context.waitForEvent('page'),
            page.click('#calls-widget-expand-button'),
        ]);
        await expect(popOut.locator('#calls-expanded-view')).toBeVisible();

        // start recording
        await expect(popOut.locator('#calls-popout-record-button')).toBeVisible();
        await popOut.locator('#calls-popout-record-button').click();

        // verify recording banner renders correctly
        await expect(page.getByTestId('calls-widget-banner-recording')).toBeVisible();

        await expect(page.getByTestId('calls-widget-banner-recording')).toContainText('You\'re recording');

        // close prompt
        await page.getByTestId('calls-widget-banner-recording').locator('.icon-close').click();
        await expect(page.getByTestId('calls-widget-banner-recording')).toBeHidden();

        // stop recording
        await popOut.locator('#calls-popout-record-button').click();

        // verify stop recording confirmation banner renders
        await expect(popOut.locator('#stop_recording_confirmation')).toBeVisible();
        await popOut.getByTestId('modal-confirm-button').click();

        // verify recording ended prompt renders correctly
        await expect(page.getByTestId('calls-widget-banner-recording')).toBeVisible();

        await expect(page.getByTestId('calls-widget-banner-recording')).toContainText('Recording has stopped. Processing…');

        // leave call
        await devPage.leaveFromWidget();
        await expect(page.locator('#calls-widget')).toBeHidden();
    });

    test('recording banner dismissed works cross-window and is remembered - clicked on widget', async ({
        page,
        context,
    }) => {
        // start call
        const devPage = new PlaywrightDevPage(page);
        await devPage.openWidget(getChannelNamesForTest()[0]);

        // open popout to control recording
        let [popOut] = await Promise.all([
            context.waitForEvent('page'),
            page.click('#calls-widget-expand-button'),
        ]);
        await expect(popOut.locator('#calls-expanded-view')).toBeVisible();

        // start recording
        await expect(popOut.locator('#calls-popout-record-button')).toBeVisible();
        await popOut.locator('#calls-popout-record-button').click();

        // verify recording banner renders correctly on widget
        await expect(page.getByTestId('calls-widget-banner-recording')).toBeVisible();
        await expect(page.getByTestId('calls-widget-banner-recording')).toContainText('You\'re recording');

        // verify recording banner renders correctly in popout
        await expect(popOut.getByTestId('banner-recording')).toBeVisible();
        await expect(popOut.getByTestId('banner-recording')).toContainText('You\'re recording');

        // close prompt on widget
        await page.getByTestId('calls-widget-banner-recording').locator('.icon-close').click();
        await expect(page.getByTestId('calls-widget-banner-recording')).toBeHidden();

        // should close prompt on popout as well
        await expect(popOut.getByTestId('banner-recording')).toBeHidden();

        // close and reopen popout
        await popOut.close();
        await expect(popOut.isClosed()).toBeTruthy();
        [popOut] = await Promise.all([
            context.waitForEvent('page'),
            page.click('#calls-widget-expand-button'),
        ]);
        await expect(popOut.locator('#calls-expanded-view')).toBeVisible();

        // prompt should not be visible, wait a couple seconds to make sure state has settled down
        await popOut.waitForTimeout(2000);
        await expect(popOut.getByTestId('banner-recording')).toBeHidden();

        // stop recording
        await popOut.locator('#calls-popout-record-button').click();

        // stop recording confirmation
        await expect(popOut.locator('#stop_recording_confirmation')).toBeVisible();
        await popOut.getByTestId('modal-confirm-button').click();

        // very recording ended prompt renders correctly on widget and in popout
        await expect(page.getByTestId('calls-widget-banner-recording')).toBeVisible();
        await expect(page.getByTestId('calls-widget-banner-recording')).toContainText('Recording has stopped. Processing…');
        await expect(popOut.getByTestId('banner-recording-stopped')).toBeVisible();
        await expect(popOut.getByTestId('banner-recording-stopped')).toContainText('Recording has stopped. Processing…');

        // close prompt on widget
        await page.getByTestId('calls-widget-banner-recording').locator('.icon-close').click();
        await expect(page.getByTestId('calls-widget-banner-recording')).toBeHidden();

        // should close prompt on popout as well
        await expect(popOut.getByTestId('banner-recording-stopped')).toBeHidden();

        // leave call
        await devPage.leaveFromWidget();
        await expect(page.locator('#calls-widget')).toBeHidden();
    });

    test('recording banner dismissed works cross-window and is remembered - clicked on popout', async ({
        page,
        context,
    }) => {
        // start call
        const devPage = new PlaywrightDevPage(page);
        await devPage.openWidget(getChannelNamesForTest()[0]);

        // open popout to control recording
        let [popOut] = await Promise.all([
            context.waitForEvent('page'),
            page.click('#calls-widget-expand-button'),
        ]);
        await expect(popOut.locator('#calls-expanded-view')).toBeVisible();

        // start recording
        await expect(popOut.locator('#calls-popout-record-button')).toBeVisible();
        await popOut.locator('#calls-popout-record-button').click();

        // verify recording banner renders correctly on widget
        await expect(page.getByTestId('calls-widget-banner-recording')).toBeVisible();
        await expect(page.getByTestId('calls-widget-banner-recording')).toContainText('You\'re recording');

        // verify recording banner renders correctly in popout
        await expect(popOut.getByTestId('banner-recording')).toBeVisible();
        await expect(popOut.getByTestId('banner-recording')).toContainText('You\'re recording');

        // close prompt on popout
        await popOut.getByTestId('banner-recording').locator('.icon-close').click();
        await expect(popOut.getByTestId('banner-recording')).toBeHidden();

        // should close prompt on widget as well
        await expect(page.getByTestId('calls-widget-banner-recording')).toBeHidden();

        // close and reopen popout
        await popOut.close();
        await expect(popOut.isClosed()).toBeTruthy();
        [popOut] = await Promise.all([
            context.waitForEvent('page'),
            page.click('#calls-widget-expand-button'),
        ]);
        await expect(popOut.locator('#calls-expanded-view')).toBeVisible();

        // prompt should not be visible, wait a couple seconds to make sure state has settled down
        await popOut.waitForTimeout(2000);
        await expect(popOut.getByTestId('banner-recording')).toBeHidden();

        // stop recording
        await popOut.locator('#calls-popout-record-button').click();

        // stop recording confirmation
        await expect(popOut.locator('#stop_recording_confirmation')).toBeVisible();
        await popOut.getByTestId('modal-confirm-button').click();

        // very recording ended prompt renders correctly on widget and in popout
        await expect(page.getByTestId('calls-widget-banner-recording')).toBeVisible();
        await expect(page.getByTestId('calls-widget-banner-recording')).toContainText('Recording has stopped. Processing…');
        await expect(popOut.getByTestId('banner-recording-stopped')).toBeVisible();
        await expect(popOut.getByTestId('banner-recording-stopped')).toContainText('Recording has stopped. Processing…');

        // close prompt on popout
        await popOut.getByTestId('banner-recording-stopped').locator('.icon-close').click();
        await expect(popOut.getByTestId('banner-recording-stopped')).toBeHidden();

        // should close prompt on widget as well
        await expect(page.getByTestId('calls-widget-banner-recording')).toBeHidden();

        // leave call
        await devPage.leaveFromWidget();
        await expect(page.locator('#calls-widget')).toBeHidden();
    });
});<|MERGE_RESOLUTION|>--- conflicted
+++ resolved
@@ -15,11 +15,7 @@
         await expect(page.locator('#calls-widget')).toBeHidden();
     });
 
-<<<<<<< HEAD
-    test('recording widget banner', async ({page, context}) => {
-=======
-    test('recording widget banner and stop confirmation modal', async ({page, request, context}) => {
->>>>>>> 2a7b5a31
+    test('recording widget banner and stop confirmation modal', async ({page, context}) => {
         // start call
         const devPage = new PlaywrightDevPage(page);
         await devPage.openWidget(getChannelNamesForTest()[0]);
