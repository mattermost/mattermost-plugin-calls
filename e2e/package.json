--- conflicted
+++ resolved
@@ -6,19 +6,11 @@
     "check-types": "tsc"
   },
   "devDependencies": {
-<<<<<<< HEAD
+    "@babel/core": "7.20.12",
+    "@babel/eslint-parser": "7.19.1",
     "@playwright/test": "1.31.2",
-    "@typescript-eslint/eslint-plugin": "^5.8.0",
-    "babel-eslint": "^10.1.0",
-    "eslint": "^8.5.0",
-    "eslint-plugin-import": "^2.25.3"
-=======
-    "@babel/core": "^7.20.12",
-    "@babel/eslint-parser": "^7.19.1",
-    "@playwright/test": "^1.28.1",
     "@typescript-eslint/eslint-plugin": "5.49.0",
-    "eslint": "^8.33.0",
+    "eslint": "8.33.0",
     "eslint-plugin-import": "2.27.5"
->>>>>>> 7485f06e
   }
 }