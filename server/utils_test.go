--- conflicted
+++ resolved
@@ -149,7 +149,6 @@
 	}
 }
 
-<<<<<<< HEAD
 func TestSanitizeFilename(t *testing.T) {
 	tcs := []struct {
 		name     string
@@ -217,7 +216,10 @@
 	for _, tc := range tcs {
 		t.Run(tc.name, func(t *testing.T) {
 			require.Equal(t, tc.expected, truncateString(tc.s, tc.len))
-=======
+		})
+	}
+}
+
 func TestPlugin_canSendPushNotifications(t *testing.T) {
 	config := &model.Config{
 		EmailSettings: model.EmailSettings{
@@ -299,7 +301,6 @@
 		t.Run(tt.name, func(t *testing.T) {
 			p := &Plugin{}
 			assert.Equalf(t, tt.want, p.canSendPushNotifications(tt.config, tt.license), "test: %s", tt.name)
->>>>>>> 685496ab
 		})
 	}
 }