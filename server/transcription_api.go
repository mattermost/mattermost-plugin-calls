--- conflicted
+++ resolved
@@ -5,7 +5,6 @@
 
 import (
 	"fmt"
-	"github.com/mattermost/mattermost-plugin-calls/server/public"
 	"time"
 
 	"github.com/mattermost/mattermost-plugin-calls/server/public"
@@ -33,7 +32,7 @@
 		return
 	}
 
-	var lcState *jobState
+	var lcState *public.CallJob
 	if cfg := p.getConfiguration(); cfg != nil && cfg.liveCaptionsEnabled() {
 		var err error
 		if lcState, err = state.getLiveCaptions(); err != nil {
@@ -52,20 +51,17 @@
 
 		p.LogError("timed out waiting for transcriber bot to join", "callID", callID, "jobID", jobID)
 
-<<<<<<< HEAD
 		trState.EndAt = time.Now().UnixMilli()
 		trState.Props.Err = "failed to start transcriber job: timed out waiting for bot to join call"
 		if err := p.store.UpdateCallJob(trState); err != nil {
 			p.LogError("failed to update call job", "callID", callID, "jobID", jobID, "err", err.Error())
-=======
-		state.Call.Transcription = nil
+		}
+
 		if lcState != nil {
-			state.Call.LiveCaptions = nil
-		}
-		if err := p.kvSetChannelState(callID, state); err != nil {
-			p.LogError("failed to set channel state", "err", err.Error())
-			return
->>>>>>> 30f1f869
+			lcState.EndAt = time.Now().UnixMilli()
+			if err := p.store.UpdateCallJob(trState); err != nil {
+				p.LogError("failed to update call job", "callID", callID, "jobID", jobID, "err", err.Error())
+			}
 		}
 
 		clientState := getClientStateFromCallJob(trState)
@@ -110,53 +106,39 @@
 		return fmt.Errorf("trID should not be empty")
 	}
 
-<<<<<<< HEAD
 	trState := new(public.CallJob)
-=======
-	trState := new(jobState)
-	trState.Type = public.JobTypeTranscribing
->>>>>>> 30f1f869
 	trState.ID = trID
 	trState.CallID = state.Call.ID
 	trState.Type = public.JobTypeTranscribing
 	trState.CreatorID = userID
 	trState.InitAt = time.Now().UnixMilli()
 
-<<<<<<< HEAD
 	if err := p.store.CreateCallJob(trState); err != nil {
-		return fmt.Errorf("failed to update call job: %w", err)
-=======
+		return fmt.Errorf("failed to create call job: %w", err)
+	}
+
 	liveCaptionsOn := false
 	if cfg := p.getConfiguration(); cfg != nil && cfg.liveCaptionsEnabled() {
 		liveCaptionsOn = true
-		lcState := new(jobState)
+		lcState := new(public.CallJob)
+		lcState.ID = model.NewId()
+		lcState.CallID = state.Call.ID
 		lcState.Type = public.JobTypeCaptioning
-		lcState.ID = trID
 		lcState.CreatorID = userID
 		lcState.InitAt = time.Now().UnixMilli()
-		state.Call.LiveCaptions = lcState
-	}
-
-	if err := p.kvSetChannelState(callID, state); err != nil {
-		return fmt.Errorf("failed to set channel state: %w", err)
->>>>>>> 30f1f869
+		if err := p.store.CreateCallJob(lcState); err != nil {
+			return fmt.Errorf("failed to create call job: %w", err)
+		}
 	}
 
 	defer func() {
 		// In case of any error we relay it to the client.
 		if rerr != nil && trState != nil {
 			trState.EndAt = time.Now().UnixMilli()
-<<<<<<< HEAD
 			trState.Props.Err = rerr.Error()
-			p.publishWebSocketEvent(wsEventCallTranscriptionState, map[string]interface{}{
-				"callID":  callID,
-				"trState": getClientStateFromCallJob(trState).toMap(),
-=======
-			trState.Err = rerr.Error()
 			p.publishWebSocketEvent(wsEventCallJobState, map[string]interface{}{
 				"callID":   callID,
-				"jobState": trState.getClientState().toMap(),
->>>>>>> 30f1f869
+				"jobState": getClientStateFromCallJob(trState).toMap(),
 			}, &model.WebsocketBroadcast{ChannelId: callID, ReliableClusterSend: true})
 		}
 	}()
@@ -164,15 +146,9 @@
 	// Sending the event prior to making the API call to the job service
 	// since it could take a few seconds to complete and we want clients
 	// to get their local state updated as soon as it changes on the server.
-<<<<<<< HEAD
-	p.publishWebSocketEvent(wsEventCallTranscriptionState, map[string]interface{}{
-		"callID":  callID,
-		"trState": getClientStateFromCallJob(trState).toMap(),
-=======
 	p.publishWebSocketEvent(wsEventCallJobState, map[string]interface{}{
 		"callID":   callID,
-		"jobState": trState.getClientState().toMap(),
->>>>>>> 30f1f869
+		"jobState": getClientStateFromCallJob(trState).toMap(),
 	}, &model.WebsocketBroadcast{ChannelId: callID, ReliableClusterSend: true})
 
 	// Note: We don't need to send the live captions event until we get the StartAt in the
@@ -191,7 +167,7 @@
 	if err != nil {
 		return fmt.Errorf("failed to get transcription state: %w", err)
 	}
-	var lcState *jobState
+	var lcState *public.CallJob
 	if liveCaptionsOn {
 		lcState, err = state.getLiveCaptions()
 		if err != nil {
@@ -201,19 +177,16 @@
 	}
 
 	if jobErr != nil {
-<<<<<<< HEAD
 		trState.EndAt = time.Now().UnixMilli()
 		trState.Props.Err = jobErr.Error()
 		if err := p.store.UpdateCallJob(trState); err != nil {
 			p.LogError("failed to update call job", "err", err.Error(), "jobID", trJobID, "callID", callID)
-=======
-		state.Call.Transcription = nil
+		}
 		if lcState != nil {
-			state.Call.LiveCaptions = nil
-		}
-		if err := p.kvSetChannelState(callID, state); err != nil {
-			return fmt.Errorf("failed to set channel state: %w", err)
->>>>>>> 30f1f869
+			state.LiveCaptions.EndAt = time.Now().UnixMilli()
+			if err := p.store.UpdateCallJob(lcState); err != nil {
+				p.LogError("failed to update call job", "err", err.Error(), "jobID", trJobID, "callID", callID)
+			}
 		}
 		return fmt.Errorf("failed to create transcription job: %w", jobErr)
 	}
@@ -221,31 +194,22 @@
 	if trState.Props.JobID != "" {
 		return fmt.Errorf("transcription job already in progress")
 	}
-<<<<<<< HEAD
 	trState.Props.JobID = trJobID
 	if err := p.store.UpdateCallJob(trState); err != nil {
 		return fmt.Errorf("failed to update call job: %w", err)
-=======
-	trState.JobID = trJobID
+	}
 	if lcState != nil {
-		lcState.JobID = trJobID
-	}
-	if err := p.kvSetChannelState(callID, state); err != nil {
-		return fmt.Errorf("failed to set channel state: %w", err)
->>>>>>> 30f1f869
+		lcState.Props.JobID = trJobID
+		if err := p.store.UpdateCallJob(lcState); err != nil {
+			return fmt.Errorf("failed to update call job: %w", err)
+		}
 	}
 
 	p.LogDebug("transcription job started successfully", "jobID", trJobID, "callID", callID)
 
-<<<<<<< HEAD
-	p.publishWebSocketEvent(wsEventCallTranscriptionState, map[string]interface{}{
-		"callID":  callID,
-		"trState": getClientStateFromCallJob(trState).toMap(),
-=======
 	p.publishWebSocketEvent(wsEventCallJobState, map[string]interface{}{
 		"callID":   callID,
-		"jobState": trState.getClientState().toMap(),
->>>>>>> 30f1f869
+		"jobState": getClientStateFromCallJob(trState).toMap(),
 	}, &model.WebsocketBroadcast{ChannelId: callID, ReliableClusterSend: true})
 
 	go p.transcriptionJobTimeoutChecker(callID, trJobID)
@@ -265,36 +229,24 @@
 		return fmt.Errorf("failed to get transcription state: %w", err)
 	}
 	trState.EndAt = time.Now().UnixMilli()
-
-<<<<<<< HEAD
 	if err := p.store.UpdateCallJob(trState); err != nil {
 		return fmt.Errorf("failed to update call job: %w", err)
-=======
-	lcState, err := state.getLiveCaptions()
-	if err == nil {
+	}
+	lcState, _ := state.getLiveCaptions()
+	if lcState != nil {
 		lcState.EndAt = time.Now().UnixMilli()
-		state.Call.LiveCaptions = nil
-	}
-
-	if err := p.kvSetChannelState(callID, state); err != nil {
-		return fmt.Errorf("failed to set channel state: %w", err)
->>>>>>> 30f1f869
+		if err := p.store.UpdateCallJob(lcState); err != nil {
+			return fmt.Errorf("failed to update call job: %w", err)
+		}
 	}
 
 	defer func() {
 		// In case of any error we relay it to the client.
 		if rerr != nil {
-<<<<<<< HEAD
 			trState.Props.Err = rerr.Error()
-			p.publishWebSocketEvent(wsEventCallTranscriptionState, map[string]interface{}{
-				"callID":  callID,
-				"trState": getClientStateFromCallJob(trState).toMap(),
-=======
-			trState.Err = rerr.Error()
 			p.publishWebSocketEvent(wsEventCallJobState, map[string]interface{}{
 				"callID":   callID,
-				"jobState": trState.getClientState().toMap(),
->>>>>>> 30f1f869
+				"jobState": getClientStateFromCallJob(trState).toMap(),
 			}, &model.WebsocketBroadcast{ChannelId: callID, ReliableClusterSend: true})
 		}
 	}()
@@ -309,21 +261,15 @@
 		}
 	}
 
-<<<<<<< HEAD
-	p.publishWebSocketEvent(wsEventCallTranscriptionState, map[string]interface{}{
-		"callID":  callID,
-		"trState": getClientStateFromCallJob(trState).toMap(),
-=======
 	p.publishWebSocketEvent(wsEventCallJobState, map[string]interface{}{
 		"callID":   callID,
-		"jobState": trState.getClientState().toMap(),
->>>>>>> 30f1f869
+		"jobState": getClientStateFromCallJob(trState).toMap(),
 	}, &model.WebsocketBroadcast{ChannelId: callID, ReliableClusterSend: true})
 
 	if lcState != nil {
 		p.publishWebSocketEvent(wsEventCallJobState, map[string]interface{}{
 			"callID":   callID,
-			"jobState": lcState.getClientState().toMap(),
+			"jobState": getClientStateFromCallJob(lcState).toMap(),
 		}, &model.WebsocketBroadcast{ChannelId: callID, ReliableClusterSend: true})
 	}
 
