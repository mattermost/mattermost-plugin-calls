// Copyright (c) 2022-present Mattermost, Inc. All Rights Reserved.
// See LICENSE.txt for license information.

package main

import (
	"context"
	"encoding/json"
	"errors"
	"fmt"
	"os"
	"strings"
	"time"

	"github.com/mattermost/mattermost-plugin-calls/server/cluster"
	"github.com/mattermost/mattermost/server/public/model"

	"github.com/mattermost/rtcd/service/random"

	offloader "github.com/mattermost/calls-offloader/public"
	"github.com/mattermost/calls-offloader/public/job"
	recorder "github.com/mattermost/calls-recorder/cmd/recorder/config"
)

const jobServiceConfigKey = "jobservice_config"
const runnerUpdateLockTimeout = 2 * time.Minute

var (
	recordingJobRunner  = ""
	recorderBaseConfigs = map[string]recorder.RecorderConfig{
		"low": {
			Width:        1280,
			Height:       720,
			VideoRate:    1000,
			AudioRate:    64,
			FrameRate:    15,
			VideoPreset:  recorder.H264PresetUltraFast,
			OutputFormat: recorder.AVFormatMP4,
		},
		"medium": {
			Width:        1280,
			Height:       720,
			VideoRate:    1500,
			AudioRate:    64,
			FrameRate:    20,
			VideoPreset:  recorder.H264PresetVeryFast,
			OutputFormat: recorder.AVFormatMP4,
		},
		"high": {
			Width:        1920,
			Height:       1080,
			VideoRate:    2500,
			AudioRate:    64,
			FrameRate:    20,
			VideoPreset:  recorder.H264PresetVeryFast,
			OutputFormat: recorder.AVFormatMP4,
		},
	}
)

type jobService struct {
	ctx    *Plugin
	client *offloader.Client
}

func (p *Plugin) getStoredJobServiceClientConfig() (offloader.ClientConfig, error) {
	var cfg offloader.ClientConfig
	p.metrics.IncStoreOp("KVGet")
	data, appErr := p.API.KVGet(jobServiceConfigKey)
	if appErr != nil {
		return cfg, fmt.Errorf("failed to get job service client config: %w", appErr)
	}
	if len(data) == 0 {
		return cfg, nil
	}
	if err := json.Unmarshal(data, &cfg); err != nil {
		return cfg, fmt.Errorf("failed to unmarshal job service client config: %w", err)
	}
	return cfg, nil
}

func (p *Plugin) getJobServiceClientConfig(serviceURL string) (offloader.ClientConfig, error) {
	var cfg offloader.ClientConfig

	// Give precedence to environment to override everything else.
	cfg.ClientID = os.Getenv("MM_CALLS_JOB_SERVICE_CLIENT_ID")
	cfg.AuthKey = os.Getenv("MM_CALLS_JOB_SERVICE_AUTH_KEY")
	cfg.URL = strings.TrimSuffix(os.Getenv("MM_CALLS_JOB_SERVICE_URL"), "/")

	if cfg.URL == "" {
		cfg.URL = serviceURL
	}

	// Parsing the URL in case it's already containing credentials.
	u, clientID, authKey, err := parseURL(cfg.URL)
	if err != nil {
		return cfg, fmt.Errorf("failed to parse URL: %w", err)
	}
	if cfg.ClientID == "" && cfg.AuthKey == "" {
		cfg.ClientID = clientID
		cfg.AuthKey = authKey
	}
	// Updating to the clean URL (with credentials stripped if present).
	cfg.URL = u

	// if no URL has been provided until now we fail with error.
	if cfg.URL == "" {
		return cfg, fmt.Errorf("URL is missing")
	}

	// Use the telemetry ID if none is explicitly given.
	if cfg.ClientID == "" {
		cfg.ClientID = p.API.GetDiagnosticId()
	}

	// If no client id has been provided until now we fail with error.
	if cfg.ClientID == "" {
		return cfg, fmt.Errorf("client id is missing")
	}

	// If the auth key is set we proceed and return the config.
	// Otherwise we need to either fetch the config from the k/v store
	// or register the client.
	if cfg.AuthKey != "" {
		return cfg, nil
	}

	if storedCfg, err := p.getStoredJobServiceClientConfig(); err != nil {
		return cfg, fmt.Errorf("failed to get job service credentials: %w", err)
	} else if storedCfg.URL == cfg.URL && storedCfg.ClientID == cfg.ClientID {
		return storedCfg, nil
	}

	if cfg.AuthKey == "" {
		p.LogDebug("auth key missing from job service config, generating a new one")
		cfg.AuthKey, err = random.NewSecureString(32)
		if err != nil {
			return cfg, fmt.Errorf("failed to generate auth key: %w", err)
		}
	}

	if err := p.registerJobServiceClient(cfg); err != nil {
		return cfg, fmt.Errorf("failed to register job service client: %w", err)
	}

	return cfg, nil
}

func (p *Plugin) registerJobServiceClient(cfg offloader.ClientConfig) error {
	client, err := offloader.NewClient(cfg)
	if err != nil {
		return fmt.Errorf("failed to create job service client: %w", err)
	}
	defer client.Close()

	cfgData, err := json.Marshal(&cfg)
	if err != nil {
		return fmt.Errorf("failed to marshal job service client config: %w", err)
	}

	if err := client.Register(cfg.ClientID, cfg.AuthKey); err != nil {
		return fmt.Errorf("failed to register job service client: %w", err)
	}

	// TODO: guard against the "locked out" corner case that the server/plugin process exits
	// before being able to store the credentials but after a successful
	// registration.
	p.metrics.IncStoreOp("KVSet")
	if err := p.API.KVSet(jobServiceConfigKey, cfgData); err != nil {
		return fmt.Errorf("failed to store job service client config: %w", err)
	}

	p.LogDebug("job service client registered successfully", "clientID", cfg.ClientID)

	return nil
}

func (p *Plugin) newJobService(serviceURL string) (*jobService, error) {
	if serviceURL == "" {
		return nil, fmt.Errorf("serviceURL should not be empty")
	}

	// Remove trailing slash if present.
	serviceURL = strings.TrimSuffix(serviceURL, "/")

	// Here we need some coordination to avoid multiple plugin instances to
	// register at the same time (at most one would succeed).
	mutex, err := cluster.NewMutex(p.API, "job_service_registration")
	if err != nil {
		return nil, fmt.Errorf("failed to create cluster mutex: %w", err)
	}

	lockCtx, cancelCtx := context.WithTimeout(context.Background(), lockTimeout)
	defer cancelCtx()
	if err := mutex.LockWithContext(lockCtx); err != nil {
		return nil, fmt.Errorf("failed to acquire cluster lock: %w", err)
	}
	defer mutex.Unlock()

	cfg, err := p.getJobServiceClientConfig(serviceURL)
	if err != nil {
		return nil, fmt.Errorf("failed to get job service client config: %w", err)
	}

	client, err := offloader.NewClient(cfg)
	if err != nil {
		return nil, fmt.Errorf("failed to create client: %w", err)
	}

	if err := p.jobServiceVersionCheck(client); err != nil {
		return nil, err
	}

	err = client.Login(cfg.ClientID, cfg.AuthKey)
	if err == nil {
		return &jobService{
			ctx:    p,
			client: client,
		}, nil
	}

	// If login fails we attempt to re-register once as the jobs instance may
	// have restarted, potentially losing stored credentials.
	p.LogError("failed to login to job service", "err", err.Error())
	p.LogDebug("attempting to re-register the job service client")

	if err := p.registerJobServiceClient(cfg); err != nil {
		return nil, fmt.Errorf("failed to register job service client: %w", err)
	}

	if err := client.Login(cfg.ClientID, cfg.AuthKey); err != nil {
		return nil, fmt.Errorf("login failed: %w", err)
	}

	return &jobService{
		ctx:    p,
		client: client,
	}, nil
}

func (p *Plugin) getJobService() *jobService {
	p.mut.RLock()
	defer p.mut.RUnlock()
	return p.jobService
}

func (s *jobService) StopJob(channelID string) error {
	// Since MM-52346, stopping a job really means signaling the bot it's time to leave
	// the call. We do this implicitly by sending a fake call end event.
	s.ctx.publishWebSocketEvent(wsEventCallEnd, map[string]interface{}{
		"channelID": channelID,
	}, &model.WebsocketBroadcast{UserId: s.ctx.getBotID(), ReliableClusterSend: true})
	return nil
}

func (s *jobService) GetJob(jobID string) (job.Job, error) {
	jb, err := s.client.GetJob(jobID)

	// Adding a check in case the service restarted and lost credentials. This is
	// a common case when the offloader is running in kubernetes deployment. The
	// solution is to re-initialize the service which will cause a new registration
	// attempt.
	if errors.Is(err, offloader.ErrUnauthorized) {
		if err := s.reinitializeOnAuthError(); err != nil {
			return job.Job{}, err
		}
		return s.client.GetJob(jobID)
	}
	return jb, err
}

func (s *jobService) GetJobLogs(jobID string) ([]byte, error) {
	data, err := s.client.GetJobLogs(jobID)

	// Adding a check in case the service restarted and lost credentials. This is
	// a common case when the offloader is running in kubernetes deployment. The
	// solution is to re-initialize the service which will cause a new registration
	// attempt.
	if errors.Is(err, offloader.ErrUnauthorized) {
		if err := s.reinitializeOnAuthError(); err != nil {
			return nil, err
		}
		return s.client.GetJobLogs(jobID)
	}

	return data, err
}

func (s *jobService) UpdateJobRunner(runner string) error {
	// Here we need some coordination to avoid multiple plugin instances to
	// update the runner concurrently.
	mutex, err := cluster.NewMutex(s.ctx.API, "job_service_runner_update")
	if err != nil {
		return fmt.Errorf("failed to create cluster mutex: %w", err)
	}

	lockCtx, cancelCtx := context.WithTimeout(context.Background(), runnerUpdateLockTimeout)
	defer cancelCtx()
	if err := mutex.LockWithContext(lockCtx); err != nil {
		return fmt.Errorf("failed to acquire cluster lock: %w", err)
	}
	defer mutex.Unlock()

	return s.client.Init(job.ServiceConfig{
		Runner: runner,
	})
}

func (s *jobService) RunRecordingJob(callID, postID, authToken string) (string, error) {
	cfg := s.ctx.getConfiguration()
	if cfg == nil {
		return "", fmt.Errorf("failed to get plugin configuration")
	}

	serverCfg := s.ctx.API.GetConfig()
	if serverCfg == nil {
		return "", fmt.Errorf("failed to get server configuration")
	}

	var siteURL string
	if serverCfg.ServiceSettings.SiteURL == nil {
		s.ctx.LogWarn("SiteURL is not set, using default")
		siteURL = model.ServiceSettingsDefaultSiteURL
	} else {
		siteURL = *serverCfg.ServiceSettings.SiteURL
	}

	maxDuration := int64(*cfg.MaxRecordingDuration * 60)

	baseRecorderCfg := recorderBaseConfigs[cfg.RecordingQuality]
	baseRecorderCfg.SiteURL = siteURL
	baseRecorderCfg.CallID = callID
	baseRecorderCfg.ThreadID = postID
	baseRecorderCfg.AuthToken = authToken

	jobCfg := job.Config{
		Type:           job.TypeRecording,
		MaxDurationSec: maxDuration,
		Runner:         recordingJobRunner,
		InputData:      baseRecorderCfg.ToMap(),
	}

	job, err := s.client.CreateJob(jobCfg)

	// Adding a check in case the service restarted and lost credentials. This is
	// a common case when the offloader is running in kubernetes deployment. The
	// solution is to re-initialize the service which will cause a new registration
	// attempt.
	if errors.Is(err, offloader.ErrUnauthorized) {
		if err := s.reinitializeOnAuthError(); err != nil {
			return "", err
		}

		job, err := s.client.CreateJob(jobCfg)
		if err != nil {
			return "", err
		}

		return job.ID, nil
	} else if err != nil {
		return "", err
	}

	return job.ID, nil
}

<<<<<<< HEAD
func (s *jobService) Close() error {
	return s.client.Close()
}

func (s *jobService) reinitializeOnAuthError() error {
	s.ctx.LogWarn("received unauthorized error from job service, attempting re-initialization")

	if err := s.Close(); err != nil {
		s.ctx.LogError("failed to close job service client", "err", err.Error())
	}

	jobService, err := s.ctx.newJobService(s.ctx.getConfiguration().getJobServiceURL())
	if err != nil {
		return fmt.Errorf("failed to re-initialize service: %w", err)
	}

	s.ctx.LogInfo("job service re-initialized successfully")

	s.ctx.mut.Lock()
	s.ctx.jobService = jobService
	s.ctx.mut.Unlock()
=======
func (p *Plugin) jobServiceVersionCheck(client *offloader.Client) error {
	// Version compatibility check.
	info, err := client.GetVersionInfo()
	if err != nil {
		return fmt.Errorf("failed to get job service version info: %w", err)
	}

	minServiceVersion, ok := manifest.Props["min_offloader_version"].(string)
	if !ok {
		return fmt.Errorf("failed to get min_offloader_version from manifest")
	}

	// Always support dev builds.
	if info.BuildVersion == "" || info.BuildVersion == "master" || strings.HasPrefix(info.BuildVersion, "dev") {
		p.LogInfo("skipping version compatibility check", "buildVersion", info.BuildVersion)
		return nil
	}

	if err := checkMinVersion(minServiceVersion, info.BuildVersion); err != nil {
		return fmt.Errorf("minimum version check failed: %w", err)
	}

	p.LogDebug("job service version compatibility check succeeded",
		"min_offloader_version", minServiceVersion,
		"curr_offloader_version", info.BuildVersion)
>>>>>>> 758a0e19

	return nil
}<|MERGE_RESOLUTION|>--- conflicted
+++ resolved
@@ -364,7 +364,6 @@
 	return job.ID, nil
 }
 
-<<<<<<< HEAD
 func (s *jobService) Close() error {
 	return s.client.Close()
 }
@@ -386,7 +385,10 @@
 	s.ctx.mut.Lock()
 	s.ctx.jobService = jobService
 	s.ctx.mut.Unlock()
-=======
+
+	return nil
+}
+
 func (p *Plugin) jobServiceVersionCheck(client *offloader.Client) error {
 	// Version compatibility check.
 	info, err := client.GetVersionInfo()
@@ -412,7 +414,6 @@
 	p.LogDebug("job service version compatibility check succeeded",
 		"min_offloader_version", minServiceVersion,
 		"curr_offloader_version", info.BuildVersion)
->>>>>>> 758a0e19
 
 	return nil
 }