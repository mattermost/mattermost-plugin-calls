// Copyright (c) 2022-present Mattermost, Inc. All Rights Reserved.
// See LICENSE.txt for license information.

package main

import (
	"encoding/json"
	"fmt"
	"net/http"
	"net/http/pprof"
	"path/filepath"
	"regexp"
	"strings"
	"time"

	"golang.org/x/time/rate"

	"github.com/mattermost/rtcd/service/rtc"

	"github.com/mattermost/mattermost-server/v6/model"
	"github.com/mattermost/mattermost-server/v6/plugin"
)

var chRE = regexp.MustCompile(`^\/([a-z0-9]+)$`)
var callEndRE = regexp.MustCompile(`^\/calls\/([a-z0-9]+)\/end$`)

const requestBodyMaxSizeBytes = 1024 * 1024 // 1MB

<<<<<<< HEAD
=======
type Call struct {
	ID              string      `json:"id"`
	StartAt         int64       `json:"start_at"`
	Users           []string    `json:"users"`
	States          []userState `json:"states,omitempty"`
	ThreadID        string      `json:"thread_id"`
	ScreenSharingID string      `json:"screen_sharing_id"`
	OwnerID         string      `json:"owner_id"`
}

type ChannelState struct {
	ChannelID string `json:"channel_id,omitempty"`
	Enabled   *bool  `json:"enabled,omitempty"`
	Call      *Call  `json:"call,omitempty"`
}

>>>>>>> 5c552fee
func (p *Plugin) handleGetVersion(w http.ResponseWriter, r *http.Request) {
	info := map[string]interface{}{
		"version": manifest.Version,
		"build":   buildHash,
	}
	w.Header().Set("Content-Type", "application/json")
	if err := json.NewEncoder(w).Encode(info); err != nil {
		p.LogError(err.Error())
	}
}

func (p *Plugin) handleGetChannel(w http.ResponseWriter, r *http.Request, channelID string) {
	userID := r.Header.Get("Mattermost-User-Id")
	// We should go through only if the user has permissions to the requested channel
	// or if the user is the Calls bot.
	if !(p.isBotSession(r) || p.API.HasPermissionToChannel(userID, channelID, model.PermissionReadChannel)) {
		http.Error(w, "Forbidden", http.StatusForbidden)
		return
	}

	mobile, postGA := isMobilePostGA(r)

	state, err := p.kvGetChannelState(channelID)
	if err != nil {
		p.LogError(err.Error())
	}

	info := ChannelStateClient{
		ChannelID: channelID,
	}

	if state != nil {
		info.Enabled = state.Enabled
		// This is for backwards compatibility for mobile pre-v2
		if info.Enabled == nil && mobile && !postGA {
			cfg := p.getConfiguration()
			info.Enabled = model.NewBool(cfg.DefaultEnabled != nil && *cfg.DefaultEnabled)
		}

		if state.Call != nil {
			info.Call = state.Call.getClientState(p.getBotID())
		}
	}

	w.Header().Set("Content-Type", "application/json")
	if err := json.NewEncoder(w).Encode(info); err != nil {
		p.LogError(err.Error())
	}
}

func (p *Plugin) hasPermissionToChannel(cm *model.ChannelMember, perm *model.Permission) bool {
	if cm == nil {
		return false
	}

	if p.API.RolesGrantPermission(cm.GetRoles(), perm.Id) {
		return true
	}

	channel, appErr := p.API.GetChannel(cm.ChannelId)
	if appErr == nil {
		return p.API.HasPermissionToTeam(cm.UserId, channel.TeamId, perm)
	}

	return p.API.HasPermissionTo(cm.UserId, perm)
}

func (p *Plugin) handleGetAllChannels(w http.ResponseWriter, r *http.Request) {
	userID := r.Header.Get("Mattermost-User-Id")
	mobile, postGA := isMobilePostGA(r)

	var page int
	channels := []ChannelStateClient{}
	channelMembers := map[string]*model.ChannelMember{}
	perPage := 200

	// getting all channel members for the asking user.
	for {
		cms, appErr := p.API.GetChannelMembersForUser("", userID, page, perPage)
		if appErr != nil {
			p.LogError(appErr.Error())
			http.Error(w, appErr.Error(), http.StatusInternalServerError)
			return
		}
		for i := range cms {
			channelMembers[cms[i].ChannelId] = cms[i]
		}
		if len(cms) < perPage {
			break
		}
		page++
	}

	// loop on channels to check membership/permissions
	page = 0
	for {
		p.metrics.IncStoreOp("KVList")
		channelIDs, appErr := p.API.KVList(page, perPage)
		if appErr != nil {
			p.LogError(appErr.Error())
			http.Error(w, appErr.Error(), http.StatusInternalServerError)
			return
		}

		for _, channelID := range channelIDs {
			if len(channelID) != 26 || !p.hasPermissionToChannel(channelMembers[channelID], model.PermissionReadChannel) {
				continue
			}

			state, err := p.kvGetChannelState(channelID)
			if err != nil {
				p.LogError(err.Error())
				http.Error(w, appErr.Error(), http.StatusInternalServerError)
			}

<<<<<<< HEAD
			info := ChannelStateClient{
=======
			enabled := state.Enabled
			// This is for backwards compatibility for mobile pre-v2
			if enabled == nil && mobile && !postGA {
				cfg := p.getConfiguration()
				enabled = model.NewBool(cfg.DefaultEnabled != nil && *cfg.DefaultEnabled)
			}
			info := ChannelState{
>>>>>>> 5c552fee
				ChannelID: channelID,
				Enabled:   enabled,
			}
			if state.Call != nil {
				info.Call = state.Call.getClientState(p.getBotID())
			}
			channels = append(channels, info)
		}

		if len(channelIDs) < perPage {
			break
		}

		page++
	}

	w.Header().Set("Content-Type", "application/json")
	if err := json.NewEncoder(w).Encode(channels); err != nil {
		p.LogError(err.Error())
	}
}

func (p *Plugin) handleEndCall(w http.ResponseWriter, r *http.Request, channelID string) {
	var res httpResponse
	defer p.httpAudit("handleEndCall", &res, w, r)

	userID := r.Header.Get("Mattermost-User-Id")

	isAdmin := p.API.HasPermissionTo(userID, model.PermissionManageSystem)

	state, err := p.kvGetChannelState(channelID)
	if err != nil {
		res.Err = err.Error()
		res.Code = http.StatusInternalServerError
		return
	}

	if state == nil || state.Call == nil {
		res.Err = "no call ongoing"
		res.Code = http.StatusBadRequest
		return
	}

	if !isAdmin && state.Call.OwnerID != userID {
		res.Err = "no permissions to end the call"
		res.Code = http.StatusForbidden
		return
	}

	callID := state.Call.ID

	if err := p.kvSetAtomicChannelState(channelID, func(state *channelState) (*channelState, error) {
		if state == nil || state.Call == nil {
			return nil, nil
		}

		if state.Call.ID != callID {
			return nil, fmt.Errorf("previous call has ended and new one has started")
		}

		if state.Call.EndAt == 0 {
			state.Call.EndAt = time.Now().UnixMilli()
		}

		return state, nil
	}); err != nil {
		res.Err = err.Error()
		res.Code = http.StatusForbidden
		return
	}

	p.publishWebSocketEvent(wsEventCallEnd, map[string]interface{}{}, &model.WebsocketBroadcast{ChannelId: channelID, ReliableClusterSend: true})

	go func() {
		// We wait a few seconds for the call to end cleanly. If this doesn't
		// happen we force end it.
		time.Sleep(5 * time.Second)

		state, err := p.kvGetChannelState(channelID)
		if err != nil {
			p.LogError(err.Error())
			return
		}
		if state == nil || state.Call == nil || state.Call.ID != callID {
			return
		}

		p.LogInfo("call state is still in store, force ending it")

		for connID := range state.Call.Sessions {
			if err := p.closeRTCSession(userID, connID, channelID, state.NodeID); err != nil {
				p.LogError(err.Error())
			}
		}

		if err := p.cleanCallState(channelID); err != nil {
			p.LogError(err.Error())
		}
	}()

	res.Code = http.StatusOK
	res.Msg = "success"
}

func (p *Plugin) handleServeStandalone(w http.ResponseWriter, r *http.Request) {
	bundlePath, err := p.API.GetBundlePath()
	if err != nil {
		p.LogError(err.Error())
		http.Error(w, err.Error(), http.StatusInternalServerError)
		return
	}

	standalonePath := filepath.Join(bundlePath, "standalone/dist/")

	http.StripPrefix("/standalone/", http.FileServer(http.Dir(standalonePath))).ServeHTTP(w, r)
}

func (p *Plugin) permissionToEnableDisableChannel(userID, channelID string) (bool, *model.AppError) {
	// If TestMode (DefaultEnabled=false): only sysadmins can modify
	// If LiveMode (DefaultEnabled=true): channel, team, sysadmin, DM/GM participants can modify

	// Sysadmin has permission regardless
	if p.API.HasPermissionTo(userID, model.PermissionManageSystem) {
		return true, nil
	}

	// if DefaultEnabled=false, no-one else has permissions
	cfg := p.getConfiguration()
	if cfg.DefaultEnabled != nil && !*cfg.DefaultEnabled {
		return false, nil
	}

	// Must be live mode.

	// Channel admin?
	channel, appErr := p.API.GetChannel(channelID)
	if appErr != nil {
		return false, appErr
	}
	cm, appErr := p.API.GetChannelMember(channelID, userID)
	if appErr != nil {
		return false, appErr
	}
	if cm.SchemeAdmin {
		return true, nil
	}

	// Team admin?
	if p.API.HasPermissionToTeam(userID, channel.TeamId, model.PermissionManageTeam) {
		return true, nil
	}

	// DM/GM participant
	switch channel.Type {
	case model.ChannelTypeDirect, model.ChannelTypeGroup:
		if p.API.HasPermissionToChannel(userID, channelID, model.PermissionCreatePost) {
			return true, nil
		}
	}

	return false, nil
}

func (p *Plugin) handlePostChannel(w http.ResponseWriter, r *http.Request, channelID string) {
	var res httpResponse
	defer p.httpAudit("handlePostChannel", &res, w, r)

	userID := r.Header.Get("Mattermost-User-Id")

	if permission, appErr := p.permissionToEnableDisableChannel(userID, channelID); appErr != nil || !permission {
		res.Err = "Forbidden"
		if appErr != nil {
			res.Err = appErr.Error()
		}
		res.Code = http.StatusForbidden
		return
	}

	var info ChannelStateClient
	if err := json.NewDecoder(http.MaxBytesReader(w, r.Body, requestBodyMaxSizeBytes)).Decode(&info); err != nil {
		res.Err = err.Error()
		res.Code = http.StatusBadRequest
		return
	}

	if err := p.kvSetAtomicChannelState(channelID, func(state *channelState) (*channelState, error) {
		if state == nil {
			state = &channelState{}
		}
		state.Enabled = info.Enabled
		return state, nil
	}); err != nil {
		// handle creation case
		res.Err = err.Error()
		res.Code = http.StatusInternalServerError
		return
	}

	var evType string
	if info.Enabled != nil && *info.Enabled {
		evType = "channel_enable_voice"
	} else {
		evType = "channel_disable_voice"
	}

	p.publishWebSocketEvent(evType, nil, &model.WebsocketBroadcast{ChannelId: channelID, ReliableClusterSend: true})

	if err := json.NewEncoder(w).Encode(info); err != nil {
		p.LogError(err.Error())
	}
}

func (p *Plugin) handleDebug(w http.ResponseWriter, r *http.Request) {
	var res httpResponse
	defer p.httpAudit("handleDebug", &res, w, r)

	userID := r.Header.Get("Mattermost-User-Id")
	if !p.API.HasPermissionTo(userID, model.PermissionManageSystem) {
		res.Err = "Forbidden"
		res.Code = http.StatusForbidden
		return
	}
	if strings.HasPrefix(r.URL.Path, "/debug/pprof/profile") {
		pprof.Profile(w, r)
		return
	} else if strings.HasPrefix(r.URL.Path, "/debug/pprof/trace") {
		pprof.Trace(w, r)
		return
	} else if strings.HasPrefix(r.URL.Path, "/debug/pprof") {
		pprof.Index(w, r)
		return
	}
	res.Err = "Not found"
	res.Code = http.StatusNotFound
}

func (p *Plugin) handleGetTURNCredentials(w http.ResponseWriter, r *http.Request) {
	var res httpResponse
	defer p.httpAudit("handleGetTURNCredentials", &res, w, r)

	cfg := p.getConfiguration()
	if cfg.TURNStaticAuthSecret == "" {
		res.Err = "TURNStaticAuthSecret should be set"
		res.Code = http.StatusForbidden
		return
	}

	turnServers := cfg.ICEServersConfigs.getTURNConfigsForCredentials()
	if len(turnServers) == 0 {
		res.Err = "No TURN server was configured"
		res.Code = http.StatusForbidden
		return
	}

	user, appErr := p.API.GetUser(r.Header.Get("Mattermost-User-Id"))
	if appErr != nil {
		res.Err = appErr.Error()
		res.Code = http.StatusInternalServerError
		return
	}

	configs, err := rtc.GenTURNConfigs(turnServers, user.Username, cfg.TURNStaticAuthSecret, *cfg.TURNCredentialsExpirationMinutes)
	if err != nil {
		res.Err = err.Error()
		res.Code = http.StatusInternalServerError
		return
	}

	w.Header().Set("Content-Type", "application/json")
	if err := json.NewEncoder(w).Encode(configs); err != nil {
		p.LogError(err.Error())
	}
}

// handleConfig returns the client configuration, and cloud license information
// that isn't exposed to clients yet on the webapp
func (p *Plugin) handleConfig(w http.ResponseWriter) error {
	skuShortName := "starter"
	license := p.pluginAPI.System.GetLicense()
	if license != nil {
		skuShortName = license.SkuShortName
	}

	type config struct {
		clientConfig
		SkuShortName string `json:"sku_short_name"`
	}
	ret := config{
		clientConfig: p.getConfiguration().getClientConfig(),
		SkuShortName: skuShortName,
	}

	w.Header().Set("Content-Type", "application/json")
	if err := json.NewEncoder(w).Encode(ret); err != nil {
		return fmt.Errorf("error encoding config: %w", err)
	}

	return nil
}

func (p *Plugin) checkAPIRateLimits(userID string) error {
	p.apiLimitersMut.RLock()
	limiter := p.apiLimiters[userID]
	p.apiLimitersMut.RUnlock()
	if limiter == nil {
		limiter = rate.NewLimiter(1, 10)
		p.apiLimitersMut.Lock()
		p.apiLimiters[userID] = limiter
		p.apiLimitersMut.Unlock()
	}

	if !limiter.Allow() {
		return fmt.Errorf(`{"message": "too many requests", "status_code": %d}`, http.StatusTooManyRequests)
	}

	return nil
}

func (p *Plugin) ServeHTTP(c *plugin.Context, w http.ResponseWriter, r *http.Request) {
	if strings.HasPrefix(r.URL.Path, "/version") {
		p.handleGetVersion(w, r)
		return
	}

	if strings.HasPrefix(r.URL.Path, "/metrics") && p.metrics != nil {
		p.metrics.Handler().ServeHTTP(w, r)
		return
	}

	if strings.HasPrefix(r.URL.Path, "/standalone/") {
		p.handleServeStandalone(w, r)
		return
	}

	userID := r.Header.Get("Mattermost-User-Id")
	if userID == "" {
		http.Error(w, "Unauthorized", http.StatusUnauthorized)
		return
	}

	if strings.HasPrefix(r.URL.Path, "/bot") {
		p.handleBotAPI(w, r)
		return
	}

	if err := p.checkAPIRateLimits(userID); err != nil {
		http.Error(w, err.Error(), http.StatusTooManyRequests)
		return
	}

	if strings.HasPrefix(r.URL.Path, "/debug") {
		p.handleDebug(w, r)
		return
	}

	if r.Method == http.MethodGet {
		if r.URL.Path == "/config" {
			if err := p.handleConfig(w); err != nil {
				p.handleError(w, err)
			}
			return
		}

		if r.URL.Path == "/channels" {
			p.handleGetAllChannels(w, r)
			return
		}

		if r.URL.Path == "/turn-credentials" {
			p.handleGetTURNCredentials(w, r)
			return
		}

		if matches := chRE.FindStringSubmatch(r.URL.Path); len(matches) == 2 {
			p.handleGetChannel(w, r, matches[1])
			return
		}

		if matches := jobsRE.FindStringSubmatch(r.URL.Path); len(matches) == 2 {
			p.handleGetJob(w, r, matches[1])
			return
		}

		if matches := jobsLogsRE.FindStringSubmatch(r.URL.Path); len(matches) == 2 {
			p.handleGetJobLogs(w, r, matches[1])
			return
		}
	}

	if r.Method == http.MethodPost {
		// End user has requested to notify their admin about upgrading for calls
		if r.URL.Path == "/cloud-notify-admins" {
			if err := p.handleCloudNotifyAdmins(w, r); err != nil {
				p.handleError(w, err)
			}
			return
		}

		if matches := chRE.FindStringSubmatch(r.URL.Path); len(matches) == 2 {
			p.handlePostChannel(w, r, matches[1])
			return
		}

		if matches := callEndRE.FindStringSubmatch(r.URL.Path); len(matches) == 2 {
			p.handleEndCall(w, r, matches[1])
			return
		}

		if r.URL.Path == "/telemetry/track" {
			p.handleTrackEvent(w, r)
			return
		}

		if matches := callRecordingActionRE.FindStringSubmatch(r.URL.Path); len(matches) == 3 {
			p.handleRecordingAction(w, r, matches[1], matches[2])
			return
		}
	}

	http.NotFound(w, r)
}<|MERGE_RESOLUTION|>--- conflicted
+++ resolved
@@ -26,25 +26,6 @@
 
 const requestBodyMaxSizeBytes = 1024 * 1024 // 1MB
 
-<<<<<<< HEAD
-=======
-type Call struct {
-	ID              string      `json:"id"`
-	StartAt         int64       `json:"start_at"`
-	Users           []string    `json:"users"`
-	States          []userState `json:"states,omitempty"`
-	ThreadID        string      `json:"thread_id"`
-	ScreenSharingID string      `json:"screen_sharing_id"`
-	OwnerID         string      `json:"owner_id"`
-}
-
-type ChannelState struct {
-	ChannelID string `json:"channel_id,omitempty"`
-	Enabled   *bool  `json:"enabled,omitempty"`
-	Call      *Call  `json:"call,omitempty"`
-}
-
->>>>>>> 5c552fee
 func (p *Plugin) handleGetVersion(w http.ResponseWriter, r *http.Request) {
 	info := map[string]interface{}{
 		"version": manifest.Version,
@@ -160,17 +141,13 @@
 				http.Error(w, appErr.Error(), http.StatusInternalServerError)
 			}
 
-<<<<<<< HEAD
-			info := ChannelStateClient{
-=======
 			enabled := state.Enabled
 			// This is for backwards compatibility for mobile pre-v2
 			if enabled == nil && mobile && !postGA {
 				cfg := p.getConfiguration()
 				enabled = model.NewBool(cfg.DefaultEnabled != nil && *cfg.DefaultEnabled)
 			}
-			info := ChannelState{
->>>>>>> 5c552fee
+			info := ChannelStateClient{
 				ChannelID: channelID,
 				Enabled:   enabled,
 			}
