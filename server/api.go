--- conflicted
+++ resolved
@@ -133,11 +133,7 @@
 		}
 
 		for _, channelID := range channelIDs {
-<<<<<<< HEAD
-			if len(channelID) != 26 || !p.API.HasPermissionToChannel(userID, channelID, model.PermissionReadChannel) {
-=======
-			if !p.hasPermissionToChannel(channelMembers[channelID], model.PermissionReadChannel) {
->>>>>>> 85c53e4e
+			if len(channelID) != 26 || !p.hasPermissionToChannel(channelMembers[channelID], model.PermissionReadChannel) {
 				continue
 			}
 
