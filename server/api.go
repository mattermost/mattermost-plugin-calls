// Copyright (c) 2022-present Mattermost, Inc. All Rights Reserved.
// See LICENSE.txt for license information.

package main

import (
	"encoding/json"
	"errors"
	"fmt"
	"net/http"
	"path/filepath"

	"golang.org/x/time/rate"

	"github.com/mattermost/mattermost-plugin-calls/server/db"
	"github.com/mattermost/mattermost-plugin-calls/server/public"

	"github.com/mattermost/rtcd/service/rtc"

	"github.com/mattermost/mattermost/server/public/model"
	"github.com/mattermost/mattermost/server/public/plugin"

	"github.com/gorilla/mux"
)

const requestBodyMaxSizeBytes = 1024 * 1024 // 1MB

func (p *Plugin) handleGetVersion(w http.ResponseWriter, _ *http.Request) {
	info := map[string]interface{}{
		"version": manifest.Version,
		"build":   buildHash,
	}
	w.Header().Set("Content-Type", "application/json")
	if err := json.NewEncoder(w).Encode(info); err != nil {
		p.LogError(err.Error())
	}
}

// DEPRECATED in v1
func (p *Plugin) handleGetCallChannelState(w http.ResponseWriter, r *http.Request) {
	userID := r.Header.Get("Mattermost-User-Id")
	channelID := mux.Vars(r)["channel_id"]

	// We should go through only if the user has permissions to the requested channel
	// or if the user is the Calls bot.
	if !(p.isBotSession(r) || p.API.HasPermissionToChannel(userID, channelID, model.PermissionReadChannel)) {
		http.Error(w, "Forbidden", http.StatusForbidden)
		return
	}

	channel, err := p.store.GetCallsChannel(channelID, db.GetCallsChannelOpts{})
	if err != nil && !errors.Is(err, db.ErrNotFound) {
		p.LogError(err.Error())
		http.Error(w, err.Error(), http.StatusInternalServerError)
		return
	}

	if channel == nil {
		cfg := p.getConfiguration()
		channel = &public.CallsChannel{
			ChannelID: channelID,
			Enabled:   cfg.DefaultEnabled != nil && *cfg.DefaultEnabled,
		}
	}

	call, err := p.store.GetActiveCallByChannelID(channelID, db.GetCallOpts{})
	if err != nil && !errors.Is(err, db.ErrNotFound) {
		p.LogError(err.Error())
		http.Error(w, err.Error(), http.StatusInternalServerError)
		return
	}

	// No call ongoing, we send the channel info only.
	if call == nil {
		w.Header().Set("Content-Type", "application/json")
		if err := json.NewEncoder(w).Encode(channel); err != nil {
			p.LogError(err.Error())
		}
		return
	}

	cs, err := p.getCallStateFromCall(call, false)
	if err != nil {
		p.LogError(err.Error())
		http.Error(w, err.Error(), http.StatusInternalServerError)
		return
	}

	// Here we need to keep backwards compatibility so we send both
	// channel info and current call state, as expected by our older clients.
	data := map[string]any{}
	data["channel_id"] = channel.ChannelID
	data["enabled"] = channel.Enabled
	data["call"] = cs.getClientState(p.getBotID(), userID)

	w.Header().Set("Content-Type", "application/json")
	if err := json.NewEncoder(w).Encode(data); err != nil {
		p.LogError(err.Error())
	}
}

func (p *Plugin) hasPermissionToChannel(cm *model.ChannelMember, perm *model.Permission) bool {
	if cm == nil {
		return false
	}

	if p.API.RolesGrantPermission(cm.GetRoles(), perm.Id) {
		return true
	}

	channel, appErr := p.API.GetChannel(cm.ChannelId)
	if appErr == nil {
		return p.API.HasPermissionToTeam(cm.UserId, channel.TeamId, perm)
	}

	return p.API.HasPermissionTo(cm.UserId, perm)
}

func (p *Plugin) handleGetAllCallChannelStates(w http.ResponseWriter, r *http.Request) {
	userID := r.Header.Get("Mattermost-User-Id")

	channelMembers := map[string]*model.ChannelMember{}
	var page int
	perPage := 200

	// getting all channel members for the asking user.
	for {
		cms, appErr := p.API.GetChannelMembersForUser("", userID, page, perPage)
		if appErr != nil {
			p.LogError(appErr.Error())
			http.Error(w, appErr.Error(), http.StatusInternalServerError)
			return
		}
		for i := range cms {
			channelMembers[cms[i].ChannelId] = cms[i]
		}
		if len(cms) < perPage {
			break
		}
		page++
	}

	channels, err := p.store.GetAllCallsChannels(db.GetCallsChannelOpts{})
	if err != nil {
		p.LogError("failed to get all calls channels", "err", err.Error())
		http.Error(w, err.Error(), http.StatusInternalServerError)
		return
	}

	calls, err := p.store.GetAllActiveCalls(db.GetCallOpts{})
	if err != nil {
		p.LogError("failed to get all active calls", "err", err.Error())
		http.Error(w, err.Error(), http.StatusInternalServerError)
		return
	}

	callsMap := make(map[string]*public.Call)
	for _, call := range calls {
		// only include calls user has access to
		if p.hasPermissionToChannel(channelMembers[call.ChannelID], model.PermissionReadChannel) {
			callsMap[call.ChannelID] = call
		}
	}

	data := []any{}
	// loop on channels to check membership/permissions
	for _, ch := range channels {
		if !p.hasPermissionToChannel(channelMembers[ch.ChannelID], model.PermissionReadChannel) {
			continue
		}

		channelData := map[string]any{
			"channel_id": ch.ChannelID,
			"enabled":    ch.Enabled,
		}
		if call := callsMap[ch.ChannelID]; call != nil {
			cs, err := p.getCallStateFromCall(call, false)
			if err != nil {
				p.LogError(err.Error())
				http.Error(w, err.Error(), http.StatusInternalServerError)
				return
			}
			channelData["call"] = cs.getClientState(p.getBotID(), userID)
			delete(callsMap, ch.ChannelID)
		}

		// Here we need to keep backwards compatibility so we send both
		// channel info and current call state, as expected by our older clients.
		data = append(data, channelData)
	}

	// We also need to include any active calls that may not have an explicit entry in
	// calls_channels
	for _, call := range callsMap {
		cs, err := p.getCallStateFromCall(call, false)
		if err != nil {
			p.LogError(err.Error())
			http.Error(w, err.Error(), http.StatusInternalServerError)
			return
		}

		data = append(data, map[string]any{
			"channel_id": call.ChannelID,
			"call":       cs.getClientState(p.getBotID(), userID),
		})
	}

	w.Header().Set("Content-Type", "application/json")
	if err := json.NewEncoder(w).Encode(data); err != nil {
		p.LogError(err.Error())
	}
}

<<<<<<< HEAD
=======
func (p *Plugin) handleEndCall(w http.ResponseWriter, r *http.Request) {
	var res httpResponse
	defer p.httpAudit("handleEndCall", &res, w, r)

	userID := r.Header.Get("Mattermost-User-Id")
	channelID := mux.Vars(r)["channel_id"]

	isAdmin := p.API.HasPermissionTo(userID, model.PermissionManageSystem)

	state, err := p.lockCallReturnState(channelID)
	if err != nil {
		res.Err = fmt.Errorf("failed to lock call: %w", err).Error()
		res.Code = http.StatusInternalServerError
		return
	}
	defer p.unlockCall(channelID)

	if state == nil {
		res.Err = "no call ongoing"
		res.Code = http.StatusBadRequest
		return
	}

	if !isAdmin && state.Call.OwnerID != userID {
		res.Err = "no permissions to end the call"
		res.Code = http.StatusForbidden
		return
	}

	if state.Call.EndAt == 0 {
		state.Call.EndAt = time.Now().UnixMilli()
	}

	if err := p.store.UpdateCall(&state.Call); err != nil {
		res.Err = fmt.Errorf("failed to update call: %w", err).Error()
		res.Code = http.StatusInternalServerError
		return
	}

	p.publishWebSocketEvent(wsEventCallEnd, map[string]interface{}{}, &WebSocketBroadcast{ChannelID: channelID, ReliableClusterSend: true})

	callID := state.Call.ID
	nodeID := state.Call.Props.NodeID

	go func() {
		// We wait a few seconds for the call to end cleanly. If this doesn't
		// happen we force end it.
		time.Sleep(5 * time.Second)

		call, err := p.store.GetCall(callID, db.GetCallOpts{})
		if err != nil {
			p.LogError("failed to get call", "err", err.Error())
		}

		sessions, err := p.store.GetCallSessions(callID, db.GetCallSessionOpts{})
		if err != nil {
			p.LogError("failed to get call sessions", "err", err.Error())
		}

		for _, session := range sessions {
			if err := p.closeRTCSession(session.UserID, session.ID, channelID, nodeID, callID); err != nil {
				p.LogError(err.Error())
			}
		}

		if err := p.cleanCallState(call); err != nil {
			p.LogError(err.Error())
		}
	}()

	res.Code = http.StatusOK
	res.Msg = "success"
}

>>>>>>> ad857c6a
func (p *Plugin) handleDismissNotification(w http.ResponseWriter, r *http.Request) {
	var res httpResponse
	defer p.httpAudit("handleDismissNotification", &res, w, r)

	userID := r.Header.Get("Mattermost-User-Id")
	channelID := mux.Vars(r)["channel_id"]

	state, err := p.lockCallReturnState(channelID)
	if err != nil {
		res.Err = fmt.Errorf("failed to lock call: %w", err).Error()
		res.Code = http.StatusInternalServerError
		return
	}
	defer p.unlockCall(channelID)

	if state == nil {
		res.Err = "no call ongoing"
		res.Code = http.StatusBadRequest
		return
	}

	if state.Call.Props.DismissedNotification == nil {
		state.Call.Props.DismissedNotification = make(map[string]bool)
	}
	state.Call.Props.DismissedNotification[userID] = true

	if err := p.store.UpdateCall(&state.Call); err != nil {
		res.Err = fmt.Errorf("failed to update call: %w", err).Error()
		res.Code = http.StatusInternalServerError
		return
	}

	// For now, only send to the user that dismissed the notification. May change in the future.
	p.publishWebSocketEvent(wsEventUserDismissedNotification, map[string]interface{}{
		"userID": userID,
		"callID": state.Call.ID,
	}, &WebSocketBroadcast{UserID: userID, ReliableClusterSend: true})

	res.Code = http.StatusOK
	res.Msg = "success"
}

func (p *Plugin) handleServeStandalone(w http.ResponseWriter, r *http.Request) {
	bundlePath, err := p.API.GetBundlePath()
	if err != nil {
		p.LogError(err.Error())
		http.Error(w, err.Error(), http.StatusInternalServerError)
		return
	}

	standalonePath := filepath.Join(bundlePath, "standalone/dist/")

	http.StripPrefix("/standalone/", http.FileServer(http.Dir(standalonePath))).ServeHTTP(w, r)
}

func (p *Plugin) permissionToEnableDisableChannel(userID, channelID string) (bool, *model.AppError) {
	// If TestMode (DefaultEnabled=false): only sysadmins can modify
	// If LiveMode (DefaultEnabled=true): channel, team, sysadmin, DM/GM participants can modify

	// Sysadmin has permission regardless
	if p.API.HasPermissionTo(userID, model.PermissionManageSystem) {
		return true, nil
	}

	// if DefaultEnabled=false, no-one else has permissions
	cfg := p.getConfiguration()
	if cfg.DefaultEnabled != nil && !*cfg.DefaultEnabled {
		return false, nil
	}

	// Must be live mode.

	// Channel admin?
	channel, appErr := p.API.GetChannel(channelID)
	if appErr != nil {
		return false, appErr
	}
	cm, appErr := p.API.GetChannelMember(channelID, userID)
	if appErr != nil {
		return false, appErr
	}
	if cm.SchemeAdmin {
		return true, nil
	}

	// Team admin?
	if p.API.HasPermissionToTeam(userID, channel.TeamId, model.PermissionManageTeam) {
		return true, nil
	}

	// DM/GM participant
	switch channel.Type {
	case model.ChannelTypeDirect, model.ChannelTypeGroup:
		if p.API.HasPermissionToChannel(userID, channelID, model.PermissionCreatePost) {
			return true, nil
		}
	}

	return false, nil
}

func (p *Plugin) handlePostCallsChannel(w http.ResponseWriter, r *http.Request) {
	var res httpResponse
	defer p.httpAudit("handlePostCallsChannel", &res, w, r)

	userID := r.Header.Get("Mattermost-User-Id")
	channelID := mux.Vars(r)["channel_id"]

	if permission, appErr := p.permissionToEnableDisableChannel(userID, channelID); appErr != nil || !permission {
		res.Err = "Forbidden"
		if appErr != nil {
			res.Err = appErr.Error()
		}
		res.Code = http.StatusForbidden
		return
	}

	var channel public.CallsChannel
	if err := json.NewDecoder(http.MaxBytesReader(w, r.Body, requestBodyMaxSizeBytes)).Decode(&channel); err != nil {
		res.Err = err.Error()
		res.Code = http.StatusBadRequest
		return
	}

	storedChannel, err := p.store.GetCallsChannel(channelID, db.GetCallsChannelOpts{})
	if err != nil && !errors.Is(err, db.ErrNotFound) {
		res.Err = fmt.Errorf("failed to get calls channel: %w", err).Error()
		res.Code = http.StatusInternalServerError
		return
	}

	defer func() {
		if res.Err != "" {
			return
		}
		if err := json.NewEncoder(w).Encode(storedChannel); err != nil {
			p.LogError(err.Error())
		}
	}()

	if storedChannel == nil {
		storedChannel = &public.CallsChannel{
			ChannelID: channelID,
			Enabled:   channel.Enabled,
			Props:     channel.Props,
		}
		if err := p.store.CreateCallsChannel(storedChannel); err != nil {
			res.Err = fmt.Errorf("failed to create calls channel: %w", err).Error()
			res.Code = http.StatusInternalServerError
			return
		}
	} else {
		storedChannel.ChannelID = channelID
		storedChannel.Enabled = channel.Enabled
		storedChannel.Props = channel.Props
		if err := p.store.UpdateCallsChannel(storedChannel); err != nil {
			res.Err = fmt.Errorf("failed to update calls channel: %w", err).Error()
			res.Code = http.StatusInternalServerError
			return
		}
	}

	var evType string
	if storedChannel.Enabled {
		evType = "channel_enable_voice"
	} else {
		evType = "channel_disable_voice"
	}

	p.publishWebSocketEvent(evType, nil, &WebSocketBroadcast{ChannelID: channelID, ReliableClusterSend: true})
}

func (p *Plugin) handleGetTURNCredentials(w http.ResponseWriter, r *http.Request) {
	var res httpResponse
	defer p.httpAudit("handleGetTURNCredentials", &res, w, r)

	cfg := p.getConfiguration()
	if cfg.TURNStaticAuthSecret == "" {
		res.Err = "TURNStaticAuthSecret should be set"
		res.Code = http.StatusForbidden
		return
	}

	turnServers := cfg.ICEServersConfigs.getTURNConfigsForCredentials()
	if len(turnServers) == 0 {
		res.Err = "No TURN server was configured"
		res.Code = http.StatusForbidden
		return
	}

	user, appErr := p.API.GetUser(r.Header.Get("Mattermost-User-Id"))
	if appErr != nil {
		res.Err = appErr.Error()
		res.Code = http.StatusInternalServerError
		return
	}

	configs, err := rtc.GenTURNConfigs(turnServers, user.Username, cfg.TURNStaticAuthSecret, *cfg.TURNCredentialsExpirationMinutes)
	if err != nil {
		res.Err = err.Error()
		res.Code = http.StatusInternalServerError
		return
	}

	w.Header().Set("Content-Type", "application/json")
	if err := json.NewEncoder(w).Encode(configs); err != nil {
		p.LogError(err.Error())
	}
}

// handleConfig returns the client configuration, and cloud license information
// that isn't exposed to clients yet on the webapp
func (p *Plugin) handleConfig(w http.ResponseWriter) error {
	w.Header().Set("Content-Type", "application/json")
	if err := json.NewEncoder(w).Encode(p.getClientConfig()); err != nil {
		return fmt.Errorf("error encoding config: %w", err)
	}

	return nil
}

func (p *Plugin) checkAPIRateLimits(userID string) error {
	p.apiLimitersMut.RLock()
	limiter := p.apiLimiters[userID]
	p.apiLimitersMut.RUnlock()
	if limiter == nil {
		limiter = rate.NewLimiter(1, 10)
		p.apiLimitersMut.Lock()
		p.apiLimiters[userID] = limiter
		p.apiLimitersMut.Unlock()
	}

	if !limiter.Allow() {
		return fmt.Errorf(`{"message": "too many requests", "status_code": %d}`, http.StatusTooManyRequests)
	}

	return nil
}

func (p *Plugin) ServeHTTP(_ *plugin.Context, w http.ResponseWriter, r *http.Request) {
	defer func() {
		if r := recover(); r != nil {
			p.logPanic(r)
		}
	}()

	p.apiRouter.ServeHTTP(w, r)
}<|MERGE_RESOLUTION|>--- conflicted
+++ resolved
@@ -211,83 +211,6 @@
 	}
 }
 
-<<<<<<< HEAD
-=======
-func (p *Plugin) handleEndCall(w http.ResponseWriter, r *http.Request) {
-	var res httpResponse
-	defer p.httpAudit("handleEndCall", &res, w, r)
-
-	userID := r.Header.Get("Mattermost-User-Id")
-	channelID := mux.Vars(r)["channel_id"]
-
-	isAdmin := p.API.HasPermissionTo(userID, model.PermissionManageSystem)
-
-	state, err := p.lockCallReturnState(channelID)
-	if err != nil {
-		res.Err = fmt.Errorf("failed to lock call: %w", err).Error()
-		res.Code = http.StatusInternalServerError
-		return
-	}
-	defer p.unlockCall(channelID)
-
-	if state == nil {
-		res.Err = "no call ongoing"
-		res.Code = http.StatusBadRequest
-		return
-	}
-
-	if !isAdmin && state.Call.OwnerID != userID {
-		res.Err = "no permissions to end the call"
-		res.Code = http.StatusForbidden
-		return
-	}
-
-	if state.Call.EndAt == 0 {
-		state.Call.EndAt = time.Now().UnixMilli()
-	}
-
-	if err := p.store.UpdateCall(&state.Call); err != nil {
-		res.Err = fmt.Errorf("failed to update call: %w", err).Error()
-		res.Code = http.StatusInternalServerError
-		return
-	}
-
-	p.publishWebSocketEvent(wsEventCallEnd, map[string]interface{}{}, &WebSocketBroadcast{ChannelID: channelID, ReliableClusterSend: true})
-
-	callID := state.Call.ID
-	nodeID := state.Call.Props.NodeID
-
-	go func() {
-		// We wait a few seconds for the call to end cleanly. If this doesn't
-		// happen we force end it.
-		time.Sleep(5 * time.Second)
-
-		call, err := p.store.GetCall(callID, db.GetCallOpts{})
-		if err != nil {
-			p.LogError("failed to get call", "err", err.Error())
-		}
-
-		sessions, err := p.store.GetCallSessions(callID, db.GetCallSessionOpts{})
-		if err != nil {
-			p.LogError("failed to get call sessions", "err", err.Error())
-		}
-
-		for _, session := range sessions {
-			if err := p.closeRTCSession(session.UserID, session.ID, channelID, nodeID, callID); err != nil {
-				p.LogError(err.Error())
-			}
-		}
-
-		if err := p.cleanCallState(call); err != nil {
-			p.LogError(err.Error())
-		}
-	}()
-
-	res.Code = http.StatusOK
-	res.Msg = "success"
-}
-
->>>>>>> ad857c6a
 func (p *Plugin) handleDismissNotification(w http.ResponseWriter, r *http.Request) {
 	var res httpResponse
 	defer p.httpAudit("handleDismissNotification", &res, w, r)
