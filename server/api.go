package main

import (
	"encoding/json"
	"io/ioutil"
	"net/http"
	"net/http/pprof"
	"regexp"
	"strings"

	"github.com/mattermost/mattermost-server/v6/model"
	"github.com/mattermost/mattermost-server/v6/plugin"
)

var chRE = regexp.MustCompile(`^\/([a-z0-9]+)$`)

type Call struct {
	ID              string      `json:"id"`
	StartAt         int64       `json:"start_at"`
	Users           []string    `json:"users"`
	States          []userState `json:"states,omitempty"`
	ThreadID        string      `json:"thread_id"`
	ScreenSharingID string      `json:"screen_sharing_id"`
}

type ChannelState struct {
	ChannelID string `json:"channel_id"`
	Enabled   bool   `json:"enabled"`
	Call      *Call  `json:"call,omitempty"`
}

func (p *Plugin) handleGetVersion(w http.ResponseWriter, r *http.Request) {
	info := map[string]interface{}{
		"version": manifest.Version,
		"build":   buildHash,
	}
	w.Header().Set("Content-Type", "application/json")
	if err := json.NewEncoder(w).Encode(info); err != nil {
		p.LogError(err.Error())
	}
}

func (p *Plugin) handleGetChannel(w http.ResponseWriter, r *http.Request, channelID string) {
	userID := r.Header.Get("Mattermost-User-Id")
	if !p.API.HasPermissionToChannel(userID, channelID, model.PermissionReadChannel) {
		http.Error(w, "Forbidden", http.StatusForbidden)
		return
	}

	state, err := p.kvGetChannelState(channelID)
	if err != nil {
		p.LogError(err.Error())
	}

	info := ChannelState{
		ChannelID: channelID,
	}
	if state != nil {
		info.Enabled = state.Enabled
		if state.Call != nil {
			users, states := state.Call.getUsersAndStates()
			info.Call = &Call{
				ID:              state.Call.ID,
				StartAt:         state.Call.StartAt,
				Users:           users,
				States:          states,
				ThreadID:        state.Call.ThreadID,
				ScreenSharingID: state.Call.ScreenSharingID,
			}
		}
	}

	w.Header().Set("Content-Type", "application/json")
	if err := json.NewEncoder(w).Encode(info); err != nil {
		p.LogError(err.Error())
	}
}

func (p *Plugin) handleGetAllChannels(w http.ResponseWriter, r *http.Request) {
	userID := r.Header.Get("Mattermost-User-Id")

	var page int
	var channels []ChannelState
<<<<<<< HEAD
	for _, channelID := range channelIDs {
		if len(channelID) != 26 {
			continue
		}

		if !p.API.HasPermissionToChannel(userID, channelID, model.PermissionReadChannel) {
			continue
		}

		state, err := p.kvGetChannelState(channelID)
		if err != nil {
			p.LogError(err.Error())
=======
	perPage := 200
	for {
		channelIDs, appErr := p.API.KVList(page, perPage)
		if appErr != nil {
			p.LogError(appErr.Error())
>>>>>>> b8756a50
			http.Error(w, appErr.Error(), http.StatusInternalServerError)
			return
		}

		for _, channelID := range channelIDs {
			if !p.API.HasPermissionToChannel(userID, channelID, model.PermissionReadChannel) {
				continue
			}

			state, err := p.kvGetChannelState(channelID)
			if err != nil {
				p.LogError(err.Error())
				http.Error(w, appErr.Error(), http.StatusInternalServerError)
			}

			info := ChannelState{
				ChannelID: channelID,
				Enabled:   state.Enabled,
			}
			if state.Call != nil {
				info.Call = &Call{
					ID:              state.Call.ID,
					StartAt:         state.Call.StartAt,
					Users:           state.Call.getUsers(),
					ThreadID:        state.Call.ThreadID,
					ScreenSharingID: state.Call.ScreenSharingID,
				}
			}
			channels = append(channels, info)
		}

		if len(channelIDs) < perPage {
			break
		}

		page++
	}

	w.Header().Set("Content-Type", "application/json")
	if err := json.NewEncoder(w).Encode(channels); err != nil {
		p.LogError(err.Error())
	}
}

func (p *Plugin) handlePostChannel(w http.ResponseWriter, r *http.Request, channelID string) {
	userID := r.Header.Get("Mattermost-User-Id")

	cfg := p.getConfiguration()
	if !*cfg.AllowEnableCalls && !p.API.HasPermissionTo(userID, model.PermissionManageSystem) {
		http.Error(w, "Forbidden", http.StatusForbidden)
		return
	}

	channel, appErr := p.API.GetChannel(channelID)
	if appErr != nil {
		p.LogError(appErr.Error())
		http.Error(w, appErr.Error(), http.StatusInternalServerError)
		return
	}

	cm, appErr := p.API.GetChannelMember(channelID, userID)
	if appErr != nil {
		p.LogError(appErr.Error())
		http.Error(w, appErr.Error(), http.StatusInternalServerError)
		return
	}

	switch channel.Type {
	case model.ChannelTypeOpen, model.ChannelTypePrivate:
		if !cm.SchemeAdmin && !p.API.HasPermissionTo(userID, model.PermissionManageSystem) {
			http.Error(w, "Forbidden", http.StatusForbidden)
			return
		}
	case model.ChannelTypeDirect, model.ChannelTypeGroup:
		if !p.API.HasPermissionToChannel(userID, channelID, model.PermissionCreatePost) {
			http.Error(w, "Forbidden", http.StatusForbidden)
			return
		}
	}

	data, err := ioutil.ReadAll(r.Body)
	if err != nil {
		p.LogError(err.Error())
		http.Error(w, err.Error(), http.StatusInternalServerError)
		return
	}

	var info ChannelState
	if err := json.Unmarshal(data, &info); err != nil {
		p.LogError(err.Error())
		http.Error(w, err.Error(), http.StatusBadRequest)
		return
	}

	if err := p.kvSetAtomicChannelState(channelID, func(state *channelState) (*channelState, error) {
		if state == nil {
			state = &channelState{}
		}
		state.Enabled = info.Enabled
		return state, nil
	}); err != nil {
		// handle creation case
		p.LogError(err.Error())
		http.Error(w, err.Error(), http.StatusInternalServerError)
		return
	}

	var evType string
	if info.Enabled {
		evType = "channel_enable_voice"
	} else {
		evType = "channel_disable_voice"
	}

	p.API.PublishWebSocketEvent(evType, nil, &model.WebsocketBroadcast{ChannelId: channelID})

	if _, err := w.Write(data); err != nil {
		p.LogError(err.Error())
	}
}

func (p *Plugin) ServeHTTP(c *plugin.Context, w http.ResponseWriter, r *http.Request) {
	if strings.HasPrefix(r.URL.Path, "/debug/pprof/profile") {
		pprof.Profile(w, r)
		return
	} else if strings.HasPrefix(r.URL.Path, "/debug/pprof/trace") {
		pprof.Trace(w, r)
		return
	} else if strings.HasPrefix(r.URL.Path, "/debug/pprof") {
		pprof.Index(w, r)
		return
	}

	if strings.HasPrefix(r.URL.Path, "/version") {
		p.handleGetVersion(w, r)
		return
	}

	if strings.HasPrefix(r.URL.Path, "/metrics") && p.metrics != nil {
		p.metrics.Handler().ServeHTTP(w, r)
		return
	}

	if r.Header.Get("Mattermost-User-Id") == "" {
		http.Error(w, "Unauthorized", http.StatusUnauthorized)
		return
	}

	if r.Method == http.MethodGet {
		if r.URL.Path == "/config" {
			w.Header().Set("Content-Type", "application/json")
			if err := json.NewEncoder(w).Encode(p.getConfiguration().getClientConfig()); err != nil {
				p.LogError(err.Error())
			}
			return
		}

		if r.URL.Path == "/channels" {
			p.handleGetAllChannels(w, r)
			return
		}

		if matches := chRE.FindStringSubmatch(r.URL.Path); len(matches) == 2 {
			p.handleGetChannel(w, r, matches[1])
			return
		}
	}

	if r.Method == http.MethodPost {
		if matches := chRE.FindStringSubmatch(r.URL.Path); len(matches) == 2 {
			p.handlePostChannel(w, r, matches[1])
			return
		}
	}

	http.NotFound(w, r)
}<|MERGE_RESOLUTION|>--- conflicted
+++ resolved
@@ -81,32 +81,17 @@
 
 	var page int
 	var channels []ChannelState
-<<<<<<< HEAD
-	for _, channelID := range channelIDs {
-		if len(channelID) != 26 {
-			continue
-		}
-
-		if !p.API.HasPermissionToChannel(userID, channelID, model.PermissionReadChannel) {
-			continue
-		}
-
-		state, err := p.kvGetChannelState(channelID)
-		if err != nil {
-			p.LogError(err.Error())
-=======
 	perPage := 200
 	for {
 		channelIDs, appErr := p.API.KVList(page, perPage)
 		if appErr != nil {
 			p.LogError(appErr.Error())
->>>>>>> b8756a50
 			http.Error(w, appErr.Error(), http.StatusInternalServerError)
 			return
 		}
 
 		for _, channelID := range channelIDs {
-			if !p.API.HasPermissionToChannel(userID, channelID, model.PermissionReadChannel) {
+			if len(channelID) != 26 || !p.API.HasPermissionToChannel(userID, channelID, model.PermissionReadChannel) {
 				continue
 			}
 
