package main

import (
	"fmt"
	"time"

	"github.com/mattermost/mattermost/server/public/model"
	"github.com/pkg/errors"
)

var (
	ErrNoCallOngoing = errors.New("no call ongoing")
	ErrNoPermissions = errors.New("no permissions")
	ErrNotInCall     = errors.New("requested session or user is not in the call")
	ErrNotAllowed    = errors.New("not allowed")
)

func (p *Plugin) changeHost(requesterID, channelID, newHostID string) error {
	state, err := p.lockCallReturnState(channelID)
	if err != nil {
		return fmt.Errorf("failed to lock call: %w", err)
	}
	defer p.unlockCall(channelID)

	if state == nil {
		return ErrNoCallOngoing
	}

	if requesterID != state.Call.GetHostID() {
		if isAdmin := p.API.HasPermissionTo(requesterID, model.PermissionManageSystem); !isAdmin {
			return ErrNoPermissions
		}
	}

	if newHostID == p.getBotID() {
		return errors.Wrap(ErrNotAllowed, "cannot assign the bot to be host")
	}

	if state.Call.GetHostID() == newHostID {
		// Host is same, but do we need to host lock?
		if state.Call.Props.HostLockedUserID == "" {
			state.Call.Props.HostLockedUserID = newHostID
			if err := p.store.UpdateCall(&state.Call); err != nil {
				return fmt.Errorf("failed to update call: %w", err)
			}
		}
		return nil
	}

	if !state.isUserIDInCall(newHostID) {
		return ErrNotInCall
	}

	state.Call.Props.Hosts = []string{newHostID}
	state.Call.Props.HostLockedUserID = newHostID

	if err := p.store.UpdateCall(&state.Call); err != nil {
		return fmt.Errorf("failed to update call: %w", err)
	}

	p.publishWebSocketEvent(wsEventCallHostChanged, map[string]interface{}{
<<<<<<< HEAD
		"hostID": newHostID,
	}, &WebSocketBroadcast{
		ChannelID:           channelID,
		ReliableClusterSend: true,
		UserIDs:             getUserIDsFromSessions(state.sessions),
	})
=======
		"hostID":  newHostID,
		"call_id": state.Call.ID,
	}, &model.WebsocketBroadcast{ChannelId: channelID, ReliableClusterSend: true})

	return nil
}

func (p *Plugin) muteSession(requesterID, channelID, sessionID string) error {
	state, err := p.getCallState(channelID, false)
	if err != nil {
		return err
	}

	if state == nil {
		return ErrNoCallOngoing
	}

	if requesterID != state.Call.GetHostID() {
		if isAdmin := p.API.HasPermissionTo(requesterID, model.PermissionManageSystem); !isAdmin {
			return ErrNoPermissions
		}
	}

	ust, ok := state.sessions[sessionID]
	if !ok {
		return ErrNotInCall
	}

	if !ust.Unmuted {
		return nil
	}

	p.publishWebSocketEvent(wsEventHostMute, map[string]interface{}{
		"channel_id": channelID,
		"session_id": sessionID,
	}, &model.WebsocketBroadcast{UserId: ust.UserID, ReliableClusterSend: true})

	return nil
}

func (p *Plugin) muteOthers(requesterID, channelID string) error {
	state, err := p.getCallState(channelID, false)
	if err != nil {
		return err
	}

	if state == nil {
		return ErrNoCallOngoing
	}

	if requesterID != state.Call.GetHostID() {
		if isAdmin := p.API.HasPermissionTo(requesterID, model.PermissionManageSystem); !isAdmin {
			return ErrNoPermissions
		}
	}

	// TODO: MM-53455 - send as a list
	// Unmute anyone muted (who is not the host/requester).
	// If there are no unmuted sessions, return without doing anything.
	for id, s := range state.sessions {
		if s.Unmuted && s.UserID != requesterID {
			p.publishWebSocketEvent(wsEventHostMute, map[string]interface{}{
				"channel_id": channelID,
				"session_id": id,
			}, &model.WebsocketBroadcast{UserId: s.UserID, ReliableClusterSend: true})
		}
	}

	return nil
}

func (p *Plugin) screenOff(requesterID, channelID, sessionID string) error {
	state, err := p.getCallState(channelID, false)
	if err != nil {
		return err
	}

	if state == nil {
		return ErrNoCallOngoing
	}

	if requesterID != state.Call.GetHostID() {
		if isAdmin := p.API.HasPermissionTo(requesterID, model.PermissionManageSystem); !isAdmin {
			return ErrNoPermissions
		}
	}

	if state.Props.ScreenSharingSessionID != sessionID {
		return nil
	}

	ust, ok := state.sessions[sessionID]
	if !ok {
		return ErrNotInCall
	}

	p.publishWebSocketEvent(wsEventHostScreenOff, map[string]interface{}{
		"channel_id": channelID,
		"session_id": sessionID,
	}, &model.WebsocketBroadcast{UserId: ust.UserID, ReliableClusterSend: true})

	return nil
}

func (p *Plugin) lowerHand(requesterID, channelID, sessionID string) error {
	state, err := p.getCallState(channelID, false)
	if err != nil {
		return err
	}

	if state == nil {
		return ErrNoCallOngoing
	}

	if requesterID != state.Call.GetHostID() {
		if isAdmin := p.API.HasPermissionTo(requesterID, model.PermissionManageSystem); !isAdmin {
			return ErrNoPermissions
		}
	}

	ust, ok := state.sessions[sessionID]
	if !ok {
		return ErrNotInCall
	}

	if ust.RaisedHand == 0 {
		return nil
	}

	p.publishWebSocketEvent(wsEventHostLowerHand, map[string]interface{}{
		"call_id":    state.Call.ID,
		"channel_id": channelID,
		"session_id": sessionID,
		"host_id":    requesterID,
	}, &model.WebsocketBroadcast{UserId: ust.UserID, ReliableClusterSend: true})

	return nil
}

func (p *Plugin) hostRemoveSession(requesterID, channelID, sessionID string) error {
	state, err := p.getCallState(channelID, false)
	if err != nil {
		return err
	}

	if state == nil {
		return ErrNoCallOngoing
	}

	if requesterID != state.Call.GetHostID() {
		if isAdmin := p.API.HasPermissionTo(requesterID, model.PermissionManageSystem); !isAdmin {
			return ErrNoPermissions
		}
	}

	ust, ok := state.sessions[sessionID]
	if !ok {
		return ErrNotInCall
	}

	handlerID, err := p.getHandlerID()
	if err != nil {
		p.LogError(err.Error())
		handlerID = state.Call.Props.NodeID
	}

	p.publishWebSocketEvent(wsEventHostRemoved, map[string]interface{}{
		"call_id":    state.Call.ID,
		"channel_id": channelID,
		"session_id": sessionID,
		"user_id":    ust.UserID,
	}, &model.WebsocketBroadcast{ChannelId: channelID, ReliableClusterSend: true})
>>>>>>> a64fee61

	go func() {
		// Wait a few seconds for the client to end their session cleanly. If they don't (like for an
		// older mobile client) then forcibly end it.
		time.Sleep(3 * time.Second)

		state, err := p.getCallState(channelID, false)
		if err != nil {
			p.LogError("hostRemoveSession: failed to get call state", "err", err.Error())
		}

		if state == nil {
			return
		}

		ust, ok := state.sessions[sessionID]
		if !ok {
			return
		}

		if err := p.closeRTCSession(ust.UserID, sessionID, channelID, handlerID, state.Call.ID); err != nil {
			p.LogError("hostRemoveSession: failed to close RTC session", "err", err.Error())
		}
	}()

	return nil
}<|MERGE_RESOLUTION|>--- conflicted
+++ resolved
@@ -59,17 +59,13 @@
 	}
 
 	p.publishWebSocketEvent(wsEventCallHostChanged, map[string]interface{}{
-<<<<<<< HEAD
-		"hostID": newHostID,
+		"hostID":  newHostID,
+		"call_id": state.Call.ID,
 	}, &WebSocketBroadcast{
 		ChannelID:           channelID,
 		ReliableClusterSend: true,
 		UserIDs:             getUserIDsFromSessions(state.sessions),
 	})
-=======
-		"hostID":  newHostID,
-		"call_id": state.Call.ID,
-	}, &model.WebsocketBroadcast{ChannelId: channelID, ReliableClusterSend: true})
 
 	return nil
 }
@@ -102,7 +98,7 @@
 	p.publishWebSocketEvent(wsEventHostMute, map[string]interface{}{
 		"channel_id": channelID,
 		"session_id": sessionID,
-	}, &model.WebsocketBroadcast{UserId: ust.UserID, ReliableClusterSend: true})
+	}, &WebSocketBroadcast{UserID: ust.UserID, ReliableClusterSend: true})
 
 	return nil
 }
@@ -123,7 +119,6 @@
 		}
 	}
 
-	// TODO: MM-53455 - send as a list
 	// Unmute anyone muted (who is not the host/requester).
 	// If there are no unmuted sessions, return without doing anything.
 	for id, s := range state.sessions {
@@ -131,7 +126,7 @@
 			p.publishWebSocketEvent(wsEventHostMute, map[string]interface{}{
 				"channel_id": channelID,
 				"session_id": id,
-			}, &model.WebsocketBroadcast{UserId: s.UserID, ReliableClusterSend: true})
+			}, &WebSocketBroadcast{UserID: s.UserID, ReliableClusterSend: true})
 		}
 	}
 
@@ -166,7 +161,7 @@
 	p.publishWebSocketEvent(wsEventHostScreenOff, map[string]interface{}{
 		"channel_id": channelID,
 		"session_id": sessionID,
-	}, &model.WebsocketBroadcast{UserId: ust.UserID, ReliableClusterSend: true})
+	}, &WebSocketBroadcast{UserID: ust.UserID, ReliableClusterSend: true})
 
 	return nil
 }
@@ -201,7 +196,7 @@
 		"channel_id": channelID,
 		"session_id": sessionID,
 		"host_id":    requesterID,
-	}, &model.WebsocketBroadcast{UserId: ust.UserID, ReliableClusterSend: true})
+	}, &WebSocketBroadcast{UserID: ust.UserID, ReliableClusterSend: true})
 
 	return nil
 }
@@ -238,8 +233,7 @@
 		"channel_id": channelID,
 		"session_id": sessionID,
 		"user_id":    ust.UserID,
-	}, &model.WebsocketBroadcast{ChannelId: channelID, ReliableClusterSend: true})
->>>>>>> a64fee61
+	}, &WebSocketBroadcast{ChannelID: channelID, ReliableClusterSend: true})
 
 	go func() {
 		// Wait a few seconds for the client to end their session cleanly. If they don't (like for an
