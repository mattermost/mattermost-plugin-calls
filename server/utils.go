// Copyright (c) 2022-present Mattermost, Inc. All Rights Reserved.
// See LICENSE.txt for license information.

package main

import (
	"bytes"
	"compress/zlib"
	"fmt"
	"github.com/mattermost/mattermost/server/public/model"
	"io"
	"math"
	"net/http"
	"net/url"
	"sort"
	"strconv"
	"strings"
	"time"

	"github.com/Masterminds/semver"
)

const (
	handlerKey              = "handler"
	handlerKeyCheckInterval = 5 * time.Second
)

func (p *Plugin) getHandlerID() (string, error) {
	data, appErr := p.KVGet(handlerKey, false)
	if appErr != nil {
		return "", fmt.Errorf("failed to get handler id: %w", appErr)
	}
	return string(data), nil
}

func (p *Plugin) setHandlerID(nodeID string) error {
	p.metrics.IncStoreOp("KVSetWithExpiry")
	if appErr := p.API.KVSetWithExpiry(handlerKey, []byte(nodeID), int64(handlerKeyCheckInterval.Seconds()*2)); appErr != nil {
		return fmt.Errorf("failed to set handler id: %w", appErr)
	}
	return nil
}

<<<<<<< HEAD
func (p *Plugin) kvSetAtomic(key string, cb func(data []byte) ([]byte, error)) error {
	for {
		p.metrics.IncStoreOp("KVGet")
		storedData, appErr := p.API.KVGet(key)
		if appErr != nil {
			return fmt.Errorf("KVGet failed: %w", appErr)
		}

		toStoreData, err := cb(storedData)
		if err != nil {
			return fmt.Errorf("callback failed: %w", err)
		} else if toStoreData == nil {
			return nil
		}

		p.metrics.IncStoreOp("KVCompareAndSet")
		ok, appErr := p.API.KVCompareAndSet(key, storedData, toStoreData)
		if appErr != nil {
			return fmt.Errorf("KVCompareAndSet failed: %w", appErr)
		}

		if !ok {
			// pausing a little to avoid excessive lock contention
			time.Sleep(5 * time.Millisecond)
			continue
		}

		return nil
	}
}

func (p *Plugin) getNotificationNameFormat(userID string) string {
	config := p.API.GetConfig()
	if !*config.PrivacySettings.ShowFullName {
		return model.ShowUsername
	}

	if preferences, appErr := p.API.GetPreferencesForUser(userID); appErr == nil {
		for _, pref := range preferences {
			if pref.Category == model.PreferenceCategoryDisplaySettings && pref.Name == model.PreferenceNameNameFormat {
				return pref.Value
			}
		}
	}

	return *config.TeamSettings.TeammateNameDisplay
}

func getChannelNameForNotification(channel *model.Channel, sender *model.User, users []*model.User, nameFormat, excludeID string) string {
	switch channel.Type {
	case model.ChannelTypeDirect:
		return sender.GetDisplayNameWithPrefix(nameFormat, "@")
	case model.ChannelTypeGroup:
		var names []string
		for _, user := range users {
			if user.Id != excludeID {
				names = append(names, user.GetDisplayName(nameFormat))
			}
		}

		sort.Strings(names)

		return strings.Join(names, ", ")
	default:
		return channel.DisplayName
	}
}

=======
>>>>>>> 1ee23b85
func unpackSDPData(data []byte) ([]byte, error) {
	buf := bytes.NewBuffer(data)
	rd, err := zlib.NewReader(buf)
	if err != nil {
		return nil, fmt.Errorf("failed to create reader: %w", err)
	}
	unpacked, err := io.ReadAll(rd)
	if err != nil {
		return nil, fmt.Errorf("failed to read data: %w", err)
	}
	return unpacked, nil
}

func parseURL(u string) (string, string, string, error) {
	parsed, err := url.Parse(u)
	if err != nil {
		return "", "", "", fmt.Errorf("failed to parse URL: %w", err)
	}

	clientID := parsed.User.Username()
	authKey, _ := parsed.User.Password()
	parsed.User = nil

	return parsed.String(), clientID, authKey, nil
}

func secondsSinceTimestamp(ts int64) int64 {
	return int64(math.Round(time.Since(time.Unix(ts, 0)).Seconds()))
}

func isMobilePostGA(r *http.Request) (mobile, postGA bool) {
	queryParam := r.URL.Query().Get("mobilev2")
	if queryParam == "true" {
		return true, true
	}

	// Below here is to test two things: is this mobile pre-GA? Is mobile version 441
	// (a one-week period when we didn't have the above queryParam)
	// TODO: simplify this once we can stop supporting 441.
	//   https://mattermost.atlassian.net/browse/MM-48929
	userAgent := r.Header.Get("User-Agent")
	fields := strings.Fields(userAgent)
	if len(fields) == 0 {
		return false, false
	}

	clientAgent := fields[0]
	isMobile := strings.HasPrefix(clientAgent, "rnbeta") || strings.HasPrefix(clientAgent, "Mattermost")
	if !isMobile {
		return false, false
	}
	agent := strings.Split(clientAgent, "/")
	if len(agent) != 2 {
		return true, false
	}

	// We can't use a semver package, because we're not using semver correctly. So manually parse...
	version := strings.Split(agent[1], ".")
	if len(version) != 4 {
		return true, false
	}
	minor, err := strconv.Atoi(version[3])
	if err != nil {
		return true, false
	}
	return true, minor >= 441
}

func checkMinVersion(minVersion, currVersion string) error {
	minV, err := semver.NewVersion(minVersion)
	if err != nil {
		return fmt.Errorf("failed to parse minVersion: %w", err)
	}

	currV, err := semver.NewVersion(currVersion)
	if err != nil {
		return fmt.Errorf("failed to parse currVersion: %w", err)
	}

	if cmp := currV.Compare(minV); cmp < 0 {
		return fmt.Errorf("current version (%s) is lower than minimum supported version (%s)", currVersion, minVersion)
	}

	return nil
}

func mapKeys[K comparable, V any](m map[K]V) []K {
	keys := make([]K, 0, len(m))
	for k := range m {
		keys = append(keys, k)
	}
	return keys
}<|MERGE_RESOLUTION|>--- conflicted
+++ resolved
@@ -41,38 +41,6 @@
 	return nil
 }
 
-<<<<<<< HEAD
-func (p *Plugin) kvSetAtomic(key string, cb func(data []byte) ([]byte, error)) error {
-	for {
-		p.metrics.IncStoreOp("KVGet")
-		storedData, appErr := p.API.KVGet(key)
-		if appErr != nil {
-			return fmt.Errorf("KVGet failed: %w", appErr)
-		}
-
-		toStoreData, err := cb(storedData)
-		if err != nil {
-			return fmt.Errorf("callback failed: %w", err)
-		} else if toStoreData == nil {
-			return nil
-		}
-
-		p.metrics.IncStoreOp("KVCompareAndSet")
-		ok, appErr := p.API.KVCompareAndSet(key, storedData, toStoreData)
-		if appErr != nil {
-			return fmt.Errorf("KVCompareAndSet failed: %w", appErr)
-		}
-
-		if !ok {
-			// pausing a little to avoid excessive lock contention
-			time.Sleep(5 * time.Millisecond)
-			continue
-		}
-
-		return nil
-	}
-}
-
 func (p *Plugin) getNotificationNameFormat(userID string) string {
 	config := p.API.GetConfig()
 	if !*config.PrivacySettings.ShowFullName {
@@ -110,8 +78,6 @@
 	}
 }
 
-=======
->>>>>>> 1ee23b85
 func unpackSDPData(data []byte) ([]byte, error) {
 	buf := bytes.NewBuffer(data)
 	rd, err := zlib.NewReader(buf)
