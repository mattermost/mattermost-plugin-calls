--- conflicted
+++ resolved
@@ -49,15 +49,13 @@
 	wsEventCallJobState              = "call_job_state"
 	wsEventUserDismissedNotification = "user_dismissed_notification"
 	wsEventJobStop                   = "job_stop"
-<<<<<<< HEAD
 	wsEventCaption                   = "caption"
-=======
 	wsEventHostMute                  = "host_mute"
 	wsEventHostScreenOff             = "host_screen_off"
 	wsEventHostLowerHand             = "host_lower_hand"
 	wsEventHostRemoved               = "host_removed"
->>>>>>> a64fee61
-	wsReconnectionTimeout            = 10 * time.Second
+
+	wsReconnectionTimeout = 10 * time.Second
 
 	// MM-57224: deprecated, remove when not needed by mobile pre 2.14.0
 	wsEventCallRecordingState = "call_recording_state"
