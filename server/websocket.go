package main

import (
	"fmt"
	"strings"
	"sync"
	"time"

	"github.com/mattermost/mattermost-server/v6/model"

	"github.com/prometheus/client_golang/prometheus"
)

const (
	wsEventSignal           = "signal"
	wsEventUserConnected    = "user_connected"
	wsEventUserDisconnected = "user_disconnected"
	wsEventUserMuted        = "user_muted"
	wsEventUserUnmuted      = "user_unmuted"
	wsEventUserVoiceOn      = "user_voice_on"
	wsEventUserVoiceOff     = "user_voice_off"
	wsEventUserScreenOn     = "user_screen_on"
	wsEventUserScreenOff    = "user_screen_off"
	wsEventCallStart        = "call_start"
	wsEventDeactivate       = "deactivate"
	wsEventUserRaiseHand    = "user_raise_hand"
	wsEventUserUnraiseHand  = "user_unraise_hand"
	wsEventJoin             = "join"
	wsEventError            = "error"
)

func (p *Plugin) handleClientMessageTypeScreen(msg clientMessage, channelID, userID string) error {
	if err := p.kvSetAtomicChannelState(channelID, func(state *channelState) (*channelState, error) {
		if state == nil {
			return nil, fmt.Errorf("channel state is missing from store")
		}
		if state.Call == nil {
			return nil, fmt.Errorf("call state is missing from channel state")
		}

		if msg.Type == clientMessageTypeScreenOn {
			if state.Call.ScreenSharingID != "" {
				return nil, fmt.Errorf("cannot start screen sharing, someone else is sharing already: %q", state.Call.ScreenSharingID)
			}
			state.Call.ScreenSharingID = userID
		} else {
			if state.Call.ScreenSharingID != userID {
				return nil, fmt.Errorf("cannot stop screen sharing, someone else is sharing already: %q", state.Call.ScreenSharingID)
			}
			state.Call.ScreenSharingID = ""
			if call := p.getCall(channelID); call != nil {
				call.setScreenSession(nil)
			}
		}

		return state, nil
	}); err != nil {
		return err
	}

	if msg.Type == clientMessageTypeScreenOn {
		p.API.PublishWebSocketEvent(wsEventUserScreenOn, map[string]interface{}{
			"userID": userID,
		}, &model.WebsocketBroadcast{ChannelId: channelID})
	} else {
		p.API.PublishWebSocketEvent(wsEventUserScreenOff, map[string]interface{}{}, &model.WebsocketBroadcast{ChannelId: channelID})
	}

	return nil
}

func (p *Plugin) handleClientMsg(us *session, msg clientMessage, handlerID string) {
	p.metrics.WebSocketEventCounters.With(prometheus.Labels{"direction": "in", "type": msg.Type}).Inc()
	switch msg.Type {
	case clientMessageTypeSDP:
		// if I am not the handler for this we relay the signaling message.
		if handlerID != p.nodeID {
			// need to relay signaling.
			if err := p.sendClusterMessage(clusterMessage{
				UserID:        us.userID,
				ChannelID:     us.channelID,
				SenderID:      p.nodeID,
				ClientMessage: msg,
			}, clusterMessageTypeSignaling, handlerID); err != nil {
				p.LogError(err.Error())
			}
		} else {
			select {
			case us.signalInCh <- []byte(msg.Data):
			default:
				p.LogError("signalInCh is full, dropping SDP msg")
			}
		}
	case clientMessageTypeICE:
		p.LogDebug("candidate!")
		if handlerID == p.nodeID {
			select {
			case us.iceCh <- msg.Data:
			default:
				p.LogError("iceCh channel is full, dropping ICE msg")
			}
		} else {
			// need to relay signaling.
			if err := p.sendClusterMessage(clusterMessage{
				UserID:        us.userID,
				ChannelID:     us.channelID,
				SenderID:      p.nodeID,
				ClientMessage: msg,
			}, clusterMessageTypeSignaling, handlerID); err != nil {
				p.LogError(err.Error())
			}
		}
	case clientMessageTypeMute, clientMessageTypeUnmute:
		if handlerID != p.nodeID {
			// need to relay track event.
			if err := p.sendClusterMessage(clusterMessage{
				UserID:        us.userID,
				ChannelID:     us.channelID,
				SenderID:      p.nodeID,
				ClientMessage: msg,
			}, clusterMessageTypeUserState, handlerID); err != nil {
				p.LogError(err.Error())
			}
		} else {
			select {
			case us.trackEnableCh <- (msg.Type == clientMessageTypeMute):
			default:
				p.LogError("trackEnableCh channel is full, dropping msg")
			}
		}

		if err := p.kvSetAtomicChannelState(us.channelID, func(state *channelState) (*channelState, error) {
			if state == nil {
				return nil, fmt.Errorf("channel state is missing from store")
			}
			if state.Call == nil {
				return nil, fmt.Errorf("call state is missing from channel state")
			}
			if uState := state.Call.Users[us.userID]; uState != nil {
				uState.Unmuted = msg.Type == clientMessageTypeUnmute
			}

			return state, nil
		}); err != nil {
			p.LogError(err.Error())
		}

		evType := wsEventUserUnmuted
		if msg.Type == clientMessageTypeMute {
			evType = wsEventUserMuted
		}
		p.API.PublishWebSocketEvent(evType, map[string]interface{}{
			"userID": us.userID,
		}, &model.WebsocketBroadcast{ChannelId: us.channelID})
	case clientMessageTypeVoiceOn, clientMessageTypeVoiceOff:
		evType := wsEventUserVoiceOff
		if msg.Type == clientMessageTypeVoiceOn {
			evType = wsEventUserVoiceOn
		}
		p.API.PublishWebSocketEvent(evType, map[string]interface{}{
			"userID": us.userID,
		}, &model.WebsocketBroadcast{ChannelId: us.channelID})
	case clientMessageTypeScreenOn, clientMessageTypeScreenOff:
		if err := p.handleClientMessageTypeScreen(msg, us.channelID, us.userID); err != nil {
			p.LogError(err.Error())
		}
	case clientMessageTypeRaiseHand, clientMessageTypeUnraiseHand:
		evType := wsEventUserUnraiseHand
		if msg.Type == clientMessageTypeRaiseHand {
			evType = wsEventUserRaiseHand
		}

		var ts int64
		if msg.Type == clientMessageTypeRaiseHand {
			ts = time.Now().UnixMilli()
		}

		if err := p.kvSetAtomicChannelState(us.channelID, func(state *channelState) (*channelState, error) {
			if state == nil {
				return nil, fmt.Errorf("channel state is missing from store")
			}
			if state.Call == nil {
				return nil, fmt.Errorf("call state is missing from channel state")
			}
			if uState := state.Call.Users[us.userID]; uState != nil {
				uState.RaisedHand = ts
			}

			return state, nil
		}); err != nil {
			p.LogError(err.Error())
		}

		p.API.PublishWebSocketEvent(evType, map[string]interface{}{
			"userID":      us.userID,
			"raised_hand": ts,
		}, &model.WebsocketBroadcast{ChannelId: us.channelID})
	default:
		p.LogError("invalid client message", "type", msg.Type)
		return
	}
}

func (p *Plugin) OnWebSocketConnect(connID, userID string) {
	if userID == "" {
		return
	}
	p.LogDebug("ws connect", "connID", connID, "userID", userID)
}

func (p *Plugin) OnWebSocketDisconnect(connID, userID string) {
	if userID == "" {
		return
	}
	p.LogDebug("ws disconnect", "connID", connID, "userID", userID)

	p.mut.RLock()
	us := p.sessions[userID]
	p.mut.RUnlock()

	if us != nil && us.connID == connID {
		go func() {
			p.LogDebug("closing channel for session", "userID", userID, "connID", connID)
			close(us.wsCloseCh)
			<-us.doneCh
			p.LogDebug("done, removing session")
			p.mut.Lock()
			delete(p.sessions, userID)
			p.mut.Unlock()
		}()
	}
}

func (p *Plugin) wsReader(us *session, handlerID string) {
	for {
		select {
		case msg, ok := <-us.wsMsgCh:
			if !ok {
				return
			}
			p.handleClientMsg(us, msg, handlerID)
		case <-us.wsCloseCh:
			return
		}
	}
}

func (p *Plugin) wsWriter(us *session) {
	for {
		select {
		case msg, ok := <-us.signalOutCh:
			if !ok {
				return
			}
			p.metrics.WebSocketEventCounters.With(prometheus.Labels{"direction": "out", "type": "signal"}).Inc()
			p.API.PublishWebSocketEvent(wsEventSignal, map[string]interface{}{
				"data":   string(msg),
				"connID": us.connID,
			}, &model.WebsocketBroadcast{UserId: us.userID})
		case <-us.wsCloseCh:
			return
		}
	}
}

func (p *Plugin) handleJoin(userID, connID, channelID string) error {
	p.LogDebug("handleJoin", "userID", userID, "connID", connID)

	if !p.API.HasPermissionToChannel(userID, channelID, model.PermissionCreatePost) {
		return fmt.Errorf("forbidden")
	}
	if _, appErr := p.API.GetChannel(channelID); appErr != nil {
		return appErr
	}

	p.mut.Lock()
	if _, exists := p.sessions[userID]; exists {
		p.mut.Unlock()
		p.LogDebug("session already exists", "userID", userID, "connID", connID)
		return fmt.Errorf("session already exists")
	}
	us := newUserSession(userID, channelID, connID)
	p.sessions[userID] = us
	p.mut.Unlock()
	defer func() {
		close(us.doneCh)
	}()

	state, err := p.addUserSession(userID, channelID, us)
	if err != nil {
		return fmt.Errorf("failed to add user session: %w", err)
	} else if state.Call == nil {
		return fmt.Errorf("state.Call should not be nil")
	} else if len(state.Call.Users) == 1 {
		p.mut.Lock()
		p.calls[channelID] = &call{
			channelID: channelID,
			sessions:  map[string]*session{},
		}
		p.mut.Unlock()

		// new call has started
		threadID, err := p.startNewCallThread(userID, channelID, state.Call.StartAt)
		if err != nil {
			p.LogError(err.Error())
		}

		// TODO: send all the info attached to a call.
		p.API.PublishWebSocketEvent(wsEventCallStart, map[string]interface{}{
			"channelID": channelID,
			"start_at":  state.Call.StartAt,
			"thread_id": threadID,
		}, &model.WebsocketBroadcast{ChannelId: channelID})
	}

	// send successful join response
	p.metrics.WebSocketEventCounters.With(prometheus.Labels{"direction": "out", "type": "join"}).Inc()
	p.API.PublishWebSocketEvent(wsEventJoin, map[string]interface{}{
		"connID": connID,
	}, &model.WebsocketBroadcast{UserId: userID})
	p.metrics.WebSocketEventCounters.With(prometheus.Labels{"direction": "out", "type": "user_connected"}).Inc()
	p.API.PublishWebSocketEvent(wsEventUserConnected, map[string]interface{}{
		"userID": userID,
	}, &model.WebsocketBroadcast{ChannelId: channelID})
	p.metrics.WebSocketConnections.With(prometheus.Labels{"channelID": channelID}).Inc()
	defer p.metrics.WebSocketConnections.With(prometheus.Labels{"channelID": channelID}).Dec()

<<<<<<< HEAD
	data, appErr := p.API.KVGet("handler")
	if appErr != nil {
		p.LogError(appErr.Error())
	}
	handlerID := string(data)
	if handlerID == "" {
		handlerID = state.NodeID
	}
=======
	handlerID := state.NodeID
>>>>>>> 4e1e2f71

	var wg sync.WaitGroup
	if handlerID == p.nodeID {
		wg.Add(1)
		go func() {
			defer wg.Done()
			p.metrics.RTCSessions.With(prometheus.Labels{"channelID": channelID}).Inc()
			defer p.metrics.RTCSessions.With(prometheus.Labels{"channelID": channelID}).Dec()
			p.initRTCConn(userID)
			p.LogDebug("initRTCConn DONE")
			p.handleTracks(us)
			p.LogDebug("handleTracks DONE")
		}()
	} else {
		if err := p.sendClusterMessage(clusterMessage{
			UserID:    userID,
			ChannelID: channelID,
			SenderID:  p.nodeID,
		}, clusterMessageTypeConnect, handlerID); err != nil {
			p.LogError(err.Error())
		}
	}

	wg.Add(1)
	go func() {
		defer wg.Done()
		p.wsReader(us, handlerID)
	}()

	wg.Add(1)
	go func() {
		defer wg.Done()
		p.wsWriter(us)
	}()

	select {
	case <-p.stopCh:
		p.LogDebug("stop received, exiting")
	case <-us.wsCloseCh:
		p.LogDebug("done")
	}

	if state, err := p.kvGetChannelState(channelID); err != nil {
		p.LogError(err.Error())
	} else if state.Call != nil && state.Call.ScreenSharingID == userID {
		p.API.PublishWebSocketEvent(wsEventUserScreenOff, map[string]interface{}{}, &model.WebsocketBroadcast{ChannelId: channelID})
	}

	if handlerID != p.nodeID {
		if err := p.sendClusterMessage(clusterMessage{
			UserID:    userID,
			ChannelID: channelID,
			SenderID:  p.nodeID,
		}, clusterMessageTypeDisconnect, handlerID); err != nil {
			p.LogError(err.Error())
		}
	}

	if us.rtcConn != nil {
		us.rtcConn.Close()
	}

	close(us.closeCh)
	close(us.signalInCh)
	wg.Wait()

	p.API.PublishWebSocketEvent(wsEventUserDisconnected, map[string]interface{}{
		"userID": userID,
	}, &model.WebsocketBroadcast{ChannelId: channelID})

	p.LogDebug("removing session from state", "userID", userID)
	if currState, prevState, err := p.removeUserSession(userID, channelID); err != nil {
		p.LogError(err.Error())
	} else if currState.Call == nil && prevState.Call != nil {
		// call has ended
		if err := p.updateCallThreadEnded(prevState.Call.ThreadID); err != nil {
			p.LogError(err.Error())
		}
	}

	return nil
}

func (p *Plugin) WebSocketMessageHasBeenPosted(connID, userID string, req *model.WebSocketRequest) {
	var msg clientMessage
	msg.Type = strings.TrimPrefix(req.Action, wsActionPrefix)

	switch msg.Type {
	case clientMessageTypeJoin:
		channelID, ok := req.Data["channelID"].(string)
		if !ok {
			p.LogError("missing channelID")
			return
		}
		go func() {
			if err := p.handleJoin(userID, connID, channelID); err != nil {
				p.LogError(err.Error())
				p.metrics.WebSocketEventCounters.With(prometheus.Labels{"direction": "out", "type": "error"}).Inc()
				p.API.PublishWebSocketEvent(wsEventError, map[string]interface{}{
					"data":   err.Error(),
					"connID": connID,
				}, &model.WebsocketBroadcast{UserId: userID})
				return
			}
		}()
		return
	case clientMessageTypeSDP:
		msgData, ok := req.Data["data"].([]byte)
		if !ok {
			p.LogError("invalid or missing sdp data")
			return
		}
		data, err := unpackSDPData(msgData)
		if err != nil {
			p.LogError(err.Error())
			return
		}
		msg.Data = data
	case clientMessageTypeICE:
		msgData, ok := req.Data["data"].(string)
		if !ok {
			p.LogError("invalid or missing ice data")
			return
		}
		msg.Data = []byte(msgData)
	}

	p.mut.RLock()
	us := p.sessions[userID]
	p.mut.RUnlock()
	if us == nil || us.connID != connID {
		return
	}
	select {
	case us.wsMsgCh <- msg:
	default:
		p.LogError("chan is full, dropping ws msg", "type", msg.Type)
		return
	}
}<|MERGE_RESOLUTION|>--- conflicted
+++ resolved
@@ -325,7 +325,6 @@
 	p.metrics.WebSocketConnections.With(prometheus.Labels{"channelID": channelID}).Inc()
 	defer p.metrics.WebSocketConnections.With(prometheus.Labels{"channelID": channelID}).Dec()
 
-<<<<<<< HEAD
 	data, appErr := p.API.KVGet("handler")
 	if appErr != nil {
 		p.LogError(appErr.Error())
@@ -334,9 +333,6 @@
 	if handlerID == "" {
 		handlerID = state.NodeID
 	}
-=======
-	handlerID := state.NodeID
->>>>>>> 4e1e2f71
 
 	var wg sync.WaitGroup
 	if handlerID == p.nodeID {
