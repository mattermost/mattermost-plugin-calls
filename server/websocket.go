--- conflicted
+++ resolved
@@ -618,22 +618,6 @@
 		p.LogDebug("timeout waiting for reconnection", "userID", userID, "connID", connID, "channelID", channelID)
 	}
 
-<<<<<<< HEAD
-	state, err := p.getCallState(channelID, true)
-	if err != nil {
-		return err
-	}
-
-	handlerID, err := p.getHandlerID()
-	if err != nil {
-		p.LogError(err.Error())
-	}
-	if handlerID == "" && state != nil {
-		handlerID = state.Call.Props.NodeID
-	}
-
-=======
->>>>>>> 4eeec6ec
 	if err := p.closeRTCSession(userID, us.originalConnID, channelID, handlerID, us.callID); err != nil {
 		p.LogError(err.Error())
 	}
