--- conflicted
+++ resolved
@@ -742,13 +742,7 @@
 			})
 		}
 
-		handlerID, err := p.getHandlerID()
-		if err != nil {
-			p.LogError(err.Error())
-		}
-		if handlerID == "" {
-			handlerID = state.Call.Props.NodeID
-		}
+		handlerID := state.Call.Props.NodeID
 		p.LogDebug("got handlerID", "handlerID", handlerID)
 
 		us := newUserSession(userID, channelID, connID, state.Call.ID, p.rtcdManager == nil && handlerID == p.nodeID)
@@ -768,7 +762,7 @@
 			if err := p.rtcdManager.Send(msg, state.Call.Props.RTCDHost); err != nil {
 				p.LogError("failed to send client join message", "err", err.Error())
 				go func() {
-					if err := p.handleLeave(us, userID, connID, channelID); err != nil {
+					if err := p.handleLeave(us, userID, connID, channelID, handlerID); err != nil {
 						p.LogError(err.Error())
 					}
 				}()
@@ -792,7 +786,7 @@
 				}); err != nil {
 					p.LogError("failed to init session", "err", err.Error())
 					go func() {
-						if err := p.handleLeave(us, userID, connID, channelID); err != nil {
+						if err := p.handleLeave(us, userID, connID, channelID, handlerID); err != nil {
 							p.LogError(err.Error())
 						}
 					}()
@@ -808,7 +802,7 @@
 				}, clusterMessageTypeConnect, handlerID); err != nil {
 					p.LogError("failed to send connect message", "err", err.Error())
 					go func() {
-						if err := p.handleLeave(us, userID, connID, channelID); err != nil {
+						if err := p.handleLeave(us, userID, connID, channelID, handlerID); err != nil {
 							p.LogError(err.Error())
 						}
 					}()
@@ -817,7 +811,6 @@
 			}
 		}
 
-<<<<<<< HEAD
 		// send successful join response
 		p.publishWebSocketEvent(wsEventJoin, map[string]interface{}{
 			"connID": connID,
@@ -867,18 +860,6 @@
 				"call":       string(clientStateData),
 			}, &WebSocketBroadcast{UserID: userID, ReliableClusterSend: true})
 		}
-=======
-		// TODO: send all the info attached to a call.
-		p.publishWebSocketEvent(wsEventCallStart, map[string]interface{}{
-			"id":        state.Call.ID,
-			"channelID": channelID,
-			"start_at":  state.Call.StartAt,
-			"thread_id": threadID,
-			"post_id":   postID,
-			"owner_id":  state.Call.OwnerID,
-			"host_id":   state.Call.GetHostID(),
-		}, &WebSocketBroadcast{ChannelID: channelID, ReliableClusterSend: true})
->>>>>>> ad857c6a
 
 		p.metrics.IncWebSocketConn()
 		p.track(evCallUserJoined, map[string]interface{}{
@@ -887,24 +868,18 @@
 			"CallID":        state.Call.ID,
 		})
 
-<<<<<<< HEAD
 		go func() {
 			defer p.metrics.DecWebSocketConn()
 			p.wsReader(us, authSessionID, handlerID)
-			if err := p.handleLeave(us, userID, connID, channelID); err != nil {
+			if err := p.handleLeave(us, userID, connID, channelID, handlerID); err != nil {
 				p.LogError(err.Error())
 			}
 		}()
 
 		return state
 	}
-=======
-	handlerID := state.Call.Props.NodeID
-	p.LogDebug("got handlerID", "handlerID", handlerID)
->>>>>>> ad857c6a
 
 	p.mut.Lock()
-<<<<<<< HEAD
 	batcher := p.addSessionsBatchers[channelID]
 
 	// It's not worth the overhead of batching join operations in small calls.
@@ -944,64 +919,11 @@
 			})
 			if err != nil {
 				return fmt.Errorf("failed to create batcher: %w", err)
-=======
-	p.sessions[connID] = us
-	p.mut.Unlock()
-	defer func() {
-		if retErr != nil {
-			p.unlockCall(channelID)
-		}
-		if err := p.handleLeave(us, userID, connID, channelID, handlerID); err != nil {
-			p.LogError(err.Error())
-		}
-	}()
-
-	if p.rtcdManager != nil {
-		msg := rtcd.ClientMessage{
-			Type: rtcd.ClientMessageJoin,
-			Data: map[string]string{
-				"callID":    us.callID,
-				"userID":    userID,
-				"sessionID": connID,
-			},
-		}
-		if err := p.rtcdManager.Send(msg, state.Call.Props.RTCDHost); err != nil {
-			return fmt.Errorf("failed to send client join message: %w", err)
-		}
-	} else {
-		if handlerID == p.nodeID {
-			cfg := rtc.SessionConfig{
-				GroupID:   "default",
-				CallID:    us.callID,
-				UserID:    userID,
-				SessionID: connID,
-			}
-			p.LogDebug("initializing RTC session", "userID", userID, "connID", connID, "channelID", channelID, "callID", us.callID)
-			if err = p.rtcServer.InitSession(cfg, func() error {
-				if atomic.CompareAndSwapInt32(&us.rtcClosed, 0, 1) {
-					close(us.rtcCloseCh)
-					return p.removeSession(us)
-				}
-				return nil
-			}); err != nil {
-				return fmt.Errorf("failed to init session: %w", err)
-			}
-		} else {
-			if err := p.sendClusterMessage(clusterMessage{
-				ConnID:    connID,
-				UserID:    userID,
-				ChannelID: channelID,
-				CallID:    us.callID,
-				SenderID:  p.nodeID,
-			}, clusterMessageTypeConnect, handlerID); err != nil {
-				return fmt.Errorf("failed to send connect message: %w", err)
->>>>>>> ad857c6a
 			}
 			p.addSessionsBatchers[channelID] = batcher
 			batcher.Start()
 		}
 
-<<<<<<< HEAD
 		err = batcher.Push(func(ctx batching.Context) {
 			ctx["callState"] = addSessionToCall(ctx["callState"].(*callState))
 		})
@@ -1010,46 +932,6 @@
 		}
 
 		return nil
-=======
-	// send successful join response
-	p.publishWebSocketEvent(wsEventJoin, map[string]interface{}{
-		"connID": connID,
-	}, &WebSocketBroadcast{UserID: userID, ReliableClusterSend: true})
-
-	if len(state.sessionsForUser(userID)) == 1 {
-		// Only send event on first session join.
-		// This is to keep backwards compatibility with clients not supporting
-		// multi-sessions.
-		p.publishWebSocketEvent(wsEventUserConnected, map[string]interface{}{
-			"userID": userID,
-		}, &WebSocketBroadcast{ChannelID: channelID, ReliableClusterSend: true})
-	}
-
-	p.publishWebSocketEvent(wsEventUserJoined, map[string]interface{}{
-		"user_id":    userID,
-		"session_id": connID,
-	}, &WebSocketBroadcast{ChannelID: channelID, ReliableClusterSend: true})
-
-	if userID == p.getBotID() && state.Recording != nil {
-		p.publishWebSocketEvent(wsEventCallJobState, map[string]interface{}{
-			"callID":   channelID,
-			"jobState": getClientStateFromCallJob(state.Recording).toMap(),
-		}, &WebSocketBroadcast{
-			ChannelID:           channelID,
-			ReliableClusterSend: true,
-			UserIDs:             getUserIDsFromSessions(state.sessions),
-		})
-
-		// MM-57224: deprecated, remove when not needed by mobile pre 2.14.0
-		p.publishWebSocketEvent(wsEventCallRecordingState, map[string]interface{}{
-			"callID":   channelID,
-			"recState": getClientStateFromCallJob(state.Recording).toMap(),
-		}, &WebSocketBroadcast{
-			ChannelID:           channelID,
-			ReliableClusterSend: true,
-			UserIDs:             getUserIDsFromSessions(state.sessions),
-		})
->>>>>>> ad857c6a
 	}
 
 	// Non-batching case
@@ -1063,16 +945,7 @@
 
 	state, err := p.lockCallReturnState(channelID)
 	if err != nil {
-<<<<<<< HEAD
 		return fmt.Errorf("failed to lock call: %w", err)
-=======
-		p.LogError("failed to marshal client state", "err", err.Error())
-	} else {
-		p.publishWebSocketEvent(wsEventCallState, map[string]interface{}{
-			"channel_id": channelID,
-			"call":       string(clientStateData),
-		}, &WebSocketBroadcast{UserID: userID, ReliableClusterSend: true})
->>>>>>> ad857c6a
 	}
 	addSessionToCall(state)
 	p.unlockCall(channelID)
