--- conflicted
+++ resolved
@@ -30,10 +30,7 @@
 	wsEventError            = "error"
 )
 
-<<<<<<< HEAD
 func (p *Plugin) handleClientMessageTypeScreen(msg clientMessage, handlerID, channelID, userID string) error {
-=======
-func (p *Plugin) handleClientMessageTypeScreen(msg clientMessage, channelID, userID string) error {
 	data := map[string]string{}
 	if msg.Type == clientMessageTypeScreenOn {
 		if err := json.Unmarshal(msg.Data, &data); err != nil {
@@ -41,7 +38,6 @@
 		}
 	}
 
->>>>>>> e2ffece5
 	if err := p.kvSetAtomicChannelState(channelID, func(state *channelState) (*channelState, error) {
 		if state == nil {
 			return nil, fmt.Errorf("channel state is missing from store")
