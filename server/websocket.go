// Copyright (c) 2022-present Mattermost, Inc. All Rights Reserved.
// See LICENSE.txt for license information.

package main

import (
	"encoding/json"
	"errors"
	"fmt"
	"github.com/mattermost/mattermost-plugin-calls/server/public"
	"strings"
	"sync/atomic"
	"time"

	"github.com/mattermost/mattermost-plugin-calls/server/db"

	rtcd "github.com/mattermost/rtcd/service"
	"github.com/mattermost/rtcd/service/rtc"

	"github.com/mattermost/mattermost/server/public/model"
)

const (
	wsEventSignal = "signal"

	// DEPRECATED in favour of user_joined (since v0.21.0)
	wsEventUserConnected = "user_connected"
	// DEPRECATED in favour of user_left (since v0.21.0)
	wsEventUserDisconnected = "user_disconnected"

	wsEventUserJoined                = "user_joined"
	wsEventUserLeft                  = "user_left"
	wsEventUserMuted                 = "user_muted"
	wsEventUserUnmuted               = "user_unmuted"
	wsEventUserVoiceOn               = "user_voice_on"
	wsEventUserVoiceOff              = "user_voice_off"
	wsEventUserScreenOn              = "user_screen_on"
	wsEventUserScreenOff             = "user_screen_off"
	wsEventCallStart                 = "call_start"
	wsEventCallState                 = "call_state"
	wsEventCallEnd                   = "call_end"
	wsEventUserRaiseHand             = "user_raise_hand"
	wsEventUserUnraiseHand           = "user_unraise_hand"
	wsEventUserReacted               = "user_reacted"
	wsEventJoin                      = "join"
	wsEventError                     = "error"
	wsEventCallHostChanged           = "call_host_changed"
	wsEventCallJobState              = "call_job_state"
	wsEventUserDismissedNotification = "user_dismissed_notification"
	wsEventJobStop                   = "job_stop"
	wsReconnectionTimeout            = 10 * time.Second

	// MM-57224: deprecated, remove when not needed by mobile pre 2.14.0
	wsEventCallRecordingState = "call_recording_state"
)

var (
	sessionAuthCheckInterval = 10 * time.Second
)

type CallsClientJoinData struct {
	ChannelID string
	Title     string
	ThreadID  string

	// JobID is the id of the job tight to the bot connection to
	// a call (e.g. recording, transcription). It's a parameter reserved to the
	// Calls bot only.
	JobID string
}

func (p *Plugin) publishWebSocketEvent(ev string, data map[string]interface{}, broadcast *model.WebsocketBroadcast) {
	botID := p.getBotID()
	// We don't want to expose to clients that the bot is in a call.
	if (ev == wsEventUserConnected || ev == wsEventUserDisconnected) && data["userID"] == botID {
		return
	}
	if (ev == wsEventUserJoined || ev == wsEventUserLeft) && data["user_id"] == botID {
		return
	}

	// If broadcasting to a channel we need to also send to the bot since they
	// won't be in the channel.
	if botID != "" && broadcast != nil && broadcast.ChannelId != "" {
		if data == nil {
			data = map[string]interface{}{}
		}
		data["channelID"] = broadcast.ChannelId
		p.metrics.IncWebSocketEvent("out", ev)
		p.API.PublishWebSocketEvent(ev, data, &model.WebsocketBroadcast{
			UserId: botID,
		})
		if broadcast.OmitUsers == nil {
			broadcast.OmitUsers = map[string]bool{
				botID: true,
			}
		} else {
			broadcast.OmitUsers[botID] = true
		}
	}

	p.metrics.IncWebSocketEvent("out", ev)
	p.API.PublishWebSocketEvent(ev, data, broadcast)
}

func (p *Plugin) handleClientMessageTypeScreen(us *session, msg clientMessage, handlerID string) error {
	if cfg := p.getConfiguration(); cfg == nil || cfg.AllowScreenSharing == nil || !*cfg.AllowScreenSharing {
		return fmt.Errorf("screen sharing is not allowed")
	}

	data := map[string]string{}
	if msg.Type == clientMessageTypeScreenOn {
		if err := json.Unmarshal(msg.Data, &data); err != nil {
			return err
		}
	}

	state, err := p.lockCallReturnState(us.channelID)
	if err != nil {
		return fmt.Errorf("failed to lock call: %w", err)
	}
	defer p.unlockCall(us.channelID)
	if state == nil {
		return fmt.Errorf("no call ongoing")
	}

	if msg.Type == clientMessageTypeScreenOn {
		if state.Call.Props.ScreenSharingSessionID != "" {
			return fmt.Errorf("cannot start screen sharing, someone else is sharing already: connID=%s", state.Call.Props.ScreenSharingSessionID)
		}
		state.Call.Props.ScreenSharingSessionID = us.originalConnID
		state.Call.Props.ScreenStartAt = time.Now().Unix()
	} else {
		if state.Call.Props.ScreenSharingSessionID != us.originalConnID {
			return fmt.Errorf("cannot stop screen sharing, someone else is sharing already: connID=%s", state.Call.Props.ScreenSharingSessionID)
		}
		state.Call.Props.ScreenSharingSessionID = ""
		if state.Call.Props.ScreenStartAt > 0 {
			state.Call.Stats.ScreenDuration = secondsSinceTimestamp(state.Call.Props.ScreenStartAt)
			state.Call.Props.ScreenStartAt = 0
		}
	}

	if err := p.store.UpdateCall(&state.Call); err != nil {
		return fmt.Errorf("failed to update call: %w", err)
	}

	msgType := rtc.ScreenOnMessage
	wsMsgType := wsEventUserScreenOn
	if msg.Type == clientMessageTypeScreenOff {
		msgType = rtc.ScreenOffMessage
		wsMsgType = wsEventUserScreenOff
	}

	if handlerID != p.nodeID {
		if err := p.sendClusterMessage(clusterMessage{
			ConnID:        us.originalConnID,
			UserID:        us.userID,
			ChannelID:     us.channelID,
			CallID:        us.callID,
			SenderID:      p.nodeID,
			ClientMessage: msg,
		}, clusterMessageTypeUserState, handlerID); err != nil {
			return err
		}
	} else {
		rtcMsg := rtc.Message{
			SessionID: us.originalConnID,
			Type:      msgType,
			Data:      msg.Data,
		}

		if err := p.sendRTCMessage(rtcMsg, us.callID); err != nil {
			p.LogError("failed to send RTC message", "error", err)
		}
	}

	p.publishWebSocketEvent(wsMsgType, map[string]interface{}{
		"userID":     us.userID,
		"session_id": us.originalConnID,
	}, &model.WebsocketBroadcast{ChannelId: us.channelID, ReliableClusterSend: true})

	return nil
}

type EmojiData struct {
	Name    string `json:"name"`
	Skin    string `json:"skin,omitempty"`
	Unified string `json:"unified"`
	Literal string `json:"literal,omitempty"`
}

func (ed EmojiData) toMap() map[string]interface{} {
	return map[string]interface{}{
		"name":    ed.Name,
		"skin":    ed.Skin,
		"unified": ed.Unified,
		"literal": ed.Literal,
	}
}

func (p *Plugin) handleClientMsg(us *session, msg clientMessage, handlerID string) error {
	p.metrics.IncWebSocketEvent("in", msg.Type)
	switch msg.Type {
	case clientMessageTypeSDP:
		p.LogDebug("received sdp", "connID", us.connID, "originalConnID", us.originalConnID, "userID", us.userID)
		// if I am not the handler for this we relay the signaling message.
		if handlerID != p.nodeID {
			// need to relay signaling.
			if err := p.sendClusterMessage(clusterMessage{
				ConnID:        us.originalConnID,
				UserID:        us.userID,
				ChannelID:     us.channelID,
				CallID:        us.callID,
				SenderID:      p.nodeID,
				ClientMessage: msg,
			}, clusterMessageTypeSignaling, handlerID); err != nil {
				return err
			}
		} else {
			rtcMsg := rtc.Message{
				SessionID: us.originalConnID,
				Type:      rtc.SDPMessage,
				Data:      msg.Data,
			}

			if err := p.sendRTCMessage(rtcMsg, us.callID); err != nil {
				return fmt.Errorf("failed to send RTC message: %w", err)
			}
		}
	case clientMessageTypeICE:
		p.LogDebug("received ice candidate", "connID", us.connID, "originalConnID", us.originalConnID, "userID", us.userID)
		if handlerID == p.nodeID {
			rtcMsg := rtc.Message{
				SessionID: us.originalConnID,
				Type:      rtc.ICEMessage,
				Data:      msg.Data,
			}

			if err := p.sendRTCMessage(rtcMsg, us.callID); err != nil {
				return fmt.Errorf("failed to send RTC message: %w", err)
			}
		} else {
			// need to relay signaling.
			if err := p.sendClusterMessage(clusterMessage{
				ConnID:        us.originalConnID,
				UserID:        us.userID,
				ChannelID:     us.channelID,
				CallID:        us.callID,
				SenderID:      p.nodeID,
				ClientMessage: msg,
			}, clusterMessageTypeSignaling, handlerID); err != nil {
				return err
			}
		}
	case clientMessageTypeMute, clientMessageTypeUnmute:
		if handlerID != p.nodeID {
			// need to relay track event.
			if err := p.sendClusterMessage(clusterMessage{
				ConnID:        us.originalConnID,
				UserID:        us.userID,
				ChannelID:     us.channelID,
				CallID:        us.callID,
				SenderID:      p.nodeID,
				ClientMessage: msg,
			}, clusterMessageTypeUserState, handlerID); err != nil {
				return err
			}
		} else {
			msgType := rtc.UnmuteMessage
			if msg.Type == clientMessageTypeMute {
				msgType = rtc.MuteMessage
			}

			rtcMsg := rtc.Message{
				SessionID: us.originalConnID,
				Type:      msgType,
				Data:      msg.Data,
			}

			if err := p.sendRTCMessage(rtcMsg, us.callID); err != nil {
				return fmt.Errorf("failed to send RTC message: %w", err)
			}
		}

		state, err := p.lockCallReturnState(us.channelID)
		if err != nil {
			return fmt.Errorf("failed to lock call: %w", err)
		}
		defer p.unlockCall(us.channelID)
		if state == nil {
			return fmt.Errorf("no call ongoing")
		}
		session := state.sessions[us.originalConnID]
		if session == nil {
			return fmt.Errorf("user state is missing from call state")
		}
		session.Unmuted = msg.Type == clientMessageTypeUnmute

		if err := p.store.UpdateCallSession(session); err != nil {
			return fmt.Errorf("failed to update call session: %w", err)
		}

		evType := wsEventUserUnmuted
		if msg.Type == clientMessageTypeMute {
			evType = wsEventUserMuted
		}
		p.publishWebSocketEvent(evType, map[string]interface{}{
			"userID":     us.userID,
			"session_id": us.originalConnID,
		}, &model.WebsocketBroadcast{ChannelId: us.channelID, ReliableClusterSend: true})
	case clientMessageTypeScreenOn, clientMessageTypeScreenOff:
		if err := p.handleClientMessageTypeScreen(us, msg, handlerID); err != nil {
			return err
		}
	case clientMessageTypeRaiseHand, clientMessageTypeUnraiseHand:
		evType := wsEventUserUnraiseHand
		if msg.Type == clientMessageTypeRaiseHand {
			evType = wsEventUserRaiseHand
		}

		state, err := p.lockCallReturnState(us.channelID)
		if err != nil {
			return fmt.Errorf("failed to lock call: %w", err)
		}
		defer p.unlockCall(us.channelID)
		if state == nil {
			return fmt.Errorf("no call ongoing")
		}

		session := state.sessions[us.originalConnID]
		if session == nil {
			return fmt.Errorf("user session is missing from call state")
		}

		if msg.Type == clientMessageTypeRaiseHand {
			session.RaisedHand = time.Now().UnixMilli()
		} else {
			session.RaisedHand = 0
		}

		if err := p.store.UpdateCallSession(session); err != nil {
			return fmt.Errorf("failed to update call session: %w", err)
		}

		p.publishWebSocketEvent(evType, map[string]interface{}{
			"userID":      us.userID,
			"session_id":  us.originalConnID,
			"raised_hand": session.RaisedHand,
		}, &model.WebsocketBroadcast{ChannelId: us.channelID, ReliableClusterSend: true})
	case clientMessageTypeReact:
		evType := wsEventUserReacted

		var emoji EmojiData
		if err := json.Unmarshal(msg.Data, &emoji); err != nil {
			return fmt.Errorf("failed to unmarshal emoji data: %w", err)
		}

		p.publishWebSocketEvent(evType, map[string]interface{}{
			"user_id":    us.userID,
			"session_id": us.originalConnID,
			"emoji":      emoji.toMap(),
			"timestamp":  time.Now().UnixMilli(),
		}, &model.WebsocketBroadcast{ChannelId: us.channelID})
	default:
		return fmt.Errorf("invalid client message type %q", msg.Type)
	}

	return nil
}

func (p *Plugin) OnWebSocketDisconnect(connID, userID string) {
	if userID == "" {
		return
	}

	p.mut.RLock()
	us := p.sessions[connID]
	p.mut.RUnlock()
	if us != nil {
		if atomic.CompareAndSwapInt32(&us.wsClosed, 0, 1) {
			p.LogDebug("closing ws channel for session", "userID", userID, "connID", connID, "channelID", us.channelID)
			close(us.wsCloseCh)
		} else {
			p.LogError("ws channel already closed", "userID", userID, "connID", connID, "channelID", us.channelID)
		}
	}
}

func (p *Plugin) wsReader(us *session, authSessionID, handlerID string) {
	sessionAuthTicker := time.NewTicker(sessionAuthCheckInterval)
	defer sessionAuthTicker.Stop()

	for {
		select {
		case msg, ok := <-us.wsMsgCh:
			if !ok {
				return
			}
			if err := p.handleClientMsg(us, msg, handlerID); err != nil {
				p.LogError("handleClientMsg failed", "err", err.Error(), "connID", us.connID)
			}
		case <-us.wsReconnectCh:
			return
		case <-us.leaveCh:
			return
		case <-us.wsCloseCh:
			return
		case <-us.rtcCloseCh:
			return
		case <-sessionAuthTicker.C:
			// Server versions prior to MM v9.5 won't have the session ID set so we
			// cannot go ahead with this check.
			// Should be removed as soon as we bump the minimum supported version.
			if authSessionID == "" {
				continue
			}

			if s, appErr := p.API.GetSession(authSessionID); appErr != nil || (s.ExpiresAt != 0 && time.Now().UnixMilli() >= s.ExpiresAt) {
				fields := []any{
					"channelID",
					us.channelID,
					"userID",
					us.userID,
					"connID",
					us.connID,
				}

				if appErr != nil {
					fields = append(fields, "err", appErr.Error())
				} else {
					fields = append(fields, "sessionID", s.Id, "expiresAt", fmt.Sprintf("%d", s.ExpiresAt))
				}

				p.LogInfo("invalid or expired session, closing RTC session", fields...)

				// We forcefully disconnect any session that has been revoked or expired.
				if err := p.closeRTCSession(us.userID, us.connID, us.channelID, handlerID, us.callID); err != nil {
					p.LogError("failed to close RTC session", append(fields[:5], "err", err.Error()))
				}

				return
			}
		}
	}
}

func (p *Plugin) sendRTCMessage(msg rtc.Message, callID string) error {
	if p.rtcdManager != nil {
		cm := rtcd.ClientMessage{
			Type: rtcd.ClientMessageRTC,
			Data: msg,
		}
		host, err := p.store.GetRTCDHostForCall(callID, db.GetCallOpts{})
		if err != nil {
			return fmt.Errorf("failed to get RTCD host for call: %w", err)
		}
		return p.rtcdManager.Send(cm, host)
	}

	return p.rtcServer.Send(msg)
}

func (p *Plugin) wsWriter() {
	for {
		select {
		case msg, ok := <-p.rtcServer.ReceiveCh():
			if !ok {
				return
			}
			p.mut.RLock()
			us := p.sessions[msg.SessionID]
			p.mut.RUnlock()
			if us == nil {
				p.LogError("session should not be nil")
				continue
			}

			if msg.Type == rtc.VoiceOnMessage || msg.Type == rtc.VoiceOffMessage {
				evType := wsEventUserVoiceOff
				if msg.Type == rtc.VoiceOnMessage {
					evType = wsEventUserVoiceOn
				}
				p.publishWebSocketEvent(evType, map[string]interface{}{
					"userID":     us.userID,
					"session_id": us.originalConnID,
				}, &model.WebsocketBroadcast{ChannelId: us.channelID})
				continue
			}

			p.publishWebSocketEvent(wsEventSignal, map[string]interface{}{
				"data":   string(msg.Data),
				"connID": msg.SessionID,
			}, &model.WebsocketBroadcast{UserId: us.userID, ReliableClusterSend: true})
		case <-p.stopCh:
			return
		}
	}
}

func (p *Plugin) handleLeave(us *session, userID, connID, channelID string) error {
	p.LogDebug("handleLeave", "userID", userID, "connID", connID, "channelID", channelID)

	select {
	case <-us.wsReconnectCh:
		p.LogDebug("reconnected, returning", "userID", userID, "connID", connID, "channelID", channelID)

		// Clearing the previous session since it gets copied over after
		// successful reconnect.
		p.mut.Lock()
		if p.sessions[connID] == us {
			p.LogDebug("clearing session after reconnect", "userID", userID, "connID", connID, "channelID", channelID)
			delete(p.sessions, connID)
		}
		p.mut.Unlock()
		return nil
	case <-us.leaveCh:
		p.LogDebug("user left call", "userID", userID, "connID", connID, "channelID", us.channelID)
	case <-us.rtcCloseCh:
		p.LogDebug("rtc connection was closed", "userID", userID, "connID", connID, "channelID", us.channelID)
		return nil
	case <-time.After(wsReconnectionTimeout):
		p.LogDebug("timeout waiting for reconnection", "userID", userID, "connID", connID, "channelID", channelID)
	}

	state, err := p.getCallState(channelID, false)
	if err != nil {
		return err
	}

	handlerID, err := p.getHandlerID()
	if err != nil {
		p.LogError(err.Error())
	}
	if handlerID == "" && state != nil {
		handlerID = state.Call.Props.NodeID
	}

	if err := p.closeRTCSession(userID, us.originalConnID, channelID, handlerID, us.callID); err != nil {
		p.LogError(err.Error())
	}

	if err := p.removeSession(us); err != nil {
		p.LogError(err.Error())
	}

	if state != nil {
		p.track(evCallUserLeft, map[string]interface{}{
			"ParticipantID": userID,
			"ChannelID":     channelID,
			"CallID":        state.Call.ID,
		})
	}

	return nil
}

func (p *Plugin) handleJoin(userID, connID, authSessionID string, joinData CallsClientJoinData) (retErr error) {
	channelID := joinData.ChannelID
	p.LogDebug("handleJoin", "userID", userID, "connID", connID, "channelID", channelID)

	// We should go through only if the user has permissions to the requested channel
	// or if the user is the Calls bot.
	if !(p.isBot(userID) || p.API.HasPermissionToChannel(userID, channelID, model.PermissionCreatePost)) {
		return fmt.Errorf("forbidden")
	}

	if userID == p.getBotID() && joinData.JobID == "" {
		return fmt.Errorf("JobID should not be empty for bot connections")
	}

	channel, appErr := p.API.GetChannel(channelID)
	if appErr != nil {
		return appErr
	}
	if channel.DeleteAt > 0 {
		return fmt.Errorf("cannot join call in archived channel")
	}

	if joinData.ThreadID != "" {
		post, appErr := p.API.GetPost(joinData.ThreadID)
		if appErr != nil {
			return appErr
		}

		if post.ChannelId != channelID {
			return fmt.Errorf("forbidden")
		}

		if post.DeleteAt > 0 {
			return fmt.Errorf("cannot attach call to deleted thread")
		}

		if post.RootId != "" {
			return fmt.Errorf("thread is not a root post")
		}
	}

	callsChannel, err := p.store.GetCallsChannel(channelID, db.GetCallsChannelOpts{})
	if err != nil && !errors.Is(err, db.ErrNotFound) {
		return fmt.Errorf("failed to get call channel: %w", err)
	}
	var callsEnabled *bool
	if callsChannel != nil {
		callsEnabled = model.NewBool(callsChannel.Enabled)
	}

	state, err := p.lockCallReturnState(channelID)
	if err != nil {
		return fmt.Errorf("failed to lock call: %w", err)
	}

	state, err = p.addUserSession(state, callsEnabled, userID, connID, channelID, joinData.JobID)
	if err != nil {
		p.unlockCall(channelID)
		return fmt.Errorf("failed to add user session: %w", err)
	} else if state == nil {
		p.unlockCall(channelID)
		return fmt.Errorf("state should not be nil")
	} else if len(state.sessions) == 1 {
		// new call has started
		// If this is TestMode (DefaultEnabled=false) and sysadmin, send an ephemeral message
		if cfg := p.getConfiguration(); cfg.DefaultEnabled != nil && !*cfg.DefaultEnabled &&
			p.API.HasPermissionTo(userID, model.PermissionManageSystem) {
			p.API.SendEphemeralPost(
				userID,
				&model.Post{
					UserId:    p.botSession.UserId,
					ChannelId: channelID,
					Message:   "Currently calls are not enabled for non-admin users. You can change the setting through the system console",
				},
			)
		}

		postID, threadID, err := p.createCallStartedPost(state, userID, channelID, joinData.Title, joinData.ThreadID)
		if err != nil {
			p.LogError(err.Error())
		}

		state.Call.PostID = postID
		state.Call.ThreadID = threadID
		if err := p.store.UpdateCall(&state.Call); err != nil {
			p.LogError(err.Error())
		}

		// TODO: send all the info attached to a call.
		p.publishWebSocketEvent(wsEventCallStart, map[string]interface{}{
			"id":        state.Call.ID,
			"channelID": channelID,
			"start_at":  state.Call.StartAt,
			"thread_id": threadID,
			"post_id":   postID,
			"owner_id":  state.Call.OwnerID,
			"host_id":   state.Call.GetHostID(),
		}, &model.WebsocketBroadcast{ChannelId: channelID, ReliableClusterSend: true})

		p.track(evCallStarted, map[string]interface{}{
			"ParticipantID": userID,
			"CallID":        state.Call.ID,
			"ChannelID":     channelID,
			"ChannelType":   channel.Type,
		})
	}

	handlerID, err := p.getHandlerID()
	if err != nil {
		p.LogError(err.Error())
	}
	if handlerID == "" {
		handlerID = state.Call.Props.NodeID
	}
	p.LogDebug("got handlerID", "handlerID", handlerID)

	us := newUserSession(userID, channelID, connID, state.Call.ID, p.rtcdManager == nil && handlerID == p.nodeID)
	p.mut.Lock()
	p.sessions[connID] = us
	p.mut.Unlock()
	defer func() {
		if retErr != nil {
			p.unlockCall(channelID)
		}
		if err := p.handleLeave(us, userID, connID, channelID); err != nil {
			p.LogError(err.Error())
		}
	}()

	if p.rtcdManager != nil {
		msg := rtcd.ClientMessage{
			Type: rtcd.ClientMessageJoin,
			Data: map[string]string{
				"callID":    channelID,
				"userID":    userID,
				"sessionID": connID,
			},
		}
		if err := p.rtcdManager.Send(msg, state.Call.Props.RTCDHost); err != nil {
			return fmt.Errorf("failed to send client join message: %w", err)
		}
	} else {
		if handlerID == p.nodeID {
			cfg := rtc.SessionConfig{
				GroupID:   "default",
				CallID:    channelID,
				UserID:    userID,
				SessionID: connID,
			}
			p.LogDebug("initializing RTC session", "userID", userID, "connID", connID, "channelID", channelID)
			if err = p.rtcServer.InitSession(cfg, func() error {
				if atomic.CompareAndSwapInt32(&us.rtcClosed, 0, 1) {
					close(us.rtcCloseCh)
					return p.removeSession(us)
				}
				return nil
			}); err != nil {
				return fmt.Errorf("failed to init session: %w", err)
			}
		} else {
			if err := p.sendClusterMessage(clusterMessage{
				ConnID:    connID,
				UserID:    userID,
				ChannelID: channelID,
				CallID:    us.callID,
				SenderID:  p.nodeID,
			}, clusterMessageTypeConnect, handlerID); err != nil {
				return fmt.Errorf("failed to send connect message: %w", err)
			}
		}
	}

	// send successful join response
	p.publishWebSocketEvent(wsEventJoin, map[string]interface{}{
		"connID": connID,
	}, &model.WebsocketBroadcast{UserId: userID, ReliableClusterSend: true})

	if len(state.sessionsForUser(userID)) == 1 {
		// Only send event on first session join.
		// This is to keep backwards compatibility with clients not supporting
		// multi-sessions.
		p.publishWebSocketEvent(wsEventUserConnected, map[string]interface{}{
			"userID": userID,
		}, &model.WebsocketBroadcast{ChannelId: channelID, ReliableClusterSend: true})
	}

	p.publishWebSocketEvent(wsEventUserJoined, map[string]interface{}{
		"user_id":    userID,
		"session_id": connID,
	}, &model.WebsocketBroadcast{ChannelId: channelID, ReliableClusterSend: true})

<<<<<<< HEAD
	if userID == p.getBotID() && state.Recording != nil {
=======
	if userID == p.getBotID() && state.Call.Recording != nil {
		p.publishWebSocketEvent(wsEventCallJobState, map[string]interface{}{
			"callID":   channelID,
			"jobState": state.Call.Recording.getClientState().toMap(),
		}, &model.WebsocketBroadcast{ChannelId: channelID, ReliableClusterSend: true})

		// MM-57224: deprecated, remove when not needed by mobile pre 2.14.0
>>>>>>> 30f1f869
		p.publishWebSocketEvent(wsEventCallRecordingState, map[string]interface{}{
			"callID":   channelID,
			"recState": getClientStateFromCallJob(state.Recording).toMap(),
		}, &model.WebsocketBroadcast{ChannelId: channelID, ReliableClusterSend: true})
	}

	clientStateData, err := json.Marshal(state.getClientState(p.getBotID(), userID))
	if err != nil {
		p.LogError("failed to marshal client state", "err", err.Error())
	} else {
		p.publishWebSocketEvent(wsEventCallState, map[string]interface{}{
			"channel_id": channelID,
			"call":       string(clientStateData),
		}, &model.WebsocketBroadcast{UserId: userID, ReliableClusterSend: true})
	}

	// If there are other sessions and the host changed because of this user joining, we need to update them.
	if len(state.Call.Sessions) > 1 && state.Call.HostID != prevState.Call.HostID {
		p.publishWebSocketEvent(wsEventCallHostChanged, map[string]interface{}{
			"hostID": state.Call.HostID,
		}, &model.WebsocketBroadcast{ChannelId: channelID, ReliableClusterSend: true})
	}

	p.unlockCall(channelID)

	p.metrics.IncWebSocketConn()
	defer p.metrics.DecWebSocketConn()
	p.track(evCallUserJoined, map[string]interface{}{
		"ParticipantID": userID,
		"ChannelID":     channelID,
		"CallID":        state.Call.ID,
	})

	p.wsReader(us, authSessionID, handlerID)

	return nil
}

func (p *Plugin) handleReconnect(userID, connID, channelID, originalConnID, prevConnID, authSessionID string) error {
	p.LogDebug("handleReconnect", "userID", userID, "connID", connID, "channelID", channelID,
		"originalConnID", originalConnID, "prevConnID", prevConnID)

	if !p.isBot(userID) && !p.API.HasPermissionToChannel(userID, channelID, model.PermissionCreatePost) {
		return fmt.Errorf("forbidden")
	}

	state, err := p.getCallState(channelID, false)
	if err != nil {
		return err
	} else if state == nil {
		return fmt.Errorf("no call ongoing")
	} else if state, ok := state.sessions[originalConnID]; !ok || state.UserID != userID {
		return fmt.Errorf("session not found in call state")
	}

	var rtc bool
	p.mut.Lock()
	us := p.sessions[connID]

	// Covering the edge case of a client getting a new connection ID even if reconnecting
	// to the same instance/node. In such case we need to use the previous connection ID
	// to find the existing session.
	if us == nil {
		us = p.sessions[prevConnID]
	}

	if us != nil {
		rtc = us.rtc
		if atomic.CompareAndSwapInt32(&us.wsReconnected, 0, 1) {
			p.LogDebug("closing reconnectCh", "userID", userID, "connID", connID, "channelID", channelID,
				"originalConnID", originalConnID)
			close(us.wsReconnectCh)
		} else {
			p.mut.Unlock()
			return fmt.Errorf("session already reconnected")
		}
	} else {
		if p.isHA() {
			// If we are running in HA this case can be expected as it's likely the
			// reconnect happened on a different node which is not storing the
			// original session.
			p.LogDebug("session not found", "userID", userID, "connID", connID, "channelID", channelID,
				"originalConnID", originalConnID)
		} else {
			// If not running in HA, this should not happen.
			p.LogError("session not found", "userID", userID, "connID", connID, "channelID", channelID,
				"originalConnID", originalConnID)
		}
	}

	// Handle bot reconnection. This is needed to update the bot connection
	// IDs for any potentially running jobs.
	if p.isBot(userID) {
		if err := p.handleBotWSReconnect(connID, prevConnID, originalConnID, channelID); err != nil {
			p.mut.Unlock()
			return fmt.Errorf("handleBotWSReconnect failed: %w", err)
		}
	}

	us = newUserSession(userID, channelID, connID, state.Call.ID, rtc)
	us.originalConnID = originalConnID
	p.sessions[connID] = us
	p.mut.Unlock()

	if err := p.sendClusterMessage(clusterMessage{
		ConnID:   prevConnID,
		UserID:   userID,
		CallID:   state.Call.ID,
		SenderID: p.nodeID,
	}, clusterMessageTypeReconnect, ""); err != nil {
		p.LogError(err.Error())
	}

	if p.rtcdManager != nil {
		msg := rtcd.ClientMessage{
			Type: rtcd.ClientMessageReconnect,
			Data: map[string]string{
				"sessionID": originalConnID,
			},
		}
		if err := p.rtcdManager.Send(msg, state.Call.Props.RTCDHost); err != nil {
			return fmt.Errorf("failed to send client reconnect message: %w", err)
		}
	}

	handlerID, err := p.getHandlerID()
	if err != nil {
		p.LogError(err.Error())
	}
	if handlerID == "" && state != nil {
		handlerID = state.Call.Props.NodeID
	}

	p.wsReader(us, authSessionID, handlerID)

	if err := p.handleLeave(us, userID, connID, channelID); err != nil {
		p.LogError(err.Error())
	}

	return nil
}

func (p *Plugin) WebSocketMessageHasBeenPosted(connID, userID string, req *model.WebSocketRequest) {
	var msg clientMessage
	msg.Type = strings.TrimPrefix(req.Action, wsActionPrefix)

	p.mut.RLock()
	us := p.sessions[connID]
	p.mut.RUnlock()

	if msg.Type != clientMessageTypeJoin &&
		msg.Type != clientMessageTypeLeave &&
		msg.Type != clientMessageTypeReconnect && us == nil {
		return
	}

	if us != nil && !us.wsMsgLimiter.Allow() {
		p.LogError("message was dropped by rate limiter", "msgType", msg.Type, "userID", us.userID, "connID", us.connID)
		return
	}

	switch msg.Type {
	case clientMessageTypeJoin:
		channelID, ok := req.Data["channelID"].(string)
		if !ok {
			p.LogError("missing channelID")
			return
		}

		// Title is optional, so if it's not present,
		// it will be an empty string.
		title, _ := req.Data["title"].(string)

		// ThreadID is optional, so if it's not present,
		// it will be an empty string.
		threadID, _ := req.Data["threadID"].(string)

		// JobID is optional, so if it's not present,
		// it will be an empty string.
		jobID, _ := req.Data["jobID"].(string)

		joinData := CallsClientJoinData{
			channelID,
			title,
			threadID,
			jobID,
		}

		go func() {
			if err := p.handleJoin(userID, connID, req.Session.Id, joinData); err != nil {
				p.LogWarn(err.Error(), "userID", userID, "connID", connID, "channelID", channelID)
				p.publishWebSocketEvent(wsEventError, map[string]interface{}{
					"data":   err.Error(),
					"connID": connID,
				}, &model.WebsocketBroadcast{UserId: userID, ReliableClusterSend: true})
				return
			}
		}()
		return
	case clientMessageTypeReconnect:
		channelID, _ := req.Data["channelID"].(string)
		if channelID == "" {
			p.LogError("missing channelID")
			return
		}
		originalConnID, _ := req.Data["originalConnID"].(string)
		if originalConnID == "" {
			p.LogError("missing originalConnID")
			return
		}
		prevConnID, _ := req.Data["prevConnID"].(string)
		if prevConnID == "" {
			p.LogError("missing prevConnID")
			return
		}

		go func() {
			if err := p.handleReconnect(userID, connID, channelID, originalConnID, prevConnID, req.Session.Id); err != nil {
				p.LogWarn(err.Error(), "userID", userID, "connID", connID,
					"originalConnID", originalConnID, "prevConnID", prevConnID, "channelID", channelID)
			}
		}()
		return
	case clientMessageTypeLeave:
		p.metrics.IncWebSocketEvent("in", "leave")
		p.LogDebug("leave message", "userID", userID, "connID", connID)

		if us != nil && atomic.CompareAndSwapInt32(&us.left, 0, 1) {
			close(us.leaveCh)
		}

		if err := p.sendClusterMessage(clusterMessage{
			ConnID:   connID,
			UserID:   userID,
			SenderID: p.nodeID,
		}, clusterMessageTypeLeave, ""); err != nil {
			p.LogError(err.Error())
		}

		return
	case clientMessageTypeSDP:
		msgData, ok := req.Data["data"].([]byte)
		if !ok {
			p.LogError("invalid or missing sdp data")
			return
		}
		data, err := unpackSDPData(msgData)
		if err != nil {
			p.LogError(err.Error())
			return
		}
		msg.Data = data
	case clientMessageTypeICE, clientMessageTypeScreenOn:
		msgData, ok := req.Data["data"].(string)
		if !ok {
			p.LogError("invalid or missing data")
			return
		}
		msg.Data = []byte(msgData)
	case clientMessageTypeReact:
		msgData, ok := req.Data["data"].(string)
		if !ok {
			p.LogError("invalid or missing reaction data")
			return
		}
		msg.Data = []byte(msgData)
	case clientMessageTypeCaption:
		// Sent from the transcriber.
		p.metrics.IncWebSocketEvent("in", msg.Type)
		sessionID, ok := req.Data["session_id"].(string)
		if !ok {
			p.LogError("invalid or missing session_id in caption ws message")
			return
		}
		userID, ok := req.Data["user_id"].(string)
		if !ok {
			p.LogError("invalid or missing user_id in caption ws message")
			return
		}
		text, ok := req.Data["text"].(string)
		if !ok {
			p.LogError("invalid or missing text in caption ws message")
			return
		}
		newAudioLenMs, ok := req.Data["new_audio_len_ms"].(float64)
		if !ok {
			p.LogError("invalid or missing new_audio_len_ms in caption ws message")
			return
		}
		p.handleCaptionMessage(us.channelID, sessionID, userID, text, newAudioLenMs)
		return
	case clientMessageTypeMetric:
		// Sent from the transcriber.
		p.metrics.IncWebSocketEvent("in", msg.Type)
		metricName, ok := req.Data["metric_name"].(string)
		if !ok {
			p.LogError("invalid or missing metric_name in metric ws message")
			return
		}
		p.handleMetricMessage(public.MetricName(metricName))
		return
	}

	select {
	case us.wsMsgCh <- msg:
	default:
		p.LogError("chan is full, dropping ws msg", "type", msg.Type)
		return
	}
}

func (p *Plugin) closeRTCSession(userID, connID, channelID, handlerID, callID string) error {
	p.LogDebug("closeRTCSession", "userID", userID, "connID", connID, "channelID", channelID)
	if p.rtcServer != nil {
		if handlerID == p.nodeID {
			if err := p.rtcServer.CloseSession(connID); err != nil {
				return err
			}
		} else {
			if err := p.sendClusterMessage(clusterMessage{
				ConnID:    connID,
				UserID:    userID,
				ChannelID: channelID,
				CallID:    callID,
				SenderID:  p.nodeID,
			}, clusterMessageTypeDisconnect, handlerID); err != nil {
				return err
			}
		}
	} else if p.rtcdManager != nil {
		msg := rtcd.ClientMessage{
			Type: rtcd.ClientMessageLeave,
			Data: map[string]string{
				"sessionID": connID,
			},
		}

		host, err := p.store.GetRTCDHostForCall(callID, db.GetCallOpts{})
		if err != nil {
			return fmt.Errorf("failed to get RTCD host for call: %w", err)
		}

		if err := p.rtcdManager.Send(msg, host); err != nil {
			return fmt.Errorf("failed to send client message: %w", err)
		}
	}

	return nil
}

func (p *Plugin) handleBotWSReconnect(connID, prevConnID, originalConnID, channelID string) error {
	p.LogDebug("bot ws reconnection", "connID", connID, "prevConnID", prevConnID, "originalConnID", originalConnID, "channelID", channelID)

	state, err := p.lockCallReturnState(channelID)
	if err != nil {
		return fmt.Errorf("failed to lock call: %w", err)
	}
	defer p.unlockCall(channelID)

	if state != nil && state.Recording != nil && state.Recording.Props.BotConnID == prevConnID {
		p.LogDebug("updating bot conn ID for recording job",
			"recID", state.Recording.ID,
			"recJobID", state.Recording.Props.JobID,
			"botOriginalConnID", originalConnID,
			"botConnID", connID,
		)
		state.Recording.Props.BotConnID = connID

		if err := p.store.UpdateCallJob(state.Recording); err != nil {
			return fmt.Errorf("failed to update call job: %w", err)
		}
	} else if state != nil && state.Transcription != nil && state.Transcription.Props.BotConnID == prevConnID {
		p.LogDebug("updating bot conn ID for transcribing job",
			"trID", state.Transcription.ID,
			"trJobID", state.Transcription.Props.JobID,
			"botOriginalConnID", originalConnID,
			"botConnID", connID,
		)
<<<<<<< HEAD
		state.Transcription.Props.BotConnID = connID
=======
		state.Call.Transcription.BotConnID = connID
		if cfg := p.getConfiguration(); cfg != nil && cfg.liveCaptionsEnabled() {
			state.Call.LiveCaptions.BotConnID = connID
		}
	}
>>>>>>> 30f1f869

		if err := p.store.UpdateCallJob(state.Transcription); err != nil {
			return fmt.Errorf("failed to update call job: %w", err)
		}
	}

	return nil
}

func (p *Plugin) handleCaptionMessage(channelID, captionFromSessionID, captionFromUserID, text string, newAudioLenMs float64) {
	// TODO: broadcast to participants only, https://github.com/mattermost/mattermost-plugin-calls/pull/609
	p.publishWebSocketEvent(clientMessageTypeCaption, map[string]interface{}{
		"channel_id": channelID,
		"user_id":    captionFromUserID,
		"session_id": captionFromSessionID,
		"text":       text,
	}, &model.WebsocketBroadcast{ChannelId: channelID, ReliableClusterSend: true})

	p.metrics.ObserveLiveCaptionsAudioLen(newAudioLenMs)
}

func (p *Plugin) handleMetricMessage(metricName public.MetricName) {
	switch metricName {
	case public.MetricLiveCaptionsWindowDropped:
		p.metrics.IncLiveCaptionsWindowDropped()
	case public.MetricLiveCaptionsTranscriberBufFull:
		p.metrics.IncLiveCaptionsTranscriberBufFull()
	case public.MetricLiveCaptionsPktPayloadChBufFull:
		p.metrics.IncLiveCaptionsPktPayloadChBufFull()
	}
}<|MERGE_RESOLUTION|>--- conflicted
+++ resolved
@@ -746,17 +746,13 @@
 		"session_id": connID,
 	}, &model.WebsocketBroadcast{ChannelId: channelID, ReliableClusterSend: true})
 
-<<<<<<< HEAD
 	if userID == p.getBotID() && state.Recording != nil {
-=======
-	if userID == p.getBotID() && state.Call.Recording != nil {
 		p.publishWebSocketEvent(wsEventCallJobState, map[string]interface{}{
 			"callID":   channelID,
-			"jobState": state.Call.Recording.getClientState().toMap(),
+			"jobState": getClientStateFromCallJob(state.Recording).toMap(),
 		}, &model.WebsocketBroadcast{ChannelId: channelID, ReliableClusterSend: true})
 
 		// MM-57224: deprecated, remove when not needed by mobile pre 2.14.0
->>>>>>> 30f1f869
 		p.publishWebSocketEvent(wsEventCallRecordingState, map[string]interface{}{
 			"callID":   channelID,
 			"recState": getClientStateFromCallJob(state.Recording).toMap(),
@@ -771,13 +767,6 @@
 			"channel_id": channelID,
 			"call":       string(clientStateData),
 		}, &model.WebsocketBroadcast{UserId: userID, ReliableClusterSend: true})
-	}
-
-	// If there are other sessions and the host changed because of this user joining, we need to update them.
-	if len(state.Call.Sessions) > 1 && state.Call.HostID != prevState.Call.HostID {
-		p.publishWebSocketEvent(wsEventCallHostChanged, map[string]interface{}{
-			"hostID": state.Call.HostID,
-		}, &model.WebsocketBroadcast{ChannelId: channelID, ReliableClusterSend: true})
 	}
 
 	p.unlockCall(channelID)
@@ -1135,18 +1124,15 @@
 			"botOriginalConnID", originalConnID,
 			"botConnID", connID,
 		)
-<<<<<<< HEAD
 		state.Transcription.Props.BotConnID = connID
-=======
-		state.Call.Transcription.BotConnID = connID
-		if cfg := p.getConfiguration(); cfg != nil && cfg.liveCaptionsEnabled() {
-			state.Call.LiveCaptions.BotConnID = connID
-		}
-	}
->>>>>>> 30f1f869
-
 		if err := p.store.UpdateCallJob(state.Transcription); err != nil {
 			return fmt.Errorf("failed to update call job: %w", err)
+		}
+		if state.LiveCaptions != nil && state.LiveCaptions.Props.BotConnID == prevConnID {
+			state.LiveCaptions.Props.BotConnID = connID
+			if err := p.store.UpdateCallJob(state.LiveCaptions); err != nil {
+				return fmt.Errorf("failed to update call job: %w", err)
+			}
 		}
 	}
 
