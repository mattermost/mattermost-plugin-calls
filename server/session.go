--- conflicted
+++ resolved
@@ -71,29 +71,16 @@
 	}
 }
 
-<<<<<<< HEAD
-func (p *Plugin) addUserSession(userID, connID, channelID, jobID string) (channelState, channelState, error) {
-	var currState channelState
-	var prevState channelState
-=======
-func (p *Plugin) addUserSession(state *channelState, userID, connID, channelID string) (*channelState, error) {
+func (p *Plugin) addUserSession(state *channelState, userID, connID, channelID, jobID string) (*channelState, error) {
 	state = state.Clone()
->>>>>>> fe6f2e0e
 
 	if state == nil {
 		state = &channelState{}
 	}
 
-<<<<<<< HEAD
-	err := p.kvSetAtomicChannelState(channelID, func(state *channelState) (*channelState, error) {
-		if state == nil {
-			state = &channelState{}
-		}
-=======
 	if !p.userCanStartOrJoin(userID, state) {
 		return nil, fmt.Errorf("calls are not enabled")
 	}
->>>>>>> fe6f2e0e
 
 	if state.Call == nil {
 		state.Call = &callState{
@@ -131,31 +118,18 @@
 		return nil, fmt.Errorf("user cannot join because of limits")
 	}
 
-<<<<<<< HEAD
-		// When the bot joins the call it means the recording has started.
-		if userID == botID {
-			if state.Call.Recording != nil && state.Call.Recording.StartAt == 0 {
-				if state.Call.Recording.ID != jobID {
-					return nil, fmt.Errorf("invalid job ID for recording")
-				}
-				state.Call.Recording.StartAt = time.Now().UnixMilli()
-				state.Call.Recording.BotConnID = connID
-			} else if state.Call.Recording == nil || state.Call.Recording.StartAt > 0 {
-				// In this case we should fail to prevent the bot from recording
-				// without consent.
-				return nil, fmt.Errorf("recording not in progress or already started")
-			}
-=======
 	// When the bot joins the call it means the recording has started.
 	if userID == p.getBotID() {
 		if state.Call.Recording != nil && state.Call.Recording.StartAt == 0 {
+			if state.Call.Recording.ID != jobID {
+				return nil, fmt.Errorf("invalid job ID for recording")
+			}
 			state.Call.Recording.StartAt = time.Now().UnixMilli()
 			state.Call.Recording.BotConnID = connID
 		} else if state.Call.Recording == nil || state.Call.Recording.StartAt > 0 {
 			// In this case we should fail to prevent the bot from recording
 			// without consent.
 			return nil, fmt.Errorf("recording not in progress or already started")
->>>>>>> fe6f2e0e
 		}
 	}
 
