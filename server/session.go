// Copyright (c) 2022-present Mattermost, Inc. All Rights Reserved.
// See LICENSE.txt for license information.

package main

import (
	"fmt"
	"sync/atomic"
	"time"

	"golang.org/x/time/rate"

	"github.com/mattermost/mattermost/server/public/model"
)

const (
	msgChSize = 50
)

type session struct {
	userID         string
	channelID      string
	connID         string
	originalConnID string

	// WebSocket

	signalOutCh chan []byte
	wsMsgCh     chan clientMessage
	// to notify of websocket disconnect.
	wsCloseCh chan struct{}
	wsClosed  int32
	// to notify of websocket reconnection.
	wsReconnectCh chan struct{}
	wsReconnected int32

	// RTC

	// to notify of rtc session disconnect.
	rtcCloseCh chan struct{}
	rtcClosed  int32
	// rtc indicates whether or not the session is also handling the WebRTC
	// connection.
	rtc bool

	// to notify of session leaving a call.
	leaveCh chan struct{}
	left    int32

<<<<<<< HEAD
	// remove tracks whether the session was removed from state.
	removed int32

	limiter *rate.Limiter
=======
	// rate limiter for incoming WebSocket messages.
	wsMsgLimiter *rate.Limiter
>>>>>>> 8196cd14
}

func newUserSession(userID, channelID, connID string, rtc bool) *session {
	return &session{
		userID:         userID,
		channelID:      channelID,
		connID:         connID,
		originalConnID: connID,
		signalOutCh:    make(chan []byte, msgChSize),
		wsMsgCh:        make(chan clientMessage, msgChSize*2),
		wsCloseCh:      make(chan struct{}),
		wsReconnectCh:  make(chan struct{}),
		leaveCh:        make(chan struct{}),
		rtcCloseCh:     make(chan struct{}),
		wsMsgLimiter:   rate.NewLimiter(10, 100),
		rtc:            rtc,
	}
}

func (p *Plugin) addUserSession(state *channelState, userID, connID, channelID string) (*channelState, error) {
	state = state.Clone()

	if state == nil {
		state = &channelState{}
	}

	if !p.userCanStartOrJoin(userID, state) {
		return nil, fmt.Errorf("calls are not enabled")
	}

	if state.Call == nil {
		state.Call = &callState{
			ID:       model.NewId(),
			StartAt:  time.Now().UnixMilli(),
			Users:    make(map[string]*userState),
			Sessions: make(map[string]struct{}),
			OwnerID:  userID,
		}
		state.NodeID = p.nodeID

		if p.rtcdManager != nil {
			host, err := p.rtcdManager.GetHostForNewCall()
			if err != nil {
				return nil, fmt.Errorf("failed to get rtcd host: %w", err)
			}
			p.LogDebug("rtcd host has been assigned to call", "host", host)
			state.Call.RTCDHost = host
		}
	}

	if state.Call.EndAt > 0 {
		return nil, fmt.Errorf("call has ended")
	}

	if _, ok := state.Call.Users[userID]; ok {
		return nil, fmt.Errorf("user is already connected")
	}

	// Check for cloud limits -- needs to be done here to prevent a race condition
	if allowed, err := p.joinAllowed(state); !allowed {
		if err != nil {
			p.LogError("joinAllowed failed", "error", err.Error())
		}
		return nil, fmt.Errorf("user cannot join because of limits")
	}

	// When the bot joins the call it means the recording has started.
	if userID == p.getBotID() {
		if state.Call.Recording != nil && state.Call.Recording.StartAt == 0 {
			state.Call.Recording.StartAt = time.Now().UnixMilli()
			state.Call.Recording.BotConnID = connID
		} else if state.Call.Recording == nil || state.Call.Recording.StartAt > 0 {
			// In this case we should fail to prevent the bot from recording
			// without consent.
			return nil, fmt.Errorf("recording not in progress or already started")
		}
	}

	if state.Call.HostID == "" && userID != p.getBotID() {
		state.Call.HostID = userID
	}

	state.Call.Users[userID] = &userState{
		JoinAt: time.Now().UnixMilli(),
	}
	state.Call.Sessions[connID] = struct{}{}

	if state.Call.Stats.Participants == nil {
		state.Call.Stats.Participants = map[string]struct{}{}
	}

	if userID != p.getBotID() {
		state.Call.Stats.Participants[userID] = struct{}{}
	}

	if err := p.kvSetChannelState(channelID, state); err != nil {
		return nil, err
	}

	return state, nil
}

func (p *Plugin) userCanStartOrJoin(userID string, state *channelState) bool {
	// If there is an ongoing call, we can let anyone join.
	// If calls are disabled, no-one can start or join.
	// If explicitly enabled, everyone can start or join.
	// If not explicitly enabled and default enabled, everyone can join or start
	// otherwise (not explicitly enabled and not default enabled), only sysadmins can start
	// TODO: look to see what logic we should lift to the joinCall fn
	cfg := p.getConfiguration()

	explicitlyEnabled := state.Enabled != nil && *state.Enabled
	explicitlyDisabled := state.Enabled != nil && !*state.Enabled
	defaultEnabled := cfg.DefaultEnabled != nil && *cfg.DefaultEnabled

	if state.Call != nil {
		return true
	}
	if explicitlyDisabled {
		return false
	}
	if explicitlyEnabled {
		return true
	}
	if defaultEnabled {
		return true
	}

	// must be !explicitlyEnabled and !defaultEnabled
	return p.API.HasPermissionTo(userID, model.PermissionManageSystem)
}

func (p *Plugin) removeUserSession(state *channelState, userID, connID, channelID string) (*channelState, error) {
	if state == nil {
		return nil, fmt.Errorf("channel state is missing from store")
	}

	if state.Call == nil {
		return nil, fmt.Errorf("call state is missing from channel state")
	}

	if _, ok := state.Call.Users[userID]; !ok {
		return nil, fmt.Errorf("user not found in call state")
	}

	state = state.Clone()

	if state.Call.ScreenSharingID == userID {
		state.Call.ScreenSharingID = ""
		state.Call.ScreenStreamID = ""
		if state.Call.ScreenStartAt > 0 {
			state.Call.Stats.ScreenDuration += secondsSinceTimestamp(state.Call.ScreenStartAt)
			state.Call.ScreenStartAt = 0
		}
	}

	delete(state.Call.Users, userID)
	delete(state.Call.Sessions, connID)

	if state.Call.HostID == userID && len(state.Call.Users) > 0 {
		state.Call.HostID = state.Call.getHostID(p.getBotID())
	}

	// If the bot leaves the call and recording has not been stopped it either means
	// something has failed or the max duration timeout triggered.
	if state.Call.Recording != nil && state.Call.Recording.EndAt == 0 && connID == state.Call.Recording.BotConnID {
		state.Call.Recording.EndAt = time.Now().UnixMilli()
	}

	if len(state.Call.Users) == 0 {
		if state.Call.ScreenStartAt > 0 {
			state.Call.Stats.ScreenDuration += secondsSinceTimestamp(state.Call.ScreenStartAt)
		}
		state.Call = nil
		state.NodeID = ""
	}

	if err := p.kvSetChannelState(channelID, state); err != nil {
		return nil, err
	}

	return state, nil
}

// JoinAllowed returns true if the user is allowed to join the call, taking into
// account cloud and configuration limits
func (p *Plugin) joinAllowed(state *channelState) (bool, error) {
	// Rules are:
	// Cloud Starter: channels, dm/gm: limited to cfg.cloudStarterMaxParticipantsDefault
	// On-prem, Cloud Professional & Cloud Enterprise (incl. trial): DMs 1-1, GMs and Channel calls
	// limited to cfg.cloudPaidMaxParticipantsDefault people.
	// This is set in the override defaults, so MaxCallParticipants will be accurate for the current license.
	if cfg := p.getConfiguration(); cfg != nil && cfg.MaxCallParticipants != nil &&
		*cfg.MaxCallParticipants != 0 && len(state.Call.Users) >= *cfg.MaxCallParticipants {
		return false, nil
	}
	return true, nil
}

func (p *Plugin) removeSession(us *session) error {
	// The flow to remove a session is a bit complex as it can trigger from many
	// (concurrent) places:
	// - Client leaving the call (proper WS disconnect).
	// - Client disconnecting (RTC connection closed).
	// - RTC side detecting a disconnection (network failure).
	// - Any of the above events coming from a different app node in a HA cluster.
	// Using an atomic helps to avoid logging errors for benign cases.
	if !atomic.CompareAndSwapInt32(&us.removed, 0, 1) {
		p.LogDebug("session was already removed", "userID", us.userID, "connID", us.connID, "originalConnID", us.originalConnID)
		return nil
	}

	prevState, err := p.lockCall(us.channelID)
	if err != nil {
		return fmt.Errorf("failed to lock call: %w", err)
	}
	defer p.unlockCall(us.channelID)

	p.LogDebug("removing session from state", "userID", us.userID, "connID", us.connID, "originalConnID", us.originalConnID)

	p.mut.Lock()
	delete(p.sessions, us.connID)
	p.mut.Unlock()

	currState, err := p.removeUserSession(prevState, us.userID, us.originalConnID, us.channelID)
	if err != nil {
		return fmt.Errorf("failed to remove user session (connID=%s): %w", us.originalConnID, err)
	}

	// Checking if the user session was removed as this method can be called
	// multiple times but we should send out the ws event only once.
	if prevState.Call != nil && prevState.Call.Users[us.userID] != nil && (currState.Call == nil || currState.Call.Users[us.userID] == nil) {
		p.LogDebug("session was removed from state", "userID", us.userID, "connID", us.connID, "originalConnID", us.originalConnID)
		p.publishWebSocketEvent(wsEventUserDisconnected, map[string]interface{}{
			"userID": us.userID,
		}, &model.WebsocketBroadcast{ChannelId: us.channelID, ReliableClusterSend: true})

		// If the removed user was sharing we should send out a screen off event.
		if prevState.Call.ScreenSharingID != "" && (currState.Call == nil || currState.Call.ScreenSharingID == "") {
			p.LogDebug("removed session was sharing, sending screen off event", "userID", us.userID, "connID", us.connID)
			p.publishWebSocketEvent(wsEventUserScreenOff, map[string]interface{}{}, &model.WebsocketBroadcast{ChannelId: us.channelID, ReliableClusterSend: true})
		}
	}

	// Checking if the host has changed.
	if prevState.Call != nil && currState.Call != nil && currState.Call.HostID != prevState.Call.HostID {
		p.publishWebSocketEvent(wsEventCallHostChanged, map[string]interface{}{
			"hostID": currState.Call.HostID,
		}, &model.WebsocketBroadcast{ChannelId: us.channelID, ReliableClusterSend: true})
	}

	// Checking if the recording has ended due to the bot leaving.
	if prevState.Call != nil && prevState.Call.Recording != nil && currState.Call != nil && currState.Call.Recording != nil &&
		currState.Call.Recording.EndAt > prevState.Call.Recording.EndAt {

		p.LogDebug("recording bot left the call, attempting to stop job", "channelID", us.channelID, "jobID", currState.Call.Recording.JobID)

		// Since MM-52346 we don't need to explicitly stop the recording here as
		// the bot leaving the call will implicitly terminate the recording process.

		p.publishWebSocketEvent(wsEventCallRecordingState, map[string]interface{}{
			"callID":   us.channelID,
			"recState": currState.Call.Recording.getClientState().toMap(),
		}, &model.WebsocketBroadcast{ChannelId: us.channelID, ReliableClusterSend: true})
	}

	// If the bot is the only user left in the call we automatically stop the recording.
	if currState.Call != nil && currState.Call.Recording != nil && len(currState.Call.Users) == 1 && currState.Call.Users[p.getBotID()] != nil {
		p.LogDebug("all users left call with recording in progress, stopping", "channelID", us.channelID, "jobID", currState.Call.Recording.JobID)
		if err := p.getJobService().StopJob(us.channelID); err != nil {
			p.LogError("failed to stop recording job", "error", err.Error(), "channelID", us.channelID, "jobID", currState.Call.Recording.JobID)
		}
	}

	// Check if call has ended.
	if prevState.Call != nil && currState.Call == nil {
		dur, err := p.updateCallPostEnded(prevState.Call.PostID, mapKeys(prevState.Call.Stats.Participants))
		if err != nil {
			return err
		}
		p.track(evCallEnded, map[string]interface{}{
			"ChannelID":      us.channelID,
			"CallID":         prevState.Call.ID,
			"Duration":       dur,
			"Participants":   len(prevState.Call.Stats.Participants),
			"ScreenDuration": prevState.Call.Stats.ScreenDuration,
		})
	}

	return nil
}

// getSessionByOriginalID retrieves a session by its original connection ID
// which is also the session ID matching the RTC connection.
func (p *Plugin) getSessionByOriginalID(sessionID string) *session {
	p.mut.RLock()
	defer p.mut.RUnlock()

	// We first try to see if the session is mapped by its original ID since
	// it's more efficient and the most probable case.
	us := p.sessions[sessionID]
	if us != nil {
		return us
	}

	// If we can't find one, we resort to looping through all the sessions to
	// check against the originalConnID field. This would be necessary only if
	// the session reconnected throughout the call with a new ws connection ID.
	for _, s := range p.sessions {
		if s.originalConnID == sessionID {
			return s
		}
	}

	return nil
}<|MERGE_RESOLUTION|>--- conflicted
+++ resolved
@@ -47,15 +47,11 @@
 	leaveCh chan struct{}
 	left    int32
 
-<<<<<<< HEAD
-	// remove tracks whether the session was removed from state.
+	// removed tracks whether the session was removed from state.
 	removed int32
 
-	limiter *rate.Limiter
-=======
 	// rate limiter for incoming WebSocket messages.
 	wsMsgLimiter *rate.Limiter
->>>>>>> 8196cd14
 }
 
 func newUserSession(userID, channelID, connID string, rtc bool) *session {
