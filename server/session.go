// Copyright (c) 2022-present Mattermost, Inc. All Rights Reserved.
// See LICENSE.txt for license information.

package main

import (
	"fmt"
	"sync/atomic"
	"time"

	"golang.org/x/time/rate"

	"github.com/mattermost/mattermost-plugin-calls/server/batching"
	"github.com/mattermost/mattermost-plugin-calls/server/db"
	"github.com/mattermost/mattermost-plugin-calls/server/public"

	"github.com/mattermost/mattermost/server/public/model"
)

const (
	msgChSize = 50
)

type session struct {
	userID         string
	channelID      string
	connID         string
	originalConnID string
	callID         string

	// WebSocket

	signalOutCh chan []byte
	wsMsgCh     chan clientMessage
	// to notify of websocket disconnect.
	wsCloseCh chan struct{}
	wsClosed  int32
	// to notify of websocket reconnection.
	wsReconnectCh chan struct{}
	wsReconnected int32

	// RTC

	// to notify of rtc session disconnect.
	rtcCloseCh chan struct{}
	rtcClosed  int32
	// rtc indicates whether or not the session is also handling the WebRTC
	// connection.
	rtc bool

	// to notify of session leaving a call.
	leaveCh chan struct{}
	left    int32

	// removed tracks whether the session was removed from state.
	removed int32

	// rate limiter for incoming WebSocket messages.
	wsMsgLimiter *rate.Limiter
}

func newUserSession(userID, channelID, connID, callID string, rtc bool) *session {
	return &session{
		userID:         userID,
		channelID:      channelID,
		connID:         connID,
		originalConnID: connID,
		callID:         callID,
		signalOutCh:    make(chan []byte, msgChSize),
		wsMsgCh:        make(chan clientMessage, msgChSize*2),
		wsCloseCh:      make(chan struct{}),
		wsReconnectCh:  make(chan struct{}),
		leaveCh:        make(chan struct{}),
		rtcCloseCh:     make(chan struct{}),
		wsMsgLimiter:   rate.NewLimiter(10, 100),
		rtc:            rtc,
	}
}

func (p *Plugin) addUserSession(state *callState, callsEnabled *bool, userID, connID, channelID, jobID string) (retState *callState, retErr error) {
	defer func(start time.Time) {
		p.metrics.ObserveAppHandlersTime("addUserSession", time.Since(start).Seconds())
	}(time.Now())

	// We need to make sure to keep the state consistent in case of error since it can be shared
	// with other operations in the same batch. To do this we make a deep copy so that we can
	// return the original state in case of error.
	originalState := state
	state = state.Clone()
	defer func() {
		// In case of error we return the original, un-mutated state.
		if retErr != nil {
			retState = originalState
		}
	}()

	// If there is an ongoing call, we can let anyone join.
	if state == nil && !p.userCanStartOrJoin(userID, callsEnabled) {
		return nil, fmt.Errorf("calls are not enabled")
	}

	if state == nil {
		state = &callState{
			Call: public.Call{
				ID:        model.NewId(),
				CreateAt:  time.Now().UnixMilli(),
				StartAt:   time.Now().UnixMilli(),
				OwnerID:   userID,
				ChannelID: channelID,
				Props: public.CallProps{
					NodeID: p.nodeID,
				},
			},
			sessions: map[string]*public.CallSession{},
		}

		if p.rtcdManager != nil {
			host, err := p.rtcdManager.GetHostForNewCall()
			if err != nil {
				return nil, fmt.Errorf("failed to get rtcd host: %w", err)
			}
			p.LogDebug("rtcd host has been assigned to call", "host", host)
			state.Call.Props.RTCDHost = host
		}
	}

	if state.Call.EndAt > 0 {
		return nil, fmt.Errorf("call has ended")
	}

	if _, ok := state.sessions[connID]; ok {
		return nil, fmt.Errorf("session is already connected")
	}

	// Check for cloud limits -- needs to be done here to prevent a race condition
	if allowed, err := p.joinAllowed(state); !allowed {
		if err != nil {
			p.LogError("joinAllowed failed", "error", err.Error())
		}
		return nil, fmt.Errorf("user cannot join because of limits")
	}

	// When the bot joins the call it means a job (recording, transcription) is
	// starting.The actual start time is when the bot sends the status update through the API.
	if userID == p.getBotID() {
		if state.Recording == nil && state.Transcription == nil {
			return nil, fmt.Errorf("no job in progress")
		}

		if state.Recording != nil && state.Recording.ID == jobID && state.Recording.StartAt == 0 {
			p.LogDebug("bot joined, recording job is starting", "jobID", jobID)
			state.Recording.Props.BotConnID = connID

			if err := p.store.UpdateCallJob(state.Recording); err != nil {
				state.Recording.Props.BotConnID = ""
				return nil, fmt.Errorf("failed to update call job: %w", err)
			}
		} else if state.Transcription != nil && state.Transcription.ID == jobID && state.Transcription.StartAt == 0 {
			p.LogDebug("bot joined, transcribing job is starting", "jobID", jobID)
			state.Transcription.Props.BotConnID = connID

			if state.LiveCaptions != nil && state.LiveCaptions.StartAt == 0 {
				p.LogDebug("bot joined, live captions job is starting", "jobID", state.LiveCaptions.ID, "trID", jobID)
				state.LiveCaptions.Props.BotConnID = connID
				if err := p.store.UpdateCallJob(state.LiveCaptions); err != nil {
					state.LiveCaptions.Props.BotConnID = ""
					return nil, fmt.Errorf("failed to update call job: %w", err)
				}
			}

			if err := p.store.UpdateCallJob(state.Transcription); err != nil {
				state.Transcription.Props.BotConnID = ""
				return nil, fmt.Errorf("failed to update call job: %w", err)
			}
		} else {
			// In this case we should fail to prevent the bot from joining
			// without consent.
			return nil, fmt.Errorf("job not in progress or already started")
		}
	}

	state.sessions[connID] = &public.CallSession{
		ID:     connID,
		CallID: state.Call.ID,
		UserID: userID,
		JoinAt: time.Now().UnixMilli(),
	}

	if newHostID := state.getHostID(p.getBotID()); newHostID != state.Call.GetHostID() {
		state.Call.Props.Hosts = []string{newHostID}
<<<<<<< HEAD
		defer func() {
			if retErr == nil {
				p.publishWebSocketEvent(wsEventCallHostChanged, map[string]interface{}{
					"hostID": newHostID,
				}, &WebSocketBroadcast{
					ChannelID:           channelID,
					ReliableClusterSend: true,
					UserIDs:             getUserIDsFromSessions(state.sessions),
				})
			}
		}()
=======
		p.publishWebSocketEvent(wsEventCallHostChanged, map[string]interface{}{
			"hostID":  newHostID,
			"call_id": state.Call.ID,
		}, &WebSocketBroadcast{
			ChannelID:           channelID,
			ReliableClusterSend: true,
			UserIDs:             getUserIDsFromSessions(state.sessions),
		})
>>>>>>> d3ed7a36
	}

	if state.Call.Props.Participants == nil {
		state.Call.Props.Participants = map[string]struct{}{}
	}

	if userID != p.getBotID() {
		state.Call.Props.Participants[userID] = struct{}{}
	}

	if len(state.sessions) == 1 {
		if err := p.store.CreateCall(&state.Call); err != nil {
			return nil, fmt.Errorf("failed to create call: %w", err)
		}
	} else {
		if err := p.store.UpdateCall(&state.Call); err != nil {
			return nil, fmt.Errorf("failed to update call: %w", err)
		}
	}
	if err := p.store.CreateCallSession(state.sessions[connID]); err != nil {
		return nil, fmt.Errorf("failed to create call session: %w", err)
	}

	return state, nil
}

func (p *Plugin) userCanStartOrJoin(userID string, enabled *bool) bool {
	// If calls are disabled, no-one can start or join.
	// If explicitly enabled, everyone can start or join.
	// If not explicitly enabled and default enabled, everyone can join or start
	// otherwise (not explicitly enabled and not default enabled), only sysadmins can start
	// TODO: look to see what logic we should lift to the joinCall fn
	cfg := p.getConfiguration()

	explicitlyEnabled := enabled != nil && *enabled
	explicitlyDisabled := enabled != nil && !*enabled
	defaultEnabled := cfg.DefaultEnabled != nil && *cfg.DefaultEnabled

	if explicitlyDisabled {
		return false
	}
	if explicitlyEnabled {
		return true
	}
	if defaultEnabled {
		return true
	}

	// must be !explicitlyEnabled and !defaultEnabled
	return p.API.HasPermissionTo(userID, model.PermissionManageSystem)
}

func (p *Plugin) removeUserSession(state *callState, userID, originalConnID, connID, channelID string) error {
	defer func(start time.Time) {
		p.metrics.ObserveAppHandlersTime("removeUserSession", time.Since(start).Seconds())
	}(time.Now())

	if state == nil {
		return fmt.Errorf("call state is nil")
	}

	if _, ok := state.sessions[originalConnID]; !ok {
		return fmt.Errorf("session not found in call state")
	}

	if err := p.store.DeleteCallSession(originalConnID); err != nil {
		return fmt.Errorf("failed to delete call session: %w", err)
	}
	delete(state.sessions, originalConnID)
	p.LogDebug("session was removed from state", "userID", userID, "connID", connID, "originalConnID", originalConnID)

	// Check if leaving session was screen sharing.
	if state.Call.Props.ScreenSharingSessionID == originalConnID {
		state.Call.Props.ScreenSharingSessionID = ""
		if state.Call.Props.ScreenStartAt > 0 {
			state.Call.Stats.ScreenDuration += secondsSinceTimestamp(state.Call.Props.ScreenStartAt)
			state.Call.Props.ScreenStartAt = 0
		}
		p.LogDebug("removed session was sharing, sending screen off event", "userID", userID, "connID", connID, "originalConnID", originalConnID)
		p.publishWebSocketEvent(wsEventUserScreenOff, map[string]interface{}{}, &WebSocketBroadcast{
			ChannelID:           channelID,
			ReliableClusterSend: true,
			UserIDs:             getUserIDsFromSessions(state.sessions),
		})
	}

	// If the bot is the only user left in the call we automatically stop any
	// ongoing jobs.
	if state.onlyUserLeft(p.getBotID()) {
		p.LogDebug("all users left call with job(s) in progress, stopping", "channelID", channelID)

		if state.Recording != nil {
			p.LogDebug("stopping ongoing recording", "jobID", state.Recording.Props.JobID, "botConnID", state.Recording.Props.BotConnID)
			if err := p.getJobService().StopJob(channelID, state.Recording.ID, p.getBotID(), state.Recording.Props.BotConnID); err != nil {
				p.LogError("failed to stop recording job", "error", err.Error(),
					"channelID", channelID,
					"jobID", state.Recording.Props.JobID,
					"botConnID", state.Recording.Props.BotConnID)
			}
		}

		if state.Transcription != nil {
			p.LogDebug("stopping ongoing transcription", "jobID", state.Transcription.Props.JobID, "botConnID", state.Transcription.Props.BotConnID)
			if err := p.getJobService().StopJob(channelID, state.Transcription.ID, p.getBotID(), state.Transcription.Props.BotConnID); err != nil {
				p.LogError("failed to stop transcribing job", "error", err.Error(),
					"channelID", channelID,
					"jobID", state.Transcription.Props.JobID,
					"botConnID", state.Transcription.Props.BotConnID)
			}
		}
	}

	// If the bot leaves the call and recording has not been stopped it either means
	// something has failed or the max duration timeout triggered.
	if state.Recording != nil && state.Recording.EndAt == 0 && originalConnID == state.Recording.Props.BotConnID {
		p.LogDebug("recording bot left the call", "channelID", channelID, "jobID", state.Recording.Props.JobID, "botConnID", originalConnID)

		state.Recording.EndAt = time.Now().UnixMilli()
		if err := p.store.UpdateCallJob(state.Recording); err != nil {
			return fmt.Errorf("failed to update call job: %w", err)
		}

		// Since MM-52346 we don't need to explicitly stop the recording here as
		// the bot leaving the call will implicitly terminate the recording process.
		if state.Transcription != nil && state.Transcription.EndAt == 0 {
			p.LogDebug("attempting to stop transcribing job", "channelID", channelID, "jobID", state.Transcription.Props.JobID)
			if err := p.stopTranscribingJob(state, channelID); err != nil {
				p.LogError("failed to stop transcription", "channelID", channelID, "err", err.Error())
			}
		}

		p.publishWebSocketEvent(wsEventCallJobState, map[string]interface{}{
			"callID":   channelID,
			"jobState": getClientStateFromCallJob(state.Recording).toMap(),
		}, &WebSocketBroadcast{
			ChannelID:           channelID,
			ReliableClusterSend: true,
			UserIDs:             getUserIDsFromSessions(state.sessions),
		})

		// MM-57224: deprecated, remove when not needed by mobile pre 2.14.0
		p.publishWebSocketEvent(wsEventCallRecordingState, map[string]interface{}{
			"callID":   channelID,
			"recState": getClientStateFromCallJob(state.Recording).toMap(),
		}, &WebSocketBroadcast{
			ChannelID:           channelID,
			ReliableClusterSend: true,
			UserIDs:             getUserIDsFromSessions(state.sessions),
		})
	}

	if state.Transcription != nil && state.Transcription.EndAt == 0 && originalConnID == state.Transcription.Props.BotConnID {
		p.LogDebug("transcribing bot left the call", "channelID", channelID, "jobID", state.Transcription.Props.JobID, "botConnID", originalConnID)

		state.Transcription.EndAt = time.Now().UnixMilli()
		if err := p.store.UpdateCallJob(state.Transcription); err != nil {
			return fmt.Errorf("failed to update call job: %w", err)
		}

		if state.Recording != nil && state.Recording.EndAt == 0 {
			p.LogDebug("attempting to stop recording job", "channelID", channelID, "jobID", state.Recording.Props.JobID)
			if _, _, err := p.stopRecordingJob(state, channelID); err != nil {
				p.LogError("failed to stop recording", "channelID", channelID, "err", err.Error())
			}
		}

		p.publishWebSocketEvent(wsEventCallJobState, map[string]interface{}{
			"callID":   channelID,
			"jobState": getClientStateFromCallJob(state.Transcription).toMap(),
		}, &WebSocketBroadcast{
			ChannelID:           channelID,
			ReliableClusterSend: true,
			UserIDs:             getUserIDsFromSessions(state.sessions),
		})

		if state.LiveCaptions != nil {
			p.publishWebSocketEvent(wsEventCallJobState, map[string]interface{}{
				"callID":   channelID,
				"jobState": getClientStateFromCallJob(state.LiveCaptions).toMap(),
			}, &WebSocketBroadcast{
				ChannelID:           channelID,
				ReliableClusterSend: true,
				UserIDs:             getUserIDsFromSessions(state.sessions),
			})
		}
	}

	if state.LiveCaptions != nil && state.LiveCaptions.EndAt == 0 && connID == state.LiveCaptions.Props.BotConnID {
		state.LiveCaptions.EndAt = time.Now().UnixMilli()
		if err := p.store.UpdateCallJob(state.LiveCaptions); err != nil {
			return fmt.Errorf("failed to update call job: %w", err)
		}
	}

	if len(state.sessionsForUser(userID)) == 0 {
		// Only send event when all sessions for user have left.
		// This is to keep backwards compatibility with clients not supporting
		// multi-sessions.
		p.publishWebSocketEvent(wsEventUserDisconnected, map[string]interface{}{
			"userID": userID,
		}, &WebSocketBroadcast{ChannelID: channelID, ReliableClusterSend: true})
	}
	p.publishWebSocketEvent(wsEventUserLeft, map[string]interface{}{
		"user_id":    userID,
		"session_id": originalConnID,
	}, &WebSocketBroadcast{ChannelID: channelID, ReliableClusterSend: true})

	// Change host if needed
	if state.Call.GetHostID() == userID && len(state.sessions) > 0 {
		if newHostID := state.getHostID(p.getBotID()); newHostID != userID {
			if newHostID == "" {
				state.Call.Props.Hosts = nil
			} else {
				state.Call.Props.Hosts = []string{newHostID}
			}
			p.publishWebSocketEvent(wsEventCallHostChanged, map[string]interface{}{
				"hostID":  newHostID,
				"call_id": state.Call.ID,
			}, &WebSocketBroadcast{
				ChannelID:           channelID,
				ReliableClusterSend: true,
				UserIDs:             getUserIDsFromSessions(state.sessions),
			})
		}
	}

	// Call has ended
	if len(state.sessions) == 0 {
		if state.Call.Props.ScreenStartAt > 0 {
			state.Call.Stats.ScreenDuration += secondsSinceTimestamp(state.Call.Props.ScreenStartAt)
		}
		setCallEnded(&state.Call)

		p.mut.Lock()
		if batcher := p.addSessionsBatchers[channelID]; batcher != nil {
			p.LogDebug("stopping batcher for call", "channelID", channelID)
			p.addSessionsBatchers[channelID] = nil
			delete(p.addSessionsBatchers, channelID)
			// stop needs to happen asynchronously since this method is executed as part of a batch.
			go batcher.Stop()
		}

		if batcher := p.removeSessionsBatchers[channelID]; batcher != nil {
			p.LogDebug("stopping batcher for call", "channelID", channelID)
			p.removeSessionsBatchers[channelID] = nil
			delete(p.removeSessionsBatchers, channelID)
			// stop needs to happen asynchronously since this method is executed as part of a batch.
			go batcher.Stop()
		}
		p.mut.Unlock()

		defer func() {
			dur, err := p.updateCallPostEnded(state.Call.PostID, mapKeys(state.Call.Props.Participants))
			if err != nil {
				p.LogError("failed to update call post ended", "err", err.Error(), "channelID", channelID)
			}
			p.track(evCallEnded, map[string]interface{}{
				"ChannelID":      channelID,
				"CallID":         state.Call.ID,
				"Duration":       dur,
				"Participants":   len(state.Call.Props.Participants),
				"ScreenDuration": state.Call.Stats.ScreenDuration,
			})
		}()
	}

	if err := p.store.UpdateCall(&state.Call); err != nil {
		return fmt.Errorf("failed to update call: %w", err)
	}

	return nil
}

// JoinAllowed returns true if the user is allowed to join the call, taking into
// account cloud and configuration limits
func (p *Plugin) joinAllowed(state *callState) (bool, error) {
	// Rules are:
	// Cloud Starter: channels, dm/gm: limited to cfg.cloudStarterMaxParticipantsDefault
	// On-prem, Cloud Professional & Cloud Enterprise (incl. trial): DMs 1-1, GMs and Channel calls
	// limited to cfg.cloudPaidMaxParticipantsDefault people.
	// This is set in the override defaults, so MaxCallParticipants will be accurate for the current license.
	if cfg := p.getConfiguration(); cfg != nil && cfg.MaxCallParticipants != nil &&
		*cfg.MaxCallParticipants != 0 && len(state.sessions) >= *cfg.MaxCallParticipants {
		return false, nil
	}
	return true, nil
}

func (p *Plugin) removeSession(us *session) error {
	// The flow to remove a session is a bit complex as it can trigger from many
	// (concurrent) places:
	// - Client leaving the call (proper WS disconnect).
	// - Client disconnecting (RTC connection closed).
	// - RTC side detecting a disconnection (network failure).
	// - Any of the above events coming from a different app node in a HA cluster.
	// Using an atomic helps to avoid logging errors for benign cases.
	if !atomic.CompareAndSwapInt32(&us.removed, 0, 1) {
		p.LogDebug("session was already removed", "userID", us.userID, "connID", us.connID, "originalConnID", us.originalConnID)
		return nil
	}

	sessionsCount, err := p.store.GetCallSessionsCount(us.callID, db.GetCallSessionOpts{})
	if err != nil {
		p.LogError("failed to get call sessions count", "callID", us.callID, "err", err.Error())
	}

	removeSessionFromCall := func(state *callState) {
		p.LogDebug("removing session from state", "userID", us.userID, "connID", us.connID, "originalConnID", us.originalConnID)

		p.mut.Lock()
		delete(p.sessions, us.connID)
		p.mut.Unlock()

		if err := p.removeUserSession(state, us.userID, us.originalConnID, us.connID, us.channelID); err != nil {
			p.LogError("failed to remove user session ", "originalConnID", us.originalConnID, "err", err.Error())
		}
	}

	p.mut.Lock()
	batcher := p.removeSessionsBatchers[us.channelID]
	shouldBatch := batcher != nil || sessionsCount >= minMembersCountForBatching
	if shouldBatch {
		defer p.mut.Unlock()
		p.LogDebug("will batch sessions leaving operations",
			"channelID", us.channelID,
			"sessionsCount", sessionsCount,
			"threshold", minMembersCountForBatching,
		)
		var err error
		if batcher == nil {
			p.LogDebug("creating new batcher for call", "channelID", us.channelID)
			batcher, err = batching.NewBatcher(batching.Config{
				Interval: joinLeaveBatchingInterval,
				Size:     sessionsCount,
				PreRunCb: func(ctx batching.Context) error {
					p.LogDebug("performing removeSessionFromCall batch", "channelID", us.channelID, "batchSize", ctx[batching.ContextBatchSizeKey])

					state, err := p.lockCallReturnState(us.channelID)
					if err != nil {
						return fmt.Errorf("failed to lock call: %w", err)
					}
					ctx["callState"] = state

					return nil
				},
				PostRunCb: func(_ batching.Context) error {
					p.unlockCall(us.channelID)
					return nil
				},
			})
			if err != nil {
				return fmt.Errorf("failed to create batcher: %w", err)
			}
			p.removeSessionsBatchers[us.channelID] = batcher
			batcher.Start()
		}

		err = batcher.Push(func(ctx batching.Context) {
			removeSessionFromCall(ctx["callState"].(*callState))
		})
		if err != nil {
			return fmt.Errorf("failed to push to batcher: %w", err)
		}

		return nil
	}

	// Non-batching case
	p.mut.Unlock()

	p.LogDebug("no need to batch sessions leaving operations",
		"channelID", us.channelID,
		"sessionsCount", sessionsCount,
		"threshold", minMembersCountForBatching,
	)

	state, err := p.lockCallReturnState(us.channelID)
	if err != nil {
		return fmt.Errorf("failed to lock call: %w", err)
	}
	removeSessionFromCall(state)
	p.unlockCall(us.channelID)

	return nil
}

// getSessionByOriginalID retrieves a session by its original connection ID
// which is also the session ID matching the RTC connection.
func (p *Plugin) getSessionByOriginalID(sessionID string) *session {
	p.mut.RLock()
	defer p.mut.RUnlock()

	// We first try to see if the session is mapped by its original ID since
	// it's more efficient and the most probable case.
	us := p.sessions[sessionID]
	if us != nil {
		return us
	}

	// If we can't find one, we resort to looping through all the sessions to
	// check against the originalConnID field. This would be necessary only if
	// the session reconnected throughout the call with a new ws connection ID.
	for _, s := range p.sessions {
		if s.originalConnID == sessionID {
			return s
		}
	}

	return nil
}<|MERGE_RESOLUTION|>--- conflicted
+++ resolved
@@ -188,11 +188,11 @@
 
 	if newHostID := state.getHostID(p.getBotID()); newHostID != state.Call.GetHostID() {
 		state.Call.Props.Hosts = []string{newHostID}
-<<<<<<< HEAD
 		defer func() {
 			if retErr == nil {
 				p.publishWebSocketEvent(wsEventCallHostChanged, map[string]interface{}{
-					"hostID": newHostID,
+					"hostID":  newHostID,
+					"call_id": state.Call.ID,
 				}, &WebSocketBroadcast{
 					ChannelID:           channelID,
 					ReliableClusterSend: true,
@@ -200,16 +200,6 @@
 				})
 			}
 		}()
-=======
-		p.publishWebSocketEvent(wsEventCallHostChanged, map[string]interface{}{
-			"hostID":  newHostID,
-			"call_id": state.Call.ID,
-		}, &WebSocketBroadcast{
-			ChannelID:           channelID,
-			ReliableClusterSend: true,
-			UserIDs:             getUserIDsFromSessions(state.sessions),
-		})
->>>>>>> d3ed7a36
 	}
 
 	if state.Call.Props.Participants == nil {
