// Copyright (c) 2022-present Mattermost, Inc. All Rights Reserved.
// See LICENSE.txt for license information.

package main

import (
	"encoding/json"
	"fmt"
	"net/http"
	"regexp"
	"time"

	"github.com/mattermost/mattermost/server/public/model"
)

var callRecordingActionRE = regexp.MustCompile(`^\/calls\/([a-z0-9]+)/recording/(start|stop|publish)$`)

const recordingJobStartTimeout = 2 * time.Minute

func (p *Plugin) recJobTimeoutChecker(callID, jobID string) {
	time.Sleep(recordingJobStartTimeout)

	state, err := p.kvGetChannelState(callID)
	if err != nil {
		p.LogError("failed to get channel state", "error", err.Error())
		return
	}

	recState, err := state.getRecording()
	if err != nil {
		p.LogError("failed to get recording state", "error", err.Error())
		return
	}

	// If the recording hasn't started (bot hasn't joined yet) we notify the
	// client.
	var clientState *RecordingStateClient
	if recState.JobID == jobID && recState.StartAt == 0 {
		if err := p.kvSetAtomicChannelState(callID, func(state *channelState) (*channelState, error) {
			recordingState, err := state.getRecording()
			if err != nil {
				return nil, err
			}
			if recordingState.JobID != jobID {
				return nil, fmt.Errorf("invalid recording job")
			}

			clientState = recordingState.getClientState()
			state.Call.Recording = nil

			return state, nil
		}); err != nil {
			p.LogError("failed to set channel state", "error", err.Error())
			return
		}

		p.LogError("timed out waiting for recorder bot to join", "callID", callID, "jobID", jobID)

		clientState.Err = "failed to start recording job: timed out waiting for bot to join call"
		clientState.EndAt = time.Now().UnixMilli()

		p.publishWebSocketEvent(wsEventCallRecordingState, map[string]interface{}{
			"callID":   callID,
			"recState": clientState.toMap(),
		}, &model.WebsocketBroadcast{ChannelId: callID, ReliableClusterSend: true})
	}
}

func (p *Plugin) handleRecordingAction(w http.ResponseWriter, r *http.Request, callID, action string) {
	var res httpResponse
	defer p.httpAudit("handlePostRecording", &res, w, r)

	userID := r.Header.Get("Mattermost-User-Id")

	if !p.API.HasPermissionToChannel(userID, callID, model.PermissionReadChannel) {
		res.Err = "Forbidden"
		res.Code = http.StatusForbidden
		return
	}

	if !p.licenseChecker.RecordingsAllowed() {
		res.Err = "Recordings are not allowed by your license"
		res.Code = http.StatusForbidden
		return
	}

	if cfg := p.getConfiguration(); !cfg.recordingsEnabled() {
		res.Err = "Recordings are not enabled"
		res.Code = http.StatusForbidden
		return
	}

	if p.getJobService() == nil {
		res.Err = "Job service is not initialized"
		res.Code = http.StatusForbidden
		return
	}

	if action == "publish" {
		res.Err = "Not implemented"
		res.Code = http.StatusNotImplemented
		return
	}

	var recState recordingState
	var postID string
	if err := p.kvSetAtomicChannelState(callID, func(state *channelState) (*channelState, error) {
		if state == nil {
			return nil, fmt.Errorf("channel state is missing from store")
		}
		if state.Call == nil {
			return nil, fmt.Errorf("no call ongoing")
		}
		if state.Call.HostID != userID {
			return nil, fmt.Errorf("no permissions to record")
		}
		if action == "start" && state.Call.Recording != nil && state.Call.Recording.EndAt == 0 {
			return nil, fmt.Errorf("recording already in progress")
		}
		if action == "stop" && (state.Call.Recording == nil || state.Call.Recording.EndAt != 0) {
			return nil, fmt.Errorf("no recording in progress")
		}

		if action == "start" {
			recState.ID = model.NewId()
			recState.CreatorID = userID
			recState.InitAt = time.Now().UnixMilli()
			state.Call.Recording = &recState
			postID = state.Call.PostID
		} else if action == "stop" {
			recState = *state.Call.Recording
			recState.EndAt = time.Now().UnixMilli()
			state.Call.Recording = nil
		}

		return state, nil
	}); err != nil {
		res.Err = err.Error()
		res.Code = http.StatusForbidden
		return
	}

	defer func() {
		// In case of any error we relay it to the client.
		if res.Err != "" {
			recState.EndAt = time.Now().UnixMilli()
			recState.Err = res.Err
			p.publishWebSocketEvent(wsEventCallRecordingState, map[string]interface{}{
				"callID":   callID,
				"recState": recState.getClientState().toMap(),
			}, &model.WebsocketBroadcast{ChannelId: callID, ReliableClusterSend: true})
		}
	}()

	if action == "start" {
		// Sending the event prior to making the API call to the job service
		// since it could take a few seconds to complete and we want clients
		// to get their local state updated as soon as it changes on the server.
		p.publishWebSocketEvent(wsEventCallRecordingState, map[string]interface{}{
			"callID":   callID,
			"recState": recState.getClientState().toMap(),
		}, &model.WebsocketBroadcast{ChannelId: callID, ReliableClusterSend: true})
<<<<<<< HEAD
		recJobID, err := p.jobService.RunRecordingJob(callID, postID, recState.ID, p.botSession.Token)
=======
		recJobID, err := p.getJobService().RunRecordingJob(callID, postID, p.botSession.Token)
>>>>>>> 5c059dab
		if err != nil {
			// resetting state in case the job failed to run
			if err := p.kvSetAtomicChannelState(callID, func(state *channelState) (*channelState, error) {
				if state == nil || state.Call == nil || state.Call.Recording == nil {
					return nil, fmt.Errorf("missing state")
				}
				state.Call.Recording = nil
				return state, nil
			}); err != nil {
				p.LogError(err.Error())
			}
			res.Err = "failed to create recording job: " + err.Error()
			res.Code = http.StatusInternalServerError
			return
		}

		if err := p.kvSetAtomicChannelState(callID, func(state *channelState) (*channelState, error) {
			recState, err := state.getRecording()
			if err != nil {
				return nil, err
			}
			if recState.JobID != "" {
				return nil, fmt.Errorf("recording job already in progress")
			}
			recState.JobID = recJobID

			return state, nil
		}); err != nil {
			res.Err = err.Error()
			res.Code = http.StatusForbidden
			return
		}

		p.LogDebug("recording job started successfully", "jobID", recJobID, "callID", callID)

		p.publishWebSocketEvent(wsEventCallRecordingState, map[string]interface{}{
			"callID":   callID,
			"recState": recState.getClientState().toMap(),
		}, &model.WebsocketBroadcast{ChannelId: callID, ReliableClusterSend: true})

		go p.recJobTimeoutChecker(callID, recJobID)
	} else if action == "stop" {
		// Sending the event prior to making the API call to the job service
		// since it could take a few seconds to complete but we want clients
		// to get their local state updated as soon as it changes on the server.
		p.publishWebSocketEvent(wsEventCallRecordingState, map[string]interface{}{
			"callID":   callID,
			"recState": recState.getClientState().toMap(),
		}, &model.WebsocketBroadcast{ChannelId: callID, ReliableClusterSend: true})

		if err := p.getJobService().StopJob(callID); err != nil {
			res.Err = "failed to stop recording job: " + err.Error()
			res.Code = http.StatusInternalServerError
			return
		}
	}

	w.Header().Set("Content-Type", "application/json")
	if err := json.NewEncoder(w).Encode(recState.getClientState()); err != nil {
		p.LogError(err.Error())
	}
}<|MERGE_RESOLUTION|>--- conflicted
+++ resolved
@@ -160,11 +160,7 @@
 			"callID":   callID,
 			"recState": recState.getClientState().toMap(),
 		}, &model.WebsocketBroadcast{ChannelId: callID, ReliableClusterSend: true})
-<<<<<<< HEAD
-		recJobID, err := p.jobService.RunRecordingJob(callID, postID, recState.ID, p.botSession.Token)
-=======
-		recJobID, err := p.getJobService().RunRecordingJob(callID, postID, p.botSession.Token)
->>>>>>> 5c059dab
+		recJobID, err := p.getJobService().RunRecordingJob(callID, postID, recState.ID, p.botSession.Token)
 		if err != nil {
 			// resetting state in case the job failed to run
 			if err := p.kvSetAtomicChannelState(callID, func(state *channelState) (*channelState, error) {
