--- conflicted
+++ resolved
@@ -6,7 +6,6 @@
 import (
 	"encoding/json"
 	"fmt"
-	"github.com/mattermost/mattermost-plugin-calls/server/public"
 	"net/http"
 	"time"
 
@@ -59,9 +58,7 @@
 			}
 		}
 
-<<<<<<< HEAD
-=======
-		clientState := recState.getClientState()
+		clientState := getClientStateFromCallJob(recState)
 		clientState.Err = "failed to start recording job: timed out waiting for bot to join call"
 		clientState.EndAt = time.Now().UnixMilli()
 
@@ -71,10 +68,9 @@
 		}, &model.WebsocketBroadcast{ChannelId: callID, ReliableClusterSend: true})
 
 		// MM-57224: deprecated, remove when not needed by mobile pre 2.14.0
->>>>>>> 30f1f869
 		p.publishWebSocketEvent(wsEventCallRecordingState, map[string]interface{}{
 			"callID":   callID,
-			"recState": getClientStateFromCallJob(recState).toMap(),
+			"recState": clientState.toMap(),
 		}, &model.WebsocketBroadcast{ChannelId: callID, ReliableClusterSend: true})
 	}
 }
@@ -84,12 +80,7 @@
 		return nil, http.StatusForbidden, fmt.Errorf("recording already in progress")
 	}
 
-<<<<<<< HEAD
 	recState := new(public.CallJob)
-=======
-	recState := new(jobState)
-	recState.Type = public.JobTypeRecording
->>>>>>> 30f1f869
 	recState.ID = model.NewId()
 	recState.CallID = state.Call.ID
 	recState.Type = public.JobTypeRecording
@@ -104,17 +95,13 @@
 		// In case of any error we relay it to the client.
 		if rerr != nil && recState != nil {
 			recState.EndAt = time.Now().UnixMilli()
-<<<<<<< HEAD
 			recState.Props.Err = rerr.Error()
-=======
-			recState.Err = rerr.Error()
 			p.publishWebSocketEvent(wsEventCallJobState, map[string]interface{}{
 				"callID":   callID,
-				"jobState": recState.getClientState().toMap(),
+				"jobState": getClientStateFromCallJob(recState).toMap(),
 			}, &model.WebsocketBroadcast{ChannelId: callID, ReliableClusterSend: true})
 
 			// MM-57224: deprecated, remove when not needed by mobile pre 2.14.0
->>>>>>> 30f1f869
 			p.publishWebSocketEvent(wsEventCallRecordingState, map[string]interface{}{
 				"callID":   callID,
 				"recState": getClientStateFromCallJob(recState).toMap(),
@@ -127,7 +114,7 @@
 	// to get their local state updated as soon as it changes on the server.
 	p.publishWebSocketEvent(wsEventCallJobState, map[string]interface{}{
 		"callID":   callID,
-		"jobState": recState.getClientState().toMap(),
+		"jobState": getClientStateFromCallJob(recState).toMap(),
 	}, &model.WebsocketBroadcast{ChannelId: callID, ReliableClusterSend: true})
 
 	// MM-57224: deprecated, remove when not needed by mobile pre 2.14.0
@@ -186,7 +173,7 @@
 
 	p.publishWebSocketEvent(wsEventCallJobState, map[string]interface{}{
 		"callID":   callID,
-		"jobState": recState.getClientState().toMap(),
+		"jobState": getClientStateFromCallJob(recState).toMap(),
 	}, &model.WebsocketBroadcast{ChannelId: callID, ReliableClusterSend: true})
 
 	// MM-57224: deprecated, remove when not needed by mobile pre 2.14.0
@@ -217,17 +204,13 @@
 	defer func() {
 		// In case of any error we relay it to the client.
 		if rerr != nil {
-<<<<<<< HEAD
 			recState.Props.Err = rerr.Error()
-=======
-			recState.Err = rerr.Error()
 			p.publishWebSocketEvent(wsEventCallJobState, map[string]interface{}{
 				"callID":   callID,
-				"jobState": recState.getClientState().toMap(),
+				"jobState": getClientStateFromCallJob(recState).toMap(),
 			}, &model.WebsocketBroadcast{ChannelId: callID, ReliableClusterSend: true})
 
 			// MM-57224: deprecated, remove when not needed by mobile pre 2.14.0
->>>>>>> 30f1f869
 			p.publishWebSocketEvent(wsEventCallRecordingState, map[string]interface{}{
 				"callID":   callID,
 				"recState": getClientStateFromCallJob(recState).toMap(),
@@ -247,7 +230,7 @@
 
 	p.publishWebSocketEvent(wsEventCallJobState, map[string]interface{}{
 		"callID":   callID,
-		"jobState": recState.getClientState().toMap(),
+		"jobState": getClientStateFromCallJob(recState).toMap(),
 	}, &model.WebsocketBroadcast{ChannelId: callID, ReliableClusterSend: true})
 
 	// MM-57224: deprecated, remove when not needed by mobile pre 2.14.0
@@ -304,7 +287,7 @@
 		res.Code = http.StatusForbidden
 		return
 	}
-	if len(state.Call.Props.Hosts) == 0 || state.Call.Props.Hosts[0] != userID {
+	if state.Call.GetHostID() != userID {
 		res.Err = "no permissions to record"
 		res.Code = http.StatusForbidden
 		return
