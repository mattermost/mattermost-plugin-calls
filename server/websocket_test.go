// Copyright (c) 2022-present Mattermost, Inc. All Rights Reserved.
// See LICENSE.txt for license information.

package main

import (
	"fmt"
	"net/http"
	"os"
	"sync"
	"testing"
	"time"

	"github.com/mattermost/mattermost-plugin-calls/server/batching"
	"github.com/mattermost/mattermost-plugin-calls/server/cluster"
	"github.com/mattermost/mattermost-plugin-calls/server/enterprise"
	"github.com/mattermost/mattermost-plugin-calls/server/public"

	serverMocks "github.com/mattermost/mattermost-plugin-calls/server/mocks/github.com/mattermost/mattermost-plugin-calls/server/interfaces"
	pluginMocks "github.com/mattermost/mattermost-plugin-calls/server/mocks/github.com/mattermost/mattermost/server/public/plugin"
	rtcMocks "github.com/mattermost/mattermost-plugin-calls/server/mocks/github.com/mattermost/rtcd/service/rtc"

	"github.com/mattermost/mattermost/server/public/model"
	"github.com/mattermost/mattermost/server/public/plugin"

	"github.com/mattermost/rtcd/service/rtc"

	"github.com/stretchr/testify/mock"
	"github.com/stretchr/testify/require"
)

func TestHandleBotWSReconnect(t *testing.T) {
	mockAPI := &pluginMocks.MockAPI{}
	mockMetrics := &serverMocks.MockMetrics{}

	p := Plugin{
		MattermostPlugin: plugin.MattermostPlugin{
			API: mockAPI,
		},
		callsClusterLocks: map[string]*cluster.Mutex{},
		metrics:           mockMetrics,
	}

	store, tearDown := NewTestStore(t)
	t.Cleanup(tearDown)
	p.store = store

	mockAPI.On("LogDebug", mock.Anything, mock.Anything, mock.Anything,
		mock.Anything, mock.Anything, mock.Anything, mock.Anything,
		mock.Anything, mock.Anything, mock.Anything, mock.Anything)
	mockAPI.On("KVSetWithOptions", mock.Anything, mock.Anything, mock.Anything).Return(true, nil)
	mockMetrics.On("ObserveClusterMutexGrabTime", "mutex_call", mock.AnythingOfType("float64"))
	mockMetrics.On("ObserveClusterMutexLockedTime", "mutex_call", mock.AnythingOfType("float64"))
	mockMetrics.On("ObserveAppHandlersTime", mock.AnythingOfType("string"), mock.AnythingOfType("float64"))
	mockMetrics.On("IncStoreOp", "KVGet")
	mockMetrics.On("IncStoreOp", "KVSet")

	channelID := model.NewId()

	t.Run("no call ongoing", func(t *testing.T) {
		mockAPI.On("KVDelete", "mutex_call_"+channelID).Return(nil).Once()
		err := p.handleBotWSReconnect("connID", "prevConnID", "originalConnID", channelID)
		require.NoError(t, err)
	})

	t.Run("no job", func(t *testing.T) {
		err := p.store.CreateCall(&public.Call{
			ID:        model.NewId(),
			CreateAt:  time.Now().UnixMilli(),
			ChannelID: channelID,
			StartAt:   time.Now().UnixMilli(),
			PostID:    model.NewId(),
			ThreadID:  model.NewId(),
			OwnerID:   model.NewId(),
		})
		require.NoError(t, err)

		mockAPI.On("KVDelete", "mutex_call_"+channelID).Return(nil).Once()

		err = p.handleBotWSReconnect("connID", "prevConnID", "originalConnID", channelID)
		require.NoError(t, err)
	})

	t.Run("only recording job", func(t *testing.T) {
		defer ResetTestStore(t, p.store)
		call := &public.Call{
			ID:        model.NewId(),
			CreateAt:  time.Now().UnixMilli(),
			ChannelID: channelID,
			StartAt:   time.Now().UnixMilli(),
			PostID:    model.NewId(),
			ThreadID:  model.NewId(),
			OwnerID:   model.NewId(),
		}
		err := p.store.CreateCall(call)
		require.NoError(t, err)

		err = p.store.CreateCallJob(&public.CallJob{
			ID:        model.NewId(),
			CallID:    call.ID,
			Type:      public.JobTypeRecording,
			CreatorID: model.NewId(),
			InitAt:    time.Now().UnixMilli(),
			StartAt:   time.Now().UnixMilli() + 1000,
			Props: public.CallJobProps{
				BotConnID: "prevConnID",
			},
		})
		require.NoError(t, err)

		cs, err := p.getCallState(channelID, true)
		require.NoError(t, err)

		require.Equal(t, "prevConnID", cs.Recording.Props.BotConnID)

		mockAPI.On("KVDelete", "mutex_call_"+channelID).Return(nil).Once()

		err = p.handleBotWSReconnect("connID", "prevConnID", "originalConnID", channelID)
		require.NoError(t, err)

		cs, err = p.getCallState(channelID, true)
		require.NoError(t, err)
		require.Equal(t, "connID", cs.Recording.Props.BotConnID)
	})

	t.Run("only transcribing job", func(t *testing.T) {
		defer ResetTestStore(t, p.store)
		call := &public.Call{
			ID:        model.NewId(),
			CreateAt:  time.Now().UnixMilli(),
			ChannelID: channelID,
			StartAt:   time.Now().UnixMilli(),
			PostID:    model.NewId(),
			ThreadID:  model.NewId(),
			OwnerID:   model.NewId(),
		}
		err := p.store.CreateCall(call)
		require.NoError(t, err)

		err = p.store.CreateCallJob(&public.CallJob{
			ID:        model.NewId(),
			CallID:    call.ID,
			Type:      public.JobTypeTranscribing,
			CreatorID: model.NewId(),
			InitAt:    time.Now().UnixMilli(),
			StartAt:   time.Now().UnixMilli() + 1000,
			Props: public.CallJobProps{
				BotConnID: "prevConnID",
			},
		})
		require.NoError(t, err)

		cs, err := p.getCallState(channelID, true)
		require.NoError(t, err)

		require.Equal(t, "prevConnID", cs.Transcription.Props.BotConnID)

		mockAPI.On("KVDelete", "mutex_call_"+channelID).Return(nil).Once()

		err = p.handleBotWSReconnect("connID", "prevConnID", "originalConnID", channelID)
		require.NoError(t, err)

		cs, err = p.getCallState(channelID, true)
		require.NoError(t, err)
		require.Equal(t, "connID", cs.Transcription.Props.BotConnID)
	})

	t.Run("both jobs", func(t *testing.T) {
		defer ResetTestStore(t, p.store)

		call := &public.Call{
			ID:        model.NewId(),
			CreateAt:  time.Now().UnixMilli(),
			ChannelID: channelID,
			StartAt:   time.Now().UnixMilli(),
			PostID:    model.NewId(),
			ThreadID:  model.NewId(),
			OwnerID:   model.NewId(),
		}
		err := p.store.CreateCall(call)
		require.NoError(t, err)

		err = p.store.CreateCallJob(&public.CallJob{
			ID:        model.NewId(),
			CallID:    call.ID,
			Type:      public.JobTypeRecording,
			CreatorID: model.NewId(),
			InitAt:    time.Now().UnixMilli(),
			StartAt:   time.Now().UnixMilli() + 1000,
			Props: public.CallJobProps{
				BotConnID: "prevRecordingBotConnID",
			},
		})
		require.NoError(t, err)

		err = p.store.CreateCallJob(&public.CallJob{
			ID:        model.NewId(),
			CallID:    call.ID,
			Type:      public.JobTypeTranscribing,
			CreatorID: model.NewId(),
			InitAt:    time.Now().UnixMilli(),
			StartAt:   time.Now().UnixMilli() + 1000,
			Props: public.CallJobProps{
				BotConnID: "prevTranscribingBotConnID",
			},
		})
		require.NoError(t, err)

		t.Run("recording", func(t *testing.T) {
			cs, err := p.getCallState(channelID, true)
			require.NoError(t, err)
			require.Equal(t, "prevRecordingBotConnID", cs.Recording.Props.BotConnID)

			mockAPI.On("KVDelete", "mutex_call_"+channelID).Return(nil).Once()

			err = p.handleBotWSReconnect("newRecordingBotConnID", "prevRecordingBotConnID", "originalConnID", channelID)
			require.NoError(t, err)

			cs, err = p.getCallState(channelID, true)
			require.NoError(t, err)
			require.Equal(t, "newRecordingBotConnID", cs.Recording.Props.BotConnID)
		})

		t.Run("transcription", func(t *testing.T) {
			cs, err := p.getCallState(channelID, true)
			require.NoError(t, err)
			require.Equal(t, "prevTranscribingBotConnID", cs.Transcription.Props.BotConnID)

			mockAPI.On("KVDelete", "mutex_call_"+channelID).Return(nil).Once()

			err = p.handleBotWSReconnect("newTranscribingBotConnID", "prevTranscribingBotConnID", "originalConnID", channelID)
			require.NoError(t, err)

			cs, err = p.getCallState(channelID, true)
			require.NoError(t, err)
			require.Equal(t, "newTranscribingBotConnID", cs.Transcription.Props.BotConnID)
		})
	})
}

func TestWSReader(t *testing.T) {
	mockAPI := &pluginMocks.MockAPI{}
	mockMetrics := &serverMocks.MockMetrics{}

	p := Plugin{
		MattermostPlugin: plugin.MattermostPlugin{
			API: mockAPI,
		},
		callsClusterLocks: map[string]*cluster.Mutex{},
		metrics:           mockMetrics,
	}

	t.Run("user session validation", func(t *testing.T) {
		sessionAuthCheckInterval = time.Second

		t.Run("empty session ID", func(_ *testing.T) {
			us := newUserSession("userID", "channelID", "connID", "callID", false)
			var wg sync.WaitGroup
			wg.Add(1)
			go func() {
				defer wg.Done()
				p.wsReader(us, "", "handlerID")
			}()

			time.Sleep(time.Second)
			close(us.wsCloseCh)

			wg.Wait()
		})

		t.Run("valid session", func(_ *testing.T) {
			mockAPI.On("GetSession", "authSessionID").Return(&model.Session{
				Id:        "authSessionID",
				ExpiresAt: time.Now().UnixMilli() + 60000,
			}, nil).Once()

			us := newUserSession("userID", "channelID", "connID", "callID", false)
			var wg sync.WaitGroup
			wg.Add(1)
			go func() {
				defer wg.Done()
				p.wsReader(us, "authSessionID", "handlerID")
			}()

			time.Sleep(time.Second)
			close(us.wsCloseCh)

			wg.Wait()
		})

		t.Run("valid session, no expiration", func(_ *testing.T) {
			mockAPI.On("GetSession", "authSessionID").Return(&model.Session{
				Id: "authSessionID",
			}, nil).Once()

			us := newUserSession("userID", "channelID", "connID", "callID", false)
			var wg sync.WaitGroup
			wg.Add(1)
			go func() {
				defer wg.Done()
				p.wsReader(us, "authSessionID", "handlerID")
			}()

			time.Sleep(time.Second)
			close(us.wsCloseCh)

			wg.Wait()
		})

		t.Run("expired session", func(_ *testing.T) {
			expiresAt := time.Now().UnixMilli()
			us := newUserSession("userID", "channelID", "connID", "callID", false)

			mockAPI.On("GetSession", "authSessionID").Return(&model.Session{
				Id:        "authSessionID",
				ExpiresAt: expiresAt,
			}, nil).Once()

			mockAPI.On("LogInfo", "invalid or expired session, closing RTC session",
				"origin", mock.AnythingOfType("string"),
				"channelID", us.channelID, "userID", us.userID, "connID", us.connID,
				"sessionID", "authSessionID", "expiresAt", fmt.Sprintf("%d", expiresAt)).Once()

			mockAPI.On("LogDebug", "closeRTCSession",
				"origin", mock.AnythingOfType("string"),
				"userID", us.userID, "connID", us.connID, "channelID", us.channelID).Once()

			var wg sync.WaitGroup
			wg.Add(1)
			go func() {
				defer wg.Done()
				p.wsReader(us, "authSessionID", "handlerID")
			}()

			time.Sleep(2 * time.Second)
			close(us.wsCloseCh)

			wg.Wait()
		})

		t.Run("revoked session", func(_ *testing.T) {
			us := newUserSession("userID", "channelID", "connID", "callID", false)

			mockAPI.On("GetSession", "authSessionID").Return(nil,
				model.NewAppError("GetSessionById", "We encountered an error finding the session.", nil, "", http.StatusUnauthorized)).Once()

			mockAPI.On("LogInfo", "invalid or expired session, closing RTC session",
				"origin", mock.AnythingOfType("string"),
				"channelID", us.channelID, "userID", us.userID, "connID", us.connID,
				"err", "GetSessionById: We encountered an error finding the session.").Once()

			mockAPI.On("LogDebug", "closeRTCSession",
				"origin", mock.AnythingOfType("string"),
				"userID", us.userID, "connID", us.connID, "channelID", us.channelID).Once()

			var wg sync.WaitGroup
			wg.Add(1)
			go func() {
				defer wg.Done()
				p.wsReader(us, "authSessionID", "handlerID")
			}()

			time.Sleep(time.Second * 2)
			close(us.wsCloseCh)

			wg.Wait()
		})
	})
}

func TestHandleCallStateRequest(t *testing.T) {
	mockAPI := &pluginMocks.MockAPI{}
	mockMetrics := &serverMocks.MockMetrics{}

	p := Plugin{
		MattermostPlugin: plugin.MattermostPlugin{
			API: mockAPI,
		},
		callsClusterLocks: map[string]*cluster.Mutex{},
		metrics:           mockMetrics,
	}

	store, tearDown := NewTestStore(t)
	t.Cleanup(tearDown)
	p.store = store

	mockAPI.On("LogDebug", mock.Anything, mock.Anything, mock.Anything,
		mock.Anything, mock.Anything, mock.Anything, mock.Anything,
		mock.Anything, mock.Anything, mock.Anything, mock.Anything)
	mockAPI.On("KVSetWithOptions", mock.Anything, mock.Anything, mock.Anything).Return(true, nil)
	mockMetrics.On("ObserveClusterMutexGrabTime", "mutex_call", mock.AnythingOfType("float64"))
	mockMetrics.On("ObserveClusterMutexLockedTime", "mutex_call", mock.AnythingOfType("float64"))
	mockMetrics.On("ObserveAppHandlersTime", mock.AnythingOfType("string"), mock.AnythingOfType("float64"))
	mockMetrics.On("IncStoreOp", "KVGet")
	mockMetrics.On("IncStoreOp", "KVSet")

	channelID := model.NewId()
	userID := model.NewId()
	connID := model.NewId()

	t.Run("no permissions", func(t *testing.T) {
		mockAPI.On("KVDelete", "mutex_call_"+channelID).Return(nil).Once()
		mockAPI.On("HasPermissionToChannel", userID, channelID, model.PermissionReadChannel).Return(false).Once()
		err := p.handleCallStateRequest(channelID, userID, connID)
		require.EqualError(t, err, "forbidden")
	})

	t.Run("no call ongoing", func(t *testing.T) {
		mockAPI.On("KVDelete", "mutex_call_"+channelID).Return(nil).Once()
		mockAPI.On("HasPermissionToChannel", userID, channelID, model.PermissionReadChannel).Return(true).Once()
		err := p.handleCallStateRequest(channelID, userID, connID)
		require.EqualError(t, err, "no call ongoing")
	})

	t.Run("active call", func(t *testing.T) {
		err := p.store.CreateCall(&public.Call{
			ID:        model.NewId(),
			CreateAt:  time.Now().UnixMilli(),
			ChannelID: channelID,
			StartAt:   time.Now().UnixMilli(),
			PostID:    model.NewId(),
			ThreadID:  model.NewId(),
			OwnerID:   model.NewId(),
		})
		require.NoError(t, err)

		mockAPI.On("KVDelete", "mutex_call_"+channelID).Return(nil).Once()
		mockAPI.On("HasPermissionToChannel", userID, channelID, model.PermissionReadChannel).Return(true).Once()
		mockMetrics.On("IncWebSocketEvent", "out", "call_state").Once()
		mockAPI.On("PublishWebSocketEvent", "call_state", mock.Anything, mock.Anything).Once()

		err = p.handleCallStateRequest(channelID, userID, connID)
		require.NoError(t, err)
	})
}

func TestWebSocketBroadcastToModel(t *testing.T) {
	t.Run("nil/empty", func(t *testing.T) {
		var wsb *WebSocketBroadcast
		require.Nil(t, wsb.ToModel())

		wsb = &WebSocketBroadcast{}
		require.NotNil(t, wsb.ToModel())
		require.Empty(t, wsb.ToModel())
	})

	t.Run("not empty", func(t *testing.T) {
		wsb := &WebSocketBroadcast{
			ChannelID:           "channelID",
			UserID:              "userID",
			ConnectionID:        "connID",
			ReliableClusterSend: true,
			OmitUsers: map[string]bool{
				"userA": true,
				"userB": true,
			},
			UserIDs: []string{
				"userC",
				"userD",
			},
		}
		require.Equal(t, &model.WebsocketBroadcast{
			ChannelId:           wsb.ChannelID,
			UserId:              wsb.UserID,
			ConnectionId:        wsb.ConnectionID,
			ReliableClusterSend: wsb.ReliableClusterSend,
			OmitUsers:           wsb.OmitUsers,
		}, wsb.ToModel())
	})
}

func TestPublishWebSocketEvent(t *testing.T) {
	mockAPI := &pluginMocks.MockAPI{}
	mockMetrics := &serverMocks.MockMetrics{}

	p := Plugin{
		MattermostPlugin: plugin.MattermostPlugin{
			API: mockAPI,
		},
		callsClusterLocks: map[string]*cluster.Mutex{},
		metrics:           mockMetrics,
	}

	callChannelID := model.NewId()
	botUserID := model.NewId()

	t.Run("bot", func(t *testing.T) {
		p.botSession = &model.Session{
			UserId: botUserID,
		}
		defer func() { p.botSession = nil }()

		t.Run("wsEventUserJoined/wsEventUserLeft", func(t *testing.T) {
			p.publishWebSocketEvent(wsEventUserJoined, map[string]any{
				"user_id": botUserID,
			}, nil)

			p.publishWebSocketEvent(wsEventUserLeft, map[string]any{
				"user_id": botUserID,
			}, nil)

			mockMetrics.AssertNotCalled(t, "IncWebSocketEvent")
			mockAPI.AssertNotCalled(t, "PublishWebSocketEvent")
		})

		t.Run("broadcast", func(_ *testing.T) {
			data := map[string]any{}
			bc := &WebSocketBroadcast{
				ChannelID: callChannelID,
			}

			mockMetrics.On("IncWebSocketEvent", "out", wsEventUserMuted).Twice()

			mockAPI.On("PublishWebSocketEvent", wsEventUserMuted, map[string]any{
				"channelID": callChannelID,
			}, &model.WebsocketBroadcast{
				UserId: botUserID,
			}).Once()

			mockAPI.On("PublishWebSocketEvent", wsEventUserMuted, map[string]any{
				"channelID": callChannelID,
			}, &model.WebsocketBroadcast{
				ChannelId: callChannelID,
				OmitUsers: map[string]bool{botUserID: true},
			}).Once()

			p.publishWebSocketEvent(wsEventUserMuted, data, bc)
		})

		t.Run("specified users, including bot", func(_ *testing.T) {
			data := map[string]any{}
			bc := &WebSocketBroadcast{
				ChannelID: callChannelID,
				UserIDs: []string{
					"userA",
					"userB",
					botUserID,
				},
			}

			// Event to bot
			mockAPI.On("PublishWebSocketEvent", wsEventUserReacted, data, &model.WebsocketBroadcast{
				UserId: botUserID,
			}).Once()

			// Event to userA
			mockAPI.On("PublishWebSocketEvent", wsEventUserReacted, data, &model.WebsocketBroadcast{
				ChannelId: callChannelID,
				UserId:    "userA",
				OmitUsers: map[string]bool{
					botUserID: true,
				},
			}).Once()

			// Event to userB
			mockAPI.On("PublishWebSocketEvent", wsEventUserReacted, data, &model.WebsocketBroadcast{
				ChannelId: callChannelID,
				UserId:    "userB",
				OmitUsers: map[string]bool{
					botUserID: true,
				},
			}).Once()

			mockMetrics.On("IncWebSocketEvent", "out", wsEventUserReacted).Times(3)

			p.publishWebSocketEvent(wsEventUserReacted, data, bc)
		})
	})

	t.Run("connection specific", func(_ *testing.T) {
		data := map[string]any{
			"session_id": "userSessionID",
		}
		bc := &WebSocketBroadcast{
			ConnectionID: "userConnID",
		}

		mockMetrics.On("IncWebSocketEvent", "out", wsEventUserMuted).Once()
		mockAPI.On("PublishWebSocketEvent", wsEventUserMuted, map[string]any{
			"session_id": "userSessionID",
		}, &model.WebsocketBroadcast{
			ConnectionId: "userConnID",
		}).Once()

		p.publishWebSocketEvent(wsEventUserMuted, data, bc)
	})

	t.Run("specified users", func(_ *testing.T) {
		data := map[string]any{}
		bc := &WebSocketBroadcast{
			ChannelID: callChannelID,
			UserIDs: []string{
				"userA",
				"userC",
				"userD",
			},
		}
		mockMetrics.On("IncWebSocketEvent", "out", wsEventUserMuted).Twice()

		mockAPI.On("PublishWebSocketEvent", wsEventUserMuted, data, &model.WebsocketBroadcast{
			ChannelId: callChannelID,
			UserId:    "userA",
		}).Once()
		mockAPI.On("PublishWebSocketEvent", wsEventUserMuted, data, &model.WebsocketBroadcast{
			ChannelId: callChannelID,
			UserId:    "userC",
		}).Once()
		mockAPI.On("PublishWebSocketEvent", wsEventUserMuted, data, &model.WebsocketBroadcast{
			ChannelId: callChannelID,
			UserId:    "userD",
		}).Once()

		p.publishWebSocketEvent(wsEventUserMuted, data, bc)
	})
}

func TestHandleJoin(t *testing.T) {
	mockAPI := &pluginMocks.MockAPI{}
	mockMetrics := &serverMocks.MockMetrics{}
	mockRTCMetrics := &rtcMocks.MockMetrics{}

	p := Plugin{
		MattermostPlugin: plugin.MattermostPlugin{
			API: mockAPI,
		},
		callsClusterLocks: map[string]*cluster.Mutex{},
		metrics:           mockMetrics,
		configuration: &configuration{
			clientConfig: clientConfig{
				DefaultEnabled: model.NewBool(true),
			},
		},
		sessions:               map[string]*session{},
		addSessionsBatchers:    map[string]*batching.Batcher{},
		removeSessionsBatchers: map[string]*batching.Batcher{},
	}

	p.licenseChecker = enterprise.NewLicenseChecker(p.API)

	mockMetrics.On("RTCMetrics").Return(mockRTCMetrics).Once()
	mockAPI.On("LogDebug", mock.Anything, mock.Anything, mock.Anything,
		mock.Anything, mock.Anything, mock.Anything, mock.Anything,
		mock.Anything, mock.Anything, mock.Anything, mock.Anything)

	mockAPI.On("LogDebug", "session has joined call",
		"origin", mock.AnythingOfType("string"),
		"userID", mock.AnythingOfType("string"),
		"sessionID", mock.AnythingOfType("string"),
		"channelID", mock.AnythingOfType("string"),
		"callID", mock.AnythingOfType("string"),
		"remoteAddr", mock.AnythingOfType("string"),
		"xForwardedFor", mock.AnythingOfType("string"),
	)

	mockAPI.On("LogInfo", mock.Anything, mock.Anything, mock.Anything,
		mock.Anything, mock.Anything, mock.Anything, mock.Anything,
		mock.Anything, mock.Anything, mock.Anything, mock.Anything)

	rtcServer, err := rtc.NewServer(rtc.ServerConfig{
		ICEPortUDP: 33443,
		ICEPortTCP: 33443,
	}, newLogger(&p), p.metrics.RTCMetrics())
	require.NoError(t, err)

	err = rtcServer.Start()
	require.NoError(t, err)

	p.rtcServer = rtcServer
	defer func() {
		err := p.rtcServer.Stop()
		require.NoError(t, err)
	}()

	store, tearDown := NewTestStore(t)
	t.Cleanup(tearDown)
	p.store = store

	mockMetrics.On("ObserveClusterMutexGrabTime", "mutex_call", mock.AnythingOfType("float64"))
	mockMetrics.On("ObserveClusterMutexLockedTime", "mutex_call", mock.AnythingOfType("float64"))
	mockMetrics.On("ObserveAppHandlersTime", mock.AnythingOfType("string"), mock.AnythingOfType("float64"))

	t.Run("no batching", func(t *testing.T) {
		defer mockAPI.AssertExpectations(t)
		defer mockMetrics.AssertExpectations(t)
		defer mockRTCMetrics.AssertExpectations(t)

		channelID := model.NewId()
		userID := model.NewId()
		connID := model.NewId()
		authSessionID := ""
		postID := model.NewId()

		mockAPI.On("HasPermissionToChannel", userID, channelID, model.PermissionCreatePost).Return(true).Once()
		mockAPI.On("GetChannel", channelID).Return(&model.Channel{
			Id:   channelID,
			Type: model.ChannelTypeOpen,
		}, nil).Once()

		mockAPI.On("GetChannelStats", channelID).Return(&model.ChannelStats{
			MemberCount: 10,
		}, nil).Once()

		// Call lock
		mockAPI.On("KVSetWithOptions", "mutex_call_"+channelID, []byte{0x1}, mock.Anything).Return(true, nil)

		// We'd be starting a new call
		mockMetrics.On("IncWebSocketEvent", "out", wsEventCallHostChanged).Once()
		mockAPI.On("PublishWebSocketEvent", wsEventCallHostChanged, mock.Anything,
			&model.WebsocketBroadcast{UserId: userID, ChannelId: channelID, ReliableClusterSend: true}).Once()
		// Call started post creation
		mockAPI.On("GetUser", userID).Return(&model.User{Id: userID}, nil).Once()
		mockAPI.On("GetConfig").Return(&model.Config{}, nil).Times(4)
		mockAPI.On("CreatePost", mock.AnythingOfType("*model.Post")).Return(&model.Post{Id: postID}, nil).Once()
		createPost(t, store, postID, userID, channelID)

		mockAPI.On("GetLicense").Return(&model.License{
			SkuShortName: "enterprise",
		}, nil)
		defer mockAPI.On("GetLicense").Return(&model.License{
			SkuShortName: "enterprise",
		}, nil).Unset()

		mockAPI.On("GetChannel", channelID).Return(&model.Channel{
			Id:   channelID,
			Type: model.ChannelTypeOpen,
		}, nil).Once()
		mockMetrics.On("IncWebSocketEvent", "out", wsEventCallStart).Once()
		mockAPI.On("PublishWebSocketEvent", wsEventCallStart, mock.Anything,
			&model.WebsocketBroadcast{ChannelId: channelID, ReliableClusterSend: true}).Once()

		mockRTCMetrics.On("IncRTCSessions", "default").Once()

		mockMetrics.On("IncWebSocketEvent", "out", wsEventJoin).Once()
		mockAPI.On("PublishWebSocketEvent", wsEventJoin, map[string]any{"connID": connID},
			&model.WebsocketBroadcast{ConnectionId: connID, ReliableClusterSend: true}).Once()

		// DEPRECATED
		mockMetrics.On("IncWebSocketEvent", "out", wsEventUserConnected).Once()
		mockAPI.On("PublishWebSocketEvent", wsEventUserConnected, map[string]any{"userID": userID},
			&model.WebsocketBroadcast{ChannelId: channelID, ReliableClusterSend: true}).Once()

		mockMetrics.On("IncWebSocketEvent", "out", wsEventUserJoined).Once()
		mockAPI.On("PublishWebSocketEvent", wsEventUserJoined, map[string]any{"session_id": connID, "user_id": userID},
			&model.WebsocketBroadcast{ChannelId: channelID, ReliableClusterSend: true}).Once()

		mockMetrics.On("IncWebSocketEvent", "out", wsEventCallState).Once()
		mockAPI.On("PublishWebSocketEvent", wsEventCallState, mock.Anything,
			&model.WebsocketBroadcast{UserId: userID, ReliableClusterSend: true}).Once()

		mockMetrics.On("IncWebSocketConn").Once()

		// Call unlock
		mockAPI.On("KVDelete", "mutex_call_"+channelID).Return(nil).Once()

		err := p.handleJoin(userID, connID, authSessionID, callsJoinData{
			CallsClientJoinData: CallsClientJoinData{
				ChannelID: channelID,
			},
		})
		require.NoError(t, err)

		// Verify user session was successfully added.
		require.NotNil(t, p.sessions[connID])

		// Verify call was started
		state, err := p.getCallState(channelID, true)
		require.NoError(t, err)
		require.NotNil(t, state)

		// Verify session was added to call.
		require.Len(t, state.sessions, 1)
		require.Equal(t, connID, state.sessions[connID].ID)

		// Verify no batching was needed
		require.Empty(t, p.addSessionsBatchers)

		// Session leaving call path

		// Trigger leave call
		p.mut.RLock()
		close(p.sessions[connID].leaveCh)
		p.mut.RUnlock()

		mockMetrics.On("DecWebSocketConn").Once()
		mockRTCMetrics.On("DecRTCSessions", "default").Once()
		mockRTCMetrics.On("IncRTCConnState", "closed").Once()

		// DEPRECATED
		mockMetrics.On("IncWebSocketEvent", "out", wsEventUserDisconnected).Once()
		mockAPI.On("PublishWebSocketEvent", wsEventUserDisconnected, map[string]any{"userID": userID},
			&model.WebsocketBroadcast{ChannelId: channelID, ReliableClusterSend: true}).Once()

		mockMetrics.On("IncWebSocketEvent", "out", wsEventUserLeft).Once()
		mockAPI.On("PublishWebSocketEvent", wsEventUserLeft, map[string]any{"session_id": connID, "user_id": userID},
			&model.WebsocketBroadcast{ChannelId: channelID, ReliableClusterSend: true}).Once()

		mockAPI.On("UpdatePost", mock.AnythingOfType("*model.Post")).Return(&model.Post{Id: postID}, nil).Once()

		// Call unlock
		mockAPI.On("KVDelete", "mutex_call_"+channelID).Return(nil).Once()

		// Verify no batching was needed
		p.mut.RLock()
		require.Empty(t, p.removeSessionsBatchers)
		p.mut.RUnlock()

		// We need to give it some time as leaving happens in a goroutine.
		time.Sleep(5 * time.Second)

		// Verify user session was removed.
		p.mut.RLock()
		require.Empty(t, p.sessions)
		p.mut.RUnlock()

		// Verify call ended
		state, err = p.getCallState(channelID, true)
		require.NoError(t, err)
		require.Nil(t, state)
	})

	t.Run("batching", func(t *testing.T) {
		defer mockAPI.AssertExpectations(t)
		defer mockMetrics.AssertExpectations(t)
		defer mockRTCMetrics.AssertExpectations(t)

		channelID := model.NewId()
		postID := model.NewId()

		// Call lock
		mockAPI.On("KVSetWithOptions", "mutex_call_"+channelID, []byte{0x1}, mock.Anything).Return(true, nil)
		// Call unlock
		mockAPI.On("KVDelete", "mutex_call_"+channelID).Return(nil).Once()

<<<<<<< HEAD
		defer mockAPI.On("GetLicense").Return(&model.License{
			SkuShortName: "enterprise",
		}, nil).Unset()

=======
>>>>>>> 34de3c39
		// Who gets to be host is non deterministic as it depends on the order in which sessions leave
		// so can only make a generic assertion.
		mockMetrics.On("IncWebSocketEvent", "out", wsEventCallHostChanged)
		defer mockMetrics.On("IncWebSocketEvent", "out", wsEventCallHostChanged).Unset()
		mockAPI.On("PublishWebSocketEvent", wsEventCallHostChanged, mock.Anything, mock.Anything)
		defer mockAPI.On("PublishWebSocketEvent", wsEventCallHostChanged, mock.Anything, mock.Anything).Unset()

		for i := 0; i < 10; i++ {
			userID := model.NewId()
			connID := model.NewId()
			authSessionID := ""

			mockAPI.On("HasPermissionToChannel", userID, channelID, model.PermissionCreatePost).Return(true).Once()
			mockAPI.On("GetChannel", channelID).Return(&model.Channel{
				Id:   channelID,
				Type: model.ChannelTypeOpen,
			}, nil).Once()

			mockAPI.On("GetChannelStats", channelID).Return(&model.ChannelStats{
				MemberCount: int64(minMembersCountForBatching),
			}, nil).Once()

			if i == 0 {
				// Call started post creation
				mockAPI.On("GetUser", userID).Return(&model.User{Id: userID}, nil).Once()
<<<<<<< HEAD
				mockAPI.On("GetConfig").Return(&model.Config{}, nil).Times(4)
=======
				mockAPI.On("GetConfig").Return(&model.Config{}, nil).Times(3)
>>>>>>> 34de3c39
				mockAPI.On("CreatePost", mock.AnythingOfType("*model.Post")).Return(&model.Post{Id: postID}, nil).Once()
				createPost(t, store, postID, userID, channelID)

				mockMetrics.On("IncWebSocketEvent", "out", wsEventCallStart).Once()
				mockAPI.On("PublishWebSocketEvent", wsEventCallStart, mock.Anything,
					&model.WebsocketBroadcast{ChannelId: channelID, ReliableClusterSend: true}).Once()

				mockAPI.On("GetChannel", channelID).Return(&model.Channel{
<<<<<<< HEAD
					Id:   channelID,
					Type: model.ChannelTypeOpen,
				}, nil).Once()
			}

			mockAPI.On("GetLicense").Return(&model.License{
				SkuShortName: "enterprise",
			}, nil)
=======
					Id: channelID,
				}, nil).Once()
			}

			mockAPI.On("GetLicense").Return(&model.License{}, nil)
>>>>>>> 34de3c39

			mockRTCMetrics.On("IncRTCSessions", "default").Once()

			mockMetrics.On("IncWebSocketEvent", "out", wsEventJoin).Once()
			mockAPI.On("PublishWebSocketEvent", wsEventJoin, map[string]any{"connID": connID},
				&model.WebsocketBroadcast{ConnectionId: connID, ReliableClusterSend: true}).Once()

			// DEPRECATED
			mockMetrics.On("IncWebSocketEvent", "out", wsEventUserConnected).Once()
			mockAPI.On("PublishWebSocketEvent", wsEventUserConnected, map[string]any{"userID": userID},
				&model.WebsocketBroadcast{ChannelId: channelID, ReliableClusterSend: true}).Once()

			mockMetrics.On("IncWebSocketEvent", "out", wsEventUserJoined).Once()
			mockAPI.On("PublishWebSocketEvent", wsEventUserJoined, map[string]any{"session_id": connID, "user_id": userID},
				&model.WebsocketBroadcast{ChannelId: channelID, ReliableClusterSend: true}).Once()

			mockMetrics.On("IncWebSocketEvent", "out", wsEventCallState).Once()
			mockAPI.On("PublishWebSocketEvent", wsEventCallState, mock.Anything,
				&model.WebsocketBroadcast{UserId: userID, ReliableClusterSend: true}).Once()

			mockMetrics.On("IncWebSocketConn").Once()

			err := p.handleJoin(userID, connID, authSessionID, callsJoinData{
				CallsClientJoinData: CallsClientJoinData{
					ChannelID: channelID,
				},
			})
			require.NoError(t, err)
		}

		// Verify batching was used
		p.mut.RLock()
		require.NotNil(t, p.addSessionsBatchers[channelID])
		p.mut.RUnlock()

		// Give enough time for the batch to run
		time.Sleep(5 * time.Second)

		// Verify user sessions were successfully added
		p.mut.RLock()
		require.Len(t, p.sessions, 10)
		p.mut.RUnlock()

		// Verify call was started
		state, err := p.getCallState(channelID, true)
		require.NoError(t, err)
		require.NotNil(t, state)

		// Verify session was added to call
		require.Len(t, state.sessions, 10)

		// Session leaving call path

		mockMetrics.On("DecWebSocketConn").Times(10)
		mockRTCMetrics.On("DecRTCSessions", "default").Times(10)
		mockRTCMetrics.On("IncRTCConnState", "closed").Times(10)

		// DEPRECATED
		mockMetrics.On("IncWebSocketEvent", "out", wsEventUserDisconnected).Times(10)
		mockAPI.On("PublishWebSocketEvent", wsEventUserDisconnected, mock.Anything,
			&model.WebsocketBroadcast{ChannelId: channelID, ReliableClusterSend: true}).Times(10)

		mockMetrics.On("IncWebSocketEvent", "out", wsEventUserLeft).Times(10)
		mockAPI.On("PublishWebSocketEvent", wsEventUserLeft, mock.Anything,
			&model.WebsocketBroadcast{ChannelId: channelID, ReliableClusterSend: true}).Times(10)

		mockAPI.On("UpdatePost", mock.AnythingOfType("*model.Post")).Return(&model.Post{Id: postID}, nil).Once()

		// Call unlock
		mockAPI.On("KVDelete", "mutex_call_"+channelID).Return(nil).Once()

		minMembersCountForBatching = 10

		p.mut.RLock()
		for _, us := range p.sessions {
			close(us.leaveCh)
		}
		p.mut.RUnlock()

		// We need to give it some time as leaving happens in a goroutine
		time.Sleep(time.Second)

		// Verify batching was used
		p.mut.RLock()
		require.NotNil(t, p.removeSessionsBatchers[channelID])
		p.mut.RUnlock()

		// Give enough time for the batch to run
		time.Sleep(5 * time.Second)

		// Verify user sessions were removed
		p.mut.RLock()
		require.Empty(t, p.sessions)
		p.mut.RUnlock()

		// Verify call ended
		state, err = p.getCallState(channelID, true)
		require.NoError(t, err)
		require.Nil(t, state)

		p.mut.RLock()
		require.Empty(t, p.removeSessionsBatchers)
		require.Empty(t, p.addSessionsBatchers)
		p.mut.RUnlock()
	})

	t.Run("admin warning", func(t *testing.T) {
		defer mockAPI.AssertExpectations(t)
		defer mockMetrics.AssertExpectations(t)
		defer mockRTCMetrics.AssertExpectations(t)

		channelID := model.NewId()
		userID := model.NewId()
		connID := model.NewId()
		postID := model.NewId()
		authSessionID := ""

		os.Setenv("MM_CALLS_CONCURRENT_SESSIONS_THRESHOLD", "1")
		defer os.Unsetenv("MM_CALLS_CONCURRENT_SESSIONS_THRESHOLD")

		mockAPI.On("HasPermissionToChannel", userID, channelID, model.PermissionCreatePost).Return(true).Once()
		mockAPI.On("GetChannel", channelID).Return(&model.Channel{
<<<<<<< HEAD
			Id:   channelID,
			Type: model.ChannelTypeDirect,
=======
			Id: channelID,
>>>>>>> 34de3c39
		}, nil).Twice()

		mockAPI.On("GetChannelStats", channelID).Return(&model.ChannelStats{
			MemberCount: 1,
		}, nil).Once()

<<<<<<< HEAD
		mockAPI.On("GetUsersInChannel", channelID, "username", 0, 8).Return(nil, nil)

=======
>>>>>>> 34de3c39
		// Call lock
		mockAPI.On("KVSetWithOptions", "mutex_call_"+channelID, []byte{0x1}, mock.Anything).Return(true, nil)

		// We'd be starting a new call
		mockMetrics.On("IncWebSocketEvent", "out", wsEventCallHostChanged).Once()
		mockAPI.On("PublishWebSocketEvent", wsEventCallHostChanged, mock.Anything,
			&model.WebsocketBroadcast{UserId: userID, ChannelId: channelID, ReliableClusterSend: true}).Once()

		// Call started post creation
		mockAPI.On("GetUser", userID).Return(&model.User{Id: userID}, nil).Once()
		mockAPI.On("GetConfig").Return(&model.Config{}, nil).Times(3)
		mockAPI.On("CreatePost", mock.AnythingOfType("*model.Post")).Return(&model.Post{Id: postID}, nil).Once()
		createPost(t, store, postID, userID, channelID)

		mockAPI.On("GetLicense").Return(&model.License{}, nil)

		mockMetrics.On("IncWebSocketEvent", "out", wsEventCallStart).Once()
		mockAPI.On("PublishWebSocketEvent", wsEventCallStart, mock.Anything,
			&model.WebsocketBroadcast{ChannelId: channelID, ReliableClusterSend: true}).Once()

		mockAPI.On("KVSetWithOptions", "concurrent_sessions_warning", mock.Anything, mock.Anything).Return(true, nil).Once()

		mockAPI.On("GetUsers", mock.AnythingOfType("*model.UserGetOptions")).Return([]*model.User{
			{
				Id:     "adminID",
				Locale: "it",
			},
		}, nil).Once()

		mockAPI.On("GetDirectChannel", "adminID", "").Return(&model.Channel{
			Id: "channelID",
		}, nil).Once()

		mockAPI.On("IsEnterpriseReady").Return(false).Once()

		mockAPI.On("CreatePost", &model.Post{
			UserId:    "",
			ChannelId: "channelID",
			Message:   ":warning: app.admin.concurrent_sessions_warning.intro\r\n\r\napp.admin.concurrent_sessions_warning.team",
		}).Return(&model.Post{Id: "postID"}, nil).Once()

		mockRTCMetrics.On("IncRTCSessions", "default").Once()

		mockMetrics.On("IncWebSocketEvent", "out", wsEventJoin).Once()
		mockAPI.On("PublishWebSocketEvent", wsEventJoin, map[string]any{"connID": connID},
<<<<<<< HEAD
			&model.WebsocketBroadcast{UserId: userID, ReliableClusterSend: true}).Once()
=======
			&model.WebsocketBroadcast{ConnectionId: connID, ReliableClusterSend: true}).Once()
>>>>>>> 34de3c39

		// DEPRECATED
		mockMetrics.On("IncWebSocketEvent", "out", wsEventUserConnected).Once()
		mockAPI.On("PublishWebSocketEvent", wsEventUserConnected, map[string]any{"userID": userID},
			&model.WebsocketBroadcast{ChannelId: channelID, ReliableClusterSend: true}).Once()

		mockMetrics.On("IncWebSocketEvent", "out", wsEventUserJoined).Once()
		mockAPI.On("PublishWebSocketEvent", wsEventUserJoined, map[string]any{"session_id": connID, "user_id": userID},
			&model.WebsocketBroadcast{ChannelId: channelID, ReliableClusterSend: true}).Once()

		mockMetrics.On("IncWebSocketEvent", "out", wsEventCallState).Once()
		mockAPI.On("PublishWebSocketEvent", wsEventCallState, mock.Anything,
			&model.WebsocketBroadcast{UserId: userID, ReliableClusterSend: true}).Once()

		mockMetrics.On("IncWebSocketConn").Once()

		// Call unlock
		mockAPI.On("KVDelete", "mutex_call_"+channelID).Return(nil).Once()

		mockAPI.On("UpdatePost", mock.AnythingOfType("*model.Post")).Return(&model.Post{Id: postID}, nil).Once()

		mockAPI.On("LogWarn", "The number of active call sessions is high. Consider deploying a dedicated RTCD service.", mock.Anything, mock.Anything)

		err := p.handleJoin(userID, connID, authSessionID, callsJoinData{
			CallsClientJoinData: CallsClientJoinData{
				ChannelID: channelID,
			},
		})
		require.NoError(t, err)

		mockMetrics.On("DecWebSocketConn").Once()
		mockRTCMetrics.On("DecRTCSessions", "default").Once()
		mockRTCMetrics.On("IncRTCConnState", "closed").Once()

		// DEPRECATED
		mockMetrics.On("IncWebSocketEvent", "out", wsEventUserDisconnected).Once()
		mockAPI.On("PublishWebSocketEvent", wsEventUserDisconnected, map[string]any{"userID": userID},
			&model.WebsocketBroadcast{ChannelId: channelID, ReliableClusterSend: true}).Once()

		mockMetrics.On("IncWebSocketEvent", "out", wsEventUserLeft).Once()
		mockAPI.On("PublishWebSocketEvent", wsEventUserLeft, map[string]any{"session_id": connID, "user_id": userID},
			&model.WebsocketBroadcast{ChannelId: channelID, ReliableClusterSend: true}).Once()

		// Call unlock
		mockAPI.On("KVDelete", "mutex_call_"+channelID).Return(nil).Once()

		// Trigger leave call
		p.mut.RLock()
		close(p.sessions[connID].leaveCh)
		p.mut.RUnlock()

		// We need to give it some time as leaving happens in a goroutine.
		time.Sleep(2 * time.Second)
	})
<<<<<<< HEAD
=======
}

func TestHandleMetricMessage(t *testing.T) {
	mockAPI := &pluginMocks.MockAPI{}
	mockMetrics := &serverMocks.MockMetrics{}

	p := Plugin{
		MattermostPlugin: plugin.MattermostPlugin{
			API: mockAPI,
		},
		metrics: mockMetrics,
		botSession: &model.Session{
			UserId: "botID",
		},
	}

	t.Run("live captions", func(t *testing.T) {
		t.Run("ignored if not from bot", func(t *testing.T) {
			defer mockAPI.AssertExpectations(t)
			defer mockMetrics.AssertExpectations(t)

			err := p.handleMetricMessage(public.MetricLiveCaptionsWindowDropped, "userID", nil)
			require.NoError(t, err)

			err = p.handleMetricMessage(public.MetricLiveCaptionsPktPayloadChBufFull, "userID", nil)
			require.NoError(t, err)

			err = p.handleMetricMessage(public.MetricLiveCaptionsTranscriberBufFull, "userID", nil)
			require.NoError(t, err)
		})

		t.Run("from bot", func(t *testing.T) {
			defer mockAPI.AssertExpectations(t)
			defer mockMetrics.AssertExpectations(t)

			mockMetrics.On("IncLiveCaptionsWindowDropped").Once()
			mockMetrics.On("IncLiveCaptionsPktPayloadChBufFull").Once()
			mockMetrics.On("IncLiveCaptionsTranscriberBufFull").Once()

			err := p.handleMetricMessage(public.MetricLiveCaptionsWindowDropped, "botID", nil)
			require.NoError(t, err)

			err = p.handleMetricMessage(public.MetricLiveCaptionsPktPayloadChBufFull, "botID", nil)
			require.NoError(t, err)

			err = p.handleMetricMessage(public.MetricLiveCaptionsTranscriberBufFull, "botID", nil)
			require.NoError(t, err)
		})
	})

	t.Run("client metrics", func(t *testing.T) {
		t.Run("invalid payload data", func(t *testing.T) {
			defer mockAPI.AssertExpectations(t)
			defer mockMetrics.AssertExpectations(t)

			err := p.handleMetricMessage(public.MetricClientICECandidatePair, "userID", nil)
			require.EqualError(t, err, "invalid payload found in metric message")
		})

		t.Run("bad json", func(t *testing.T) {
			defer mockAPI.AssertExpectations(t)
			defer mockMetrics.AssertExpectations(t)

			err := p.handleMetricMessage(public.MetricClientICECandidatePair, "userID", "invalid")
			require.EqualError(t, err, "failed to unmarshal payload: invalid character 'i' looking for beginning of value")
		})

		t.Run("invalid payload", func(t *testing.T) {
			defer mockAPI.AssertExpectations(t)
			defer mockMetrics.AssertExpectations(t)

			err := p.handleMetricMessage(public.MetricClientICECandidatePair, "userID", "{}")
			require.EqualError(t, err, "failed to validate payload: invalid state \"\"")
		})

		t.Run("valid", func(t *testing.T) {
			defer mockAPI.AssertExpectations(t)
			defer mockMetrics.AssertExpectations(t)

			mockMetrics.On("IncClientICECandidatePairs", public.ClientICECandidatePairMetricPayload{
				State: "succeeded",
				Local: public.ICECandidateInfo{
					Type:     "host",
					Protocol: "udp",
				},
				Remote: public.ICECandidateInfo{
					Type:     "host",
					Protocol: "udp",
				},
			}).Once()

			err := p.handleMetricMessage(public.MetricClientICECandidatePair, "userID", `{"state": "succeeded", "local": {"type": "host", "protocol": "udp"}, "remote": {"type": "host", "protocol": "udp"}}`)
			require.NoError(t, err)
		})
	})
>>>>>>> 34de3c39
}<|MERGE_RESOLUTION|>--- conflicted
+++ resolved
@@ -831,13 +831,10 @@
 		// Call unlock
 		mockAPI.On("KVDelete", "mutex_call_"+channelID).Return(nil).Once()
 
-<<<<<<< HEAD
 		defer mockAPI.On("GetLicense").Return(&model.License{
 			SkuShortName: "enterprise",
 		}, nil).Unset()
 
-=======
->>>>>>> 34de3c39
 		// Who gets to be host is non deterministic as it depends on the order in which sessions leave
 		// so can only make a generic assertion.
 		mockMetrics.On("IncWebSocketEvent", "out", wsEventCallHostChanged)
@@ -863,11 +860,7 @@
 			if i == 0 {
 				// Call started post creation
 				mockAPI.On("GetUser", userID).Return(&model.User{Id: userID}, nil).Once()
-<<<<<<< HEAD
 				mockAPI.On("GetConfig").Return(&model.Config{}, nil).Times(4)
-=======
-				mockAPI.On("GetConfig").Return(&model.Config{}, nil).Times(3)
->>>>>>> 34de3c39
 				mockAPI.On("CreatePost", mock.AnythingOfType("*model.Post")).Return(&model.Post{Id: postID}, nil).Once()
 				createPost(t, store, postID, userID, channelID)
 
@@ -876,7 +869,6 @@
 					&model.WebsocketBroadcast{ChannelId: channelID, ReliableClusterSend: true}).Once()
 
 				mockAPI.On("GetChannel", channelID).Return(&model.Channel{
-<<<<<<< HEAD
 					Id:   channelID,
 					Type: model.ChannelTypeOpen,
 				}, nil).Once()
@@ -885,13 +877,6 @@
 			mockAPI.On("GetLicense").Return(&model.License{
 				SkuShortName: "enterprise",
 			}, nil)
-=======
-					Id: channelID,
-				}, nil).Once()
-			}
-
-			mockAPI.On("GetLicense").Return(&model.License{}, nil)
->>>>>>> 34de3c39
 
 			mockRTCMetrics.On("IncRTCSessions", "default").Once()
 
@@ -1014,23 +999,16 @@
 
 		mockAPI.On("HasPermissionToChannel", userID, channelID, model.PermissionCreatePost).Return(true).Once()
 		mockAPI.On("GetChannel", channelID).Return(&model.Channel{
-<<<<<<< HEAD
 			Id:   channelID,
 			Type: model.ChannelTypeDirect,
-=======
-			Id: channelID,
->>>>>>> 34de3c39
 		}, nil).Twice()
 
 		mockAPI.On("GetChannelStats", channelID).Return(&model.ChannelStats{
 			MemberCount: 1,
 		}, nil).Once()
 
-<<<<<<< HEAD
 		mockAPI.On("GetUsersInChannel", channelID, "username", 0, 8).Return(nil, nil)
 
-=======
->>>>>>> 34de3c39
 		// Call lock
 		mockAPI.On("KVSetWithOptions", "mutex_call_"+channelID, []byte{0x1}, mock.Anything).Return(true, nil)
 
@@ -1076,11 +1054,7 @@
 
 		mockMetrics.On("IncWebSocketEvent", "out", wsEventJoin).Once()
 		mockAPI.On("PublishWebSocketEvent", wsEventJoin, map[string]any{"connID": connID},
-<<<<<<< HEAD
-			&model.WebsocketBroadcast{UserId: userID, ReliableClusterSend: true}).Once()
-=======
 			&model.WebsocketBroadcast{ConnectionId: connID, ReliableClusterSend: true}).Once()
->>>>>>> 34de3c39
 
 		// DEPRECATED
 		mockMetrics.On("IncWebSocketEvent", "out", wsEventUserConnected).Once()
@@ -1135,102 +1109,4 @@
 		// We need to give it some time as leaving happens in a goroutine.
 		time.Sleep(2 * time.Second)
 	})
-<<<<<<< HEAD
-=======
-}
-
-func TestHandleMetricMessage(t *testing.T) {
-	mockAPI := &pluginMocks.MockAPI{}
-	mockMetrics := &serverMocks.MockMetrics{}
-
-	p := Plugin{
-		MattermostPlugin: plugin.MattermostPlugin{
-			API: mockAPI,
-		},
-		metrics: mockMetrics,
-		botSession: &model.Session{
-			UserId: "botID",
-		},
-	}
-
-	t.Run("live captions", func(t *testing.T) {
-		t.Run("ignored if not from bot", func(t *testing.T) {
-			defer mockAPI.AssertExpectations(t)
-			defer mockMetrics.AssertExpectations(t)
-
-			err := p.handleMetricMessage(public.MetricLiveCaptionsWindowDropped, "userID", nil)
-			require.NoError(t, err)
-
-			err = p.handleMetricMessage(public.MetricLiveCaptionsPktPayloadChBufFull, "userID", nil)
-			require.NoError(t, err)
-
-			err = p.handleMetricMessage(public.MetricLiveCaptionsTranscriberBufFull, "userID", nil)
-			require.NoError(t, err)
-		})
-
-		t.Run("from bot", func(t *testing.T) {
-			defer mockAPI.AssertExpectations(t)
-			defer mockMetrics.AssertExpectations(t)
-
-			mockMetrics.On("IncLiveCaptionsWindowDropped").Once()
-			mockMetrics.On("IncLiveCaptionsPktPayloadChBufFull").Once()
-			mockMetrics.On("IncLiveCaptionsTranscriberBufFull").Once()
-
-			err := p.handleMetricMessage(public.MetricLiveCaptionsWindowDropped, "botID", nil)
-			require.NoError(t, err)
-
-			err = p.handleMetricMessage(public.MetricLiveCaptionsPktPayloadChBufFull, "botID", nil)
-			require.NoError(t, err)
-
-			err = p.handleMetricMessage(public.MetricLiveCaptionsTranscriberBufFull, "botID", nil)
-			require.NoError(t, err)
-		})
-	})
-
-	t.Run("client metrics", func(t *testing.T) {
-		t.Run("invalid payload data", func(t *testing.T) {
-			defer mockAPI.AssertExpectations(t)
-			defer mockMetrics.AssertExpectations(t)
-
-			err := p.handleMetricMessage(public.MetricClientICECandidatePair, "userID", nil)
-			require.EqualError(t, err, "invalid payload found in metric message")
-		})
-
-		t.Run("bad json", func(t *testing.T) {
-			defer mockAPI.AssertExpectations(t)
-			defer mockMetrics.AssertExpectations(t)
-
-			err := p.handleMetricMessage(public.MetricClientICECandidatePair, "userID", "invalid")
-			require.EqualError(t, err, "failed to unmarshal payload: invalid character 'i' looking for beginning of value")
-		})
-
-		t.Run("invalid payload", func(t *testing.T) {
-			defer mockAPI.AssertExpectations(t)
-			defer mockMetrics.AssertExpectations(t)
-
-			err := p.handleMetricMessage(public.MetricClientICECandidatePair, "userID", "{}")
-			require.EqualError(t, err, "failed to validate payload: invalid state \"\"")
-		})
-
-		t.Run("valid", func(t *testing.T) {
-			defer mockAPI.AssertExpectations(t)
-			defer mockMetrics.AssertExpectations(t)
-
-			mockMetrics.On("IncClientICECandidatePairs", public.ClientICECandidatePairMetricPayload{
-				State: "succeeded",
-				Local: public.ICECandidateInfo{
-					Type:     "host",
-					Protocol: "udp",
-				},
-				Remote: public.ICECandidateInfo{
-					Type:     "host",
-					Protocol: "udp",
-				},
-			}).Once()
-
-			err := p.handleMetricMessage(public.MetricClientICECandidatePair, "userID", `{"state": "succeeded", "local": {"type": "host", "protocol": "udp"}, "remote": {"type": "host", "protocol": "udp"}}`)
-			require.NoError(t, err)
-		})
-	})
->>>>>>> 34de3c39
 }