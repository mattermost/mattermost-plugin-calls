// Copyright (c) 2022-present Mattermost, Inc. All Rights Reserved.
// See LICENSE.txt for license information.

package main

import (
	"fmt"
	"net/http"
	"os"
	"sync"
	"testing"
	"time"

	"github.com/mattermost/mattermost-plugin-calls/server/batching"
	"github.com/mattermost/mattermost-plugin-calls/server/cluster"
	"github.com/mattermost/mattermost-plugin-calls/server/public"

	serverMocks "github.com/mattermost/mattermost-plugin-calls/server/mocks/github.com/mattermost/mattermost-plugin-calls/server/interfaces"
	pluginMocks "github.com/mattermost/mattermost-plugin-calls/server/mocks/github.com/mattermost/mattermost/server/public/plugin"
	rtcMocks "github.com/mattermost/mattermost-plugin-calls/server/mocks/github.com/mattermost/rtcd/service/rtc"

	"github.com/mattermost/mattermost/server/public/model"
	"github.com/mattermost/mattermost/server/public/plugin"

	"github.com/mattermost/rtcd/service/rtc"

	"github.com/stretchr/testify/mock"
	"github.com/stretchr/testify/require"
)

func TestHandleBotWSReconnect(t *testing.T) {
	mockAPI := &pluginMocks.MockAPI{}
	mockMetrics := &serverMocks.MockMetrics{}

	p := Plugin{
		MattermostPlugin: plugin.MattermostPlugin{
			API: mockAPI,
		},
		callsClusterLocks: map[string]*cluster.Mutex{},
		metrics:           mockMetrics,
	}

	store, tearDown := NewTestStore(t)
	t.Cleanup(tearDown)
	p.store = store

	mockAPI.On("LogDebug", mock.Anything, mock.Anything, mock.Anything,
		mock.Anything, mock.Anything, mock.Anything, mock.Anything,
		mock.Anything, mock.Anything, mock.Anything, mock.Anything)
	mockAPI.On("KVSetWithOptions", mock.Anything, mock.Anything, mock.Anything).Return(true, nil)
	mockMetrics.On("ObserveClusterMutexGrabTime", "mutex_call", mock.AnythingOfType("float64"))
	mockMetrics.On("ObserveClusterMutexLockedTime", "mutex_call", mock.AnythingOfType("float64"))
	mockMetrics.On("ObserveAppHandlersTime", mock.AnythingOfType("string"), mock.AnythingOfType("float64"))
	mockMetrics.On("IncStoreOp", "KVGet")
	mockMetrics.On("IncStoreOp", "KVSet")

	channelID := model.NewId()

	t.Run("no call ongoing", func(t *testing.T) {
		mockAPI.On("KVDelete", "mutex_call_"+channelID).Return(nil).Once()
		err := p.handleBotWSReconnect("connID", "prevConnID", "originalConnID", channelID)
		require.NoError(t, err)
	})

	t.Run("no job", func(t *testing.T) {
		err := p.store.CreateCall(&public.Call{
			ID:        model.NewId(),
			CreateAt:  time.Now().UnixMilli(),
			ChannelID: channelID,
			StartAt:   time.Now().UnixMilli(),
			PostID:    model.NewId(),
			ThreadID:  model.NewId(),
			OwnerID:   model.NewId(),
		})
		require.NoError(t, err)

		mockAPI.On("KVDelete", "mutex_call_"+channelID).Return(nil).Once()

		err = p.handleBotWSReconnect("connID", "prevConnID", "originalConnID", channelID)
		require.NoError(t, err)
	})

	t.Run("only recording job", func(t *testing.T) {
		defer ResetTestStore(t, p.store)
		call := &public.Call{
			ID:        model.NewId(),
			CreateAt:  time.Now().UnixMilli(),
			ChannelID: channelID,
			StartAt:   time.Now().UnixMilli(),
			PostID:    model.NewId(),
			ThreadID:  model.NewId(),
			OwnerID:   model.NewId(),
		}
		err := p.store.CreateCall(call)
		require.NoError(t, err)

		err = p.store.CreateCallJob(&public.CallJob{
			ID:        model.NewId(),
			CallID:    call.ID,
			Type:      public.JobTypeRecording,
			CreatorID: model.NewId(),
			InitAt:    time.Now().UnixMilli(),
			StartAt:   time.Now().UnixMilli() + 1000,
			Props: public.CallJobProps{
				BotConnID: "prevConnID",
			},
		})
		require.NoError(t, err)

		cs, err := p.getCallState(channelID, true)
		require.NoError(t, err)

		require.Equal(t, "prevConnID", cs.Recording.Props.BotConnID)

		mockAPI.On("KVDelete", "mutex_call_"+channelID).Return(nil).Once()

		err = p.handleBotWSReconnect("connID", "prevConnID", "originalConnID", channelID)
		require.NoError(t, err)

		cs, err = p.getCallState(channelID, true)
		require.NoError(t, err)
		require.Equal(t, "connID", cs.Recording.Props.BotConnID)
	})

	t.Run("only transcribing job", func(t *testing.T) {
		defer ResetTestStore(t, p.store)
		call := &public.Call{
			ID:        model.NewId(),
			CreateAt:  time.Now().UnixMilli(),
			ChannelID: channelID,
			StartAt:   time.Now().UnixMilli(),
			PostID:    model.NewId(),
			ThreadID:  model.NewId(),
			OwnerID:   model.NewId(),
		}
		err := p.store.CreateCall(call)
		require.NoError(t, err)

		err = p.store.CreateCallJob(&public.CallJob{
			ID:        model.NewId(),
			CallID:    call.ID,
			Type:      public.JobTypeTranscribing,
			CreatorID: model.NewId(),
			InitAt:    time.Now().UnixMilli(),
			StartAt:   time.Now().UnixMilli() + 1000,
			Props: public.CallJobProps{
				BotConnID: "prevConnID",
			},
		})
		require.NoError(t, err)

		cs, err := p.getCallState(channelID, true)
		require.NoError(t, err)

		require.Equal(t, "prevConnID", cs.Transcription.Props.BotConnID)

		mockAPI.On("KVDelete", "mutex_call_"+channelID).Return(nil).Once()

		err = p.handleBotWSReconnect("connID", "prevConnID", "originalConnID", channelID)
		require.NoError(t, err)

		cs, err = p.getCallState(channelID, true)
		require.NoError(t, err)
		require.Equal(t, "connID", cs.Transcription.Props.BotConnID)
	})

	t.Run("both jobs", func(t *testing.T) {
		defer ResetTestStore(t, p.store)

		call := &public.Call{
			ID:        model.NewId(),
			CreateAt:  time.Now().UnixMilli(),
			ChannelID: channelID,
			StartAt:   time.Now().UnixMilli(),
			PostID:    model.NewId(),
			ThreadID:  model.NewId(),
			OwnerID:   model.NewId(),
		}
		err := p.store.CreateCall(call)
		require.NoError(t, err)

		err = p.store.CreateCallJob(&public.CallJob{
			ID:        model.NewId(),
			CallID:    call.ID,
			Type:      public.JobTypeRecording,
			CreatorID: model.NewId(),
			InitAt:    time.Now().UnixMilli(),
			StartAt:   time.Now().UnixMilli() + 1000,
			Props: public.CallJobProps{
				BotConnID: "prevRecordingBotConnID",
			},
		})
		require.NoError(t, err)

		err = p.store.CreateCallJob(&public.CallJob{
			ID:        model.NewId(),
			CallID:    call.ID,
			Type:      public.JobTypeTranscribing,
			CreatorID: model.NewId(),
			InitAt:    time.Now().UnixMilli(),
			StartAt:   time.Now().UnixMilli() + 1000,
			Props: public.CallJobProps{
				BotConnID: "prevTranscribingBotConnID",
			},
		})
		require.NoError(t, err)

		t.Run("recording", func(t *testing.T) {
			cs, err := p.getCallState(channelID, true)
			require.NoError(t, err)
			require.Equal(t, "prevRecordingBotConnID", cs.Recording.Props.BotConnID)

			mockAPI.On("KVDelete", "mutex_call_"+channelID).Return(nil).Once()

			err = p.handleBotWSReconnect("newRecordingBotConnID", "prevRecordingBotConnID", "originalConnID", channelID)
			require.NoError(t, err)

			cs, err = p.getCallState(channelID, true)
			require.NoError(t, err)
			require.Equal(t, "newRecordingBotConnID", cs.Recording.Props.BotConnID)
		})

		t.Run("transcription", func(t *testing.T) {
			cs, err := p.getCallState(channelID, true)
			require.NoError(t, err)
			require.Equal(t, "prevTranscribingBotConnID", cs.Transcription.Props.BotConnID)

			mockAPI.On("KVDelete", "mutex_call_"+channelID).Return(nil).Once()

			err = p.handleBotWSReconnect("newTranscribingBotConnID", "prevTranscribingBotConnID", "originalConnID", channelID)
			require.NoError(t, err)

			cs, err = p.getCallState(channelID, true)
			require.NoError(t, err)
			require.Equal(t, "newTranscribingBotConnID", cs.Transcription.Props.BotConnID)
		})
	})
}

func TestWSReader(t *testing.T) {
	mockAPI := &pluginMocks.MockAPI{}
	mockMetrics := &serverMocks.MockMetrics{}

	p := Plugin{
		MattermostPlugin: plugin.MattermostPlugin{
			API: mockAPI,
		},
		callsClusterLocks: map[string]*cluster.Mutex{},
		metrics:           mockMetrics,
	}

	t.Run("user session validation", func(t *testing.T) {
		sessionAuthCheckInterval = time.Second

		t.Run("empty session ID", func(_ *testing.T) {
			us := newUserSession("userID", "channelID", "connID", "callID", false)
			var wg sync.WaitGroup
			wg.Add(1)
			go func() {
				defer wg.Done()
				p.wsReader(us, "", "handlerID")
			}()

			time.Sleep(time.Second)
			close(us.wsCloseCh)

			wg.Wait()
		})

		t.Run("valid session", func(_ *testing.T) {
			mockAPI.On("GetSession", "authSessionID").Return(&model.Session{
				Id:        "authSessionID",
				ExpiresAt: time.Now().UnixMilli() + 60000,
			}, nil).Once()

			us := newUserSession("userID", "channelID", "connID", "callID", false)
			var wg sync.WaitGroup
			wg.Add(1)
			go func() {
				defer wg.Done()
				p.wsReader(us, "authSessionID", "handlerID")
			}()

			time.Sleep(time.Second)
			close(us.wsCloseCh)

			wg.Wait()
		})

		t.Run("valid session, no expiration", func(_ *testing.T) {
			mockAPI.On("GetSession", "authSessionID").Return(&model.Session{
				Id: "authSessionID",
			}, nil).Once()

			us := newUserSession("userID", "channelID", "connID", "callID", false)
			var wg sync.WaitGroup
			wg.Add(1)
			go func() {
				defer wg.Done()
				p.wsReader(us, "authSessionID", "handlerID")
			}()

			time.Sleep(time.Second)
			close(us.wsCloseCh)

			wg.Wait()
		})

		t.Run("expired session", func(_ *testing.T) {
			expiresAt := time.Now().UnixMilli()
			us := newUserSession("userID", "channelID", "connID", "callID", false)

			mockAPI.On("GetSession", "authSessionID").Return(&model.Session{
				Id:        "authSessionID",
				ExpiresAt: expiresAt,
			}, nil).Once()

			mockAPI.On("LogInfo", "invalid or expired session, closing RTC session",
				"origin", mock.AnythingOfType("string"),
				"channelID", us.channelID, "userID", us.userID, "connID", us.connID,
				"sessionID", "authSessionID", "expiresAt", fmt.Sprintf("%d", expiresAt)).Once()

			mockAPI.On("LogDebug", "closeRTCSession",
				"origin", mock.AnythingOfType("string"),
				"userID", us.userID, "connID", us.connID, "channelID", us.channelID).Once()

			var wg sync.WaitGroup
			wg.Add(1)
			go func() {
				defer wg.Done()
				p.wsReader(us, "authSessionID", "handlerID")
			}()

			time.Sleep(2 * time.Second)
			close(us.wsCloseCh)

			wg.Wait()
		})

		t.Run("revoked session", func(_ *testing.T) {
			us := newUserSession("userID", "channelID", "connID", "callID", false)

			mockAPI.On("GetSession", "authSessionID").Return(nil,
				model.NewAppError("GetSessionById", "We encountered an error finding the session.", nil, "", http.StatusUnauthorized)).Once()

			mockAPI.On("LogInfo", "invalid or expired session, closing RTC session",
				"origin", mock.AnythingOfType("string"),
				"channelID", us.channelID, "userID", us.userID, "connID", us.connID,
				"err", "GetSessionById: We encountered an error finding the session.").Once()

			mockAPI.On("LogDebug", "closeRTCSession",
				"origin", mock.AnythingOfType("string"),
				"userID", us.userID, "connID", us.connID, "channelID", us.channelID).Once()

			var wg sync.WaitGroup
			wg.Add(1)
			go func() {
				defer wg.Done()
				p.wsReader(us, "authSessionID", "handlerID")
			}()

			time.Sleep(time.Second * 2)
			close(us.wsCloseCh)

			wg.Wait()
		})
	})
}

func TestHandleCallStateRequest(t *testing.T) {
	mockAPI := &pluginMocks.MockAPI{}
	mockMetrics := &serverMocks.MockMetrics{}

	p := Plugin{
		MattermostPlugin: plugin.MattermostPlugin{
			API: mockAPI,
		},
		callsClusterLocks: map[string]*cluster.Mutex{},
		metrics:           mockMetrics,
	}

	store, tearDown := NewTestStore(t)
	t.Cleanup(tearDown)
	p.store = store

	mockAPI.On("LogDebug", mock.Anything, mock.Anything, mock.Anything,
		mock.Anything, mock.Anything, mock.Anything, mock.Anything,
		mock.Anything, mock.Anything, mock.Anything, mock.Anything)
	mockAPI.On("KVSetWithOptions", mock.Anything, mock.Anything, mock.Anything).Return(true, nil)
	mockMetrics.On("ObserveClusterMutexGrabTime", "mutex_call", mock.AnythingOfType("float64"))
	mockMetrics.On("ObserveClusterMutexLockedTime", "mutex_call", mock.AnythingOfType("float64"))
	mockMetrics.On("ObserveAppHandlersTime", mock.AnythingOfType("string"), mock.AnythingOfType("float64"))
	mockMetrics.On("IncStoreOp", "KVGet")
	mockMetrics.On("IncStoreOp", "KVSet")

	channelID := model.NewId()
	userID := model.NewId()
	connID := model.NewId()

	t.Run("no permissions", func(t *testing.T) {
		mockAPI.On("KVDelete", "mutex_call_"+channelID).Return(nil).Once()
		mockAPI.On("HasPermissionToChannel", userID, channelID, model.PermissionReadChannel).Return(false).Once()
		err := p.handleCallStateRequest(channelID, userID, connID)
		require.EqualError(t, err, "forbidden")
	})

	t.Run("no call ongoing", func(t *testing.T) {
		mockAPI.On("KVDelete", "mutex_call_"+channelID).Return(nil).Once()
		mockAPI.On("HasPermissionToChannel", userID, channelID, model.PermissionReadChannel).Return(true).Once()
		err := p.handleCallStateRequest(channelID, userID, connID)
		require.EqualError(t, err, "no call ongoing")
	})

	t.Run("active call", func(t *testing.T) {
		err := p.store.CreateCall(&public.Call{
			ID:        model.NewId(),
			CreateAt:  time.Now().UnixMilli(),
			ChannelID: channelID,
			StartAt:   time.Now().UnixMilli(),
			PostID:    model.NewId(),
			ThreadID:  model.NewId(),
			OwnerID:   model.NewId(),
		})
		require.NoError(t, err)

		mockAPI.On("KVDelete", "mutex_call_"+channelID).Return(nil).Once()
		mockAPI.On("HasPermissionToChannel", userID, channelID, model.PermissionReadChannel).Return(true).Once()
		mockMetrics.On("IncWebSocketEvent", "out", "call_state").Once()
		mockAPI.On("PublishWebSocketEvent", "call_state", mock.Anything, mock.Anything).Once()

		err = p.handleCallStateRequest(channelID, userID, connID)
		require.NoError(t, err)
	})
}

func TestWebSocketBroadcastToModel(t *testing.T) {
	t.Run("nil/empty", func(t *testing.T) {
		var wsb *WebSocketBroadcast
		require.Nil(t, wsb.ToModel())

		wsb = &WebSocketBroadcast{}
		require.NotNil(t, wsb.ToModel())
		require.Empty(t, wsb.ToModel())
	})

	t.Run("not empty", func(t *testing.T) {
		wsb := &WebSocketBroadcast{
			ChannelID:           "channelID",
			UserID:              "userID",
			ConnectionID:        "connID",
			ReliableClusterSend: true,
			OmitUsers: map[string]bool{
				"userA": true,
				"userB": true,
			},
			UserIDs: []string{
				"userC",
				"userD",
			},
		}
		require.Equal(t, &model.WebsocketBroadcast{
			ChannelId:           wsb.ChannelID,
			UserId:              wsb.UserID,
			ConnectionId:        wsb.ConnectionID,
			ReliableClusterSend: wsb.ReliableClusterSend,
			OmitUsers:           wsb.OmitUsers,
		}, wsb.ToModel())
	})
}

func TestPublishWebSocketEvent(t *testing.T) {
	mockAPI := &pluginMocks.MockAPI{}
	mockMetrics := &serverMocks.MockMetrics{}

	p := Plugin{
		MattermostPlugin: plugin.MattermostPlugin{
			API: mockAPI,
		},
		callsClusterLocks: map[string]*cluster.Mutex{},
		metrics:           mockMetrics,
	}

	callChannelID := model.NewId()
	botUserID := model.NewId()

	t.Run("bot", func(t *testing.T) {
		p.botSession = &model.Session{
			UserId: botUserID,
		}
		defer func() { p.botSession = nil }()

		t.Run("wsEventUserJoined/wsEventUserLeft", func(t *testing.T) {
			p.publishWebSocketEvent(wsEventUserJoined, map[string]any{
				"user_id": botUserID,
			}, nil)

			p.publishWebSocketEvent(wsEventUserLeft, map[string]any{
				"user_id": botUserID,
			}, nil)

			mockMetrics.AssertNotCalled(t, "IncWebSocketEvent")
			mockAPI.AssertNotCalled(t, "PublishWebSocketEvent")
		})

		t.Run("broadcast", func(_ *testing.T) {
			data := map[string]any{}
			bc := &WebSocketBroadcast{
				ChannelID: callChannelID,
			}

			mockMetrics.On("IncWebSocketEvent", "out", wsEventUserMuted).Twice()

			mockAPI.On("PublishWebSocketEvent", wsEventUserMuted, map[string]any{
				"channelID": callChannelID,
			}, &model.WebsocketBroadcast{
				UserId: botUserID,
			}).Once()

			mockAPI.On("PublishWebSocketEvent", wsEventUserMuted, map[string]any{
				"channelID": callChannelID,
			}, &model.WebsocketBroadcast{
				ChannelId: callChannelID,
				OmitUsers: map[string]bool{botUserID: true},
			}).Once()

			p.publishWebSocketEvent(wsEventUserMuted, data, bc)
		})

		t.Run("specified users, including bot", func(_ *testing.T) {
			data := map[string]any{}
			bc := &WebSocketBroadcast{
				ChannelID: callChannelID,
				UserIDs: []string{
					"userA",
					"userB",
					botUserID,
				},
			}

			// Event to bot
			mockAPI.On("PublishWebSocketEvent", wsEventUserReacted, data, &model.WebsocketBroadcast{
				UserId: botUserID,
			}).Once()

			// Event to userA
			mockAPI.On("PublishWebSocketEvent", wsEventUserReacted, data, &model.WebsocketBroadcast{
				ChannelId: callChannelID,
				UserId:    "userA",
				OmitUsers: map[string]bool{
					botUserID: true,
				},
			}).Once()

			// Event to userB
			mockAPI.On("PublishWebSocketEvent", wsEventUserReacted, data, &model.WebsocketBroadcast{
				ChannelId: callChannelID,
				UserId:    "userB",
				OmitUsers: map[string]bool{
					botUserID: true,
				},
			}).Once()

			mockMetrics.On("IncWebSocketEvent", "out", wsEventUserReacted).Times(3)

			p.publishWebSocketEvent(wsEventUserReacted, data, bc)
		})
	})

	t.Run("connection specific", func(_ *testing.T) {
		data := map[string]any{
			"session_id": "userSessionID",
		}
		bc := &WebSocketBroadcast{
			ConnectionID: "userConnID",
		}

		mockMetrics.On("IncWebSocketEvent", "out", wsEventUserMuted).Once()
		mockAPI.On("PublishWebSocketEvent", wsEventUserMuted, map[string]any{
			"session_id": "userSessionID",
		}, &model.WebsocketBroadcast{
			ConnectionId: "userConnID",
		}).Once()

		p.publishWebSocketEvent(wsEventUserMuted, data, bc)
	})

	t.Run("specified users", func(_ *testing.T) {
		data := map[string]any{}
		bc := &WebSocketBroadcast{
			ChannelID: callChannelID,
			UserIDs: []string{
				"userA",
				"userC",
				"userD",
			},
		}
		mockMetrics.On("IncWebSocketEvent", "out", wsEventUserMuted).Twice()

		mockAPI.On("PublishWebSocketEvent", wsEventUserMuted, data, &model.WebsocketBroadcast{
			ChannelId: callChannelID,
			UserId:    "userA",
		}).Once()
		mockAPI.On("PublishWebSocketEvent", wsEventUserMuted, data, &model.WebsocketBroadcast{
			ChannelId: callChannelID,
			UserId:    "userC",
		}).Once()
		mockAPI.On("PublishWebSocketEvent", wsEventUserMuted, data, &model.WebsocketBroadcast{
			ChannelId: callChannelID,
			UserId:    "userD",
		}).Once()

		p.publishWebSocketEvent(wsEventUserMuted, data, bc)
	})
}

func TestHandleJoin(t *testing.T) {
	mockAPI := &pluginMocks.MockAPI{}
	mockMetrics := &serverMocks.MockMetrics{}
	mockRTCMetrics := &rtcMocks.MockMetrics{}

	p := Plugin{
		MattermostPlugin: plugin.MattermostPlugin{
			API: mockAPI,
		},
		callsClusterLocks: map[string]*cluster.Mutex{},
		metrics:           mockMetrics,
		configuration: &configuration{
			clientConfig: clientConfig{
				DefaultEnabled: model.NewBool(true),
			},
		},
		sessions:               map[string]*session{},
		addSessionsBatchers:    map[string]*batching.Batcher{},
		removeSessionsBatchers: map[string]*batching.Batcher{},
	}

	mockMetrics.On("RTCMetrics").Return(mockRTCMetrics).Once()
	mockAPI.On("LogDebug", mock.Anything, mock.Anything, mock.Anything,
		mock.Anything, mock.Anything, mock.Anything, mock.Anything,
		mock.Anything, mock.Anything, mock.Anything, mock.Anything)

	mockAPI.On("LogDebug", "session has joined call",
		"origin", mock.AnythingOfType("string"),
		"userID", mock.AnythingOfType("string"),
		"sessionID", mock.AnythingOfType("string"),
		"channelID", mock.AnythingOfType("string"),
		"callID", mock.AnythingOfType("string"),
		"remoteAddr", mock.AnythingOfType("string"),
		"xForwardedFor", mock.AnythingOfType("string"),
	)

	mockAPI.On("LogInfo", mock.Anything, mock.Anything, mock.Anything,
		mock.Anything, mock.Anything, mock.Anything, mock.Anything,
		mock.Anything, mock.Anything, mock.Anything, mock.Anything)

	rtcServer, err := rtc.NewServer(rtc.ServerConfig{
		ICEPortUDP: 33443,
		ICEPortTCP: 33443,
	}, newLogger(&p), p.metrics.RTCMetrics())
	require.NoError(t, err)

	err = rtcServer.Start()
	require.NoError(t, err)

	p.rtcServer = rtcServer
	defer func() {
		err := p.rtcServer.Stop()
		require.NoError(t, err)
	}()

	store, tearDown := NewTestStore(t)
	t.Cleanup(tearDown)
	p.store = store

	mockMetrics.On("ObserveClusterMutexGrabTime", "mutex_call", mock.AnythingOfType("float64"))
	mockMetrics.On("ObserveClusterMutexLockedTime", "mutex_call", mock.AnythingOfType("float64"))
	mockMetrics.On("ObserveAppHandlersTime", mock.AnythingOfType("string"), mock.AnythingOfType("float64"))

	t.Run("no batching", func(t *testing.T) {
		defer mockAPI.AssertExpectations(t)
		defer mockMetrics.AssertExpectations(t)
		defer mockRTCMetrics.AssertExpectations(t)

		channelID := model.NewId()
		userID := model.NewId()
		connID := model.NewId()
		authSessionID := ""
		postID := model.NewId()

		mockAPI.On("HasPermissionToChannel", userID, channelID, model.PermissionCreatePost).Return(true).Once()
		mockAPI.On("GetChannel", channelID).Return(&model.Channel{
			Id: channelID,
		}, nil).Once()

		mockAPI.On("GetChannelStats", channelID).Return(&model.ChannelStats{
			MemberCount: 10,
		}, nil).Once()

		// Call lock
		mockAPI.On("KVSetWithOptions", "mutex_call_"+channelID, []byte{0x1}, mock.Anything).Return(true, nil)

		// We'd be starting a new call
		mockMetrics.On("IncWebSocketEvent", "out", wsEventCallHostChanged).Once()
		mockAPI.On("PublishWebSocketEvent", wsEventCallHostChanged, mock.Anything,
			&model.WebsocketBroadcast{UserId: userID, ChannelId: channelID, ReliableClusterSend: true}).Once()
		// Call started post creation
		mockAPI.On("GetUser", userID).Return(&model.User{Id: userID}, nil).Once()
		mockAPI.On("GetConfig").Return(&model.Config{}, nil).Times(3)
		mockAPI.On("CreatePost", mock.AnythingOfType("*model.Post")).Return(&model.Post{Id: postID}, nil).Once()
		createPost(t, store, postID, userID, channelID)

		mockAPI.On("GetLicense").Return(&model.License{}, nil)
		mockAPI.On("GetChannel", channelID).Return(&model.Channel{
			Id: channelID,
		}, nil).Once()
		mockMetrics.On("IncWebSocketEvent", "out", wsEventCallStart).Once()
		mockAPI.On("PublishWebSocketEvent", wsEventCallStart, mock.Anything,
			&model.WebsocketBroadcast{ChannelId: channelID, ReliableClusterSend: true}).Once()

		mockRTCMetrics.On("IncRTCSessions", "default").Once()

		mockMetrics.On("IncWebSocketEvent", "out", wsEventJoin).Once()
		mockAPI.On("PublishWebSocketEvent", wsEventJoin, map[string]any{"connID": connID},
			&model.WebsocketBroadcast{UserId: userID, ReliableClusterSend: true}).Once()

		// DEPRECATED
		mockMetrics.On("IncWebSocketEvent", "out", wsEventUserConnected).Once()
		mockAPI.On("PublishWebSocketEvent", wsEventUserConnected, map[string]any{"userID": userID},
			&model.WebsocketBroadcast{ChannelId: channelID, ReliableClusterSend: true}).Once()

		mockMetrics.On("IncWebSocketEvent", "out", wsEventUserJoined).Once()
		mockAPI.On("PublishWebSocketEvent", wsEventUserJoined, map[string]any{"session_id": connID, "user_id": userID},
			&model.WebsocketBroadcast{ChannelId: channelID, ReliableClusterSend: true}).Once()

		mockMetrics.On("IncWebSocketEvent", "out", wsEventCallState).Once()
		mockAPI.On("PublishWebSocketEvent", wsEventCallState, mock.Anything,
			&model.WebsocketBroadcast{UserId: userID, ReliableClusterSend: true}).Once()

		mockMetrics.On("IncWebSocketConn").Once()

		// Call unlock
		mockAPI.On("KVDelete", "mutex_call_"+channelID).Return(nil).Once()

		err := p.handleJoin(userID, connID, authSessionID, callsJoinData{
			CallsClientJoinData: CallsClientJoinData{
				ChannelID: channelID,
			},
		})
		require.NoError(t, err)

		// Verify user session was successfully added.
		require.NotNil(t, p.sessions[connID])

		// Verify call was started
		state, err := p.getCallState(channelID, true)
		require.NoError(t, err)
		require.NotNil(t, state)

		// Verify session was added to call.
		require.Len(t, state.sessions, 1)
		require.Equal(t, connID, state.sessions[connID].ID)

		// Verify no batching was needed
		require.Empty(t, p.addSessionsBatchers)

		// Session leaving call path

		// Trigger leave call
		p.mut.RLock()
		close(p.sessions[connID].leaveCh)
		p.mut.RUnlock()

		mockMetrics.On("DecWebSocketConn").Once()
		mockRTCMetrics.On("DecRTCSessions", "default").Once()
		mockRTCMetrics.On("IncRTCConnState", "closed").Once()

		// DEPRECATED
		mockMetrics.On("IncWebSocketEvent", "out", wsEventUserDisconnected).Once()
		mockAPI.On("PublishWebSocketEvent", wsEventUserDisconnected, map[string]any{"userID": userID},
			&model.WebsocketBroadcast{ChannelId: channelID, ReliableClusterSend: true}).Once()

		mockMetrics.On("IncWebSocketEvent", "out", wsEventUserLeft).Once()
		mockAPI.On("PublishWebSocketEvent", wsEventUserLeft, map[string]any{"session_id": connID, "user_id": userID},
			&model.WebsocketBroadcast{ChannelId: channelID, ReliableClusterSend: true}).Once()

		mockAPI.On("UpdatePost", mock.AnythingOfType("*model.Post")).Return(&model.Post{Id: postID}, nil).Once()

		// Call unlock
		mockAPI.On("KVDelete", "mutex_call_"+channelID).Return(nil).Once()

		// Verify no batching was needed
		p.mut.RLock()
		require.Empty(t, p.removeSessionsBatchers)
		p.mut.RUnlock()

		// We need to give it some time as leaving happens in a goroutine.
		time.Sleep(5 * time.Second)

		// Verify user session was removed.
		p.mut.RLock()
		require.Empty(t, p.sessions)
		p.mut.RUnlock()

		// Verify call ended
		state, err = p.getCallState(channelID, true)
		require.NoError(t, err)
		require.Nil(t, state)
	})

	t.Run("batching", func(t *testing.T) {
		defer mockAPI.AssertExpectations(t)
		defer mockMetrics.AssertExpectations(t)
		defer mockRTCMetrics.AssertExpectations(t)

		channelID := model.NewId()
		postID := model.NewId()

		// Call lock
		mockAPI.On("KVSetWithOptions", "mutex_call_"+channelID, []byte{0x1}, mock.Anything).Return(true, nil)
		// Call unlock
		mockAPI.On("KVDelete", "mutex_call_"+channelID).Return(nil).Once()

		// Who gets to be host is non deterministic as it depends on the order in which sessions leave
		// so can only make a generic assertion.
		mockMetrics.On("IncWebSocketEvent", "out", wsEventCallHostChanged)
		defer mockMetrics.On("IncWebSocketEvent", "out", wsEventCallHostChanged).Unset()
		mockAPI.On("PublishWebSocketEvent", wsEventCallHostChanged, mock.Anything, mock.Anything)
		defer mockAPI.On("PublishWebSocketEvent", wsEventCallHostChanged, mock.Anything, mock.Anything).Unset()

		for i := 0; i < 10; i++ {
			userID := model.NewId()
			connID := model.NewId()
			authSessionID := ""

			mockAPI.On("HasPermissionToChannel", userID, channelID, model.PermissionCreatePost).Return(true).Once()
			mockAPI.On("GetChannel", channelID).Return(&model.Channel{
				Id: channelID,
			}, nil).Once()

			mockAPI.On("GetChannelStats", channelID).Return(&model.ChannelStats{
				MemberCount: int64(minMembersCountForBatching),
			}, nil).Once()

			if i == 0 {
				// Call started post creation
				mockAPI.On("GetUser", userID).Return(&model.User{Id: userID}, nil).Once()
				mockAPI.On("GetConfig").Return(&model.Config{}, nil).Times(3)
				mockAPI.On("CreatePost", mock.AnythingOfType("*model.Post")).Return(&model.Post{Id: postID}, nil).Once()
				createPost(t, store, postID, userID, channelID)

				mockMetrics.On("IncWebSocketEvent", "out", wsEventCallStart).Once()
				mockAPI.On("PublishWebSocketEvent", wsEventCallStart, mock.Anything,
					&model.WebsocketBroadcast{ChannelId: channelID, ReliableClusterSend: true}).Once()

				mockAPI.On("GetChannel", channelID).Return(&model.Channel{
					Id: channelID,
				}, nil).Once()
			}

			mockAPI.On("GetLicense").Return(&model.License{}, nil)

			mockRTCMetrics.On("IncRTCSessions", "default").Once()

			mockMetrics.On("IncWebSocketEvent", "out", wsEventJoin).Once()
			mockAPI.On("PublishWebSocketEvent", wsEventJoin, map[string]any{"connID": connID},
				&model.WebsocketBroadcast{UserId: userID, ReliableClusterSend: true}).Once()

			// DEPRECATED
			mockMetrics.On("IncWebSocketEvent", "out", wsEventUserConnected).Once()
			mockAPI.On("PublishWebSocketEvent", wsEventUserConnected, map[string]any{"userID": userID},
				&model.WebsocketBroadcast{ChannelId: channelID, ReliableClusterSend: true}).Once()

			mockMetrics.On("IncWebSocketEvent", "out", wsEventUserJoined).Once()
			mockAPI.On("PublishWebSocketEvent", wsEventUserJoined, map[string]any{"session_id": connID, "user_id": userID},
				&model.WebsocketBroadcast{ChannelId: channelID, ReliableClusterSend: true}).Once()

			mockMetrics.On("IncWebSocketEvent", "out", wsEventCallState).Once()
			mockAPI.On("PublishWebSocketEvent", wsEventCallState, mock.Anything,
				&model.WebsocketBroadcast{UserId: userID, ReliableClusterSend: true}).Once()

			mockMetrics.On("IncWebSocketConn").Once()

			err := p.handleJoin(userID, connID, authSessionID, callsJoinData{
				CallsClientJoinData: CallsClientJoinData{
					ChannelID: channelID,
				},
			})
			require.NoError(t, err)
		}

		// Verify batching was used
		p.mut.RLock()
		require.NotNil(t, p.addSessionsBatchers[channelID])
		p.mut.RUnlock()

		// Give enough time for the batch to run
		time.Sleep(5 * time.Second)

		// Verify user sessions were successfully added
		p.mut.RLock()
		require.Len(t, p.sessions, 10)
		p.mut.RUnlock()

		// Verify call was started
		state, err := p.getCallState(channelID, true)
		require.NoError(t, err)
		require.NotNil(t, state)

		// Verify session was added to call
		require.Len(t, state.sessions, 10)

		// Session leaving call path

		mockMetrics.On("DecWebSocketConn").Times(10)
		mockRTCMetrics.On("DecRTCSessions", "default").Times(10)
		mockRTCMetrics.On("IncRTCConnState", "closed").Times(10)

		// DEPRECATED
		mockMetrics.On("IncWebSocketEvent", "out", wsEventUserDisconnected).Times(10)
		mockAPI.On("PublishWebSocketEvent", wsEventUserDisconnected, mock.Anything,
			&model.WebsocketBroadcast{ChannelId: channelID, ReliableClusterSend: true}).Times(10)

		mockMetrics.On("IncWebSocketEvent", "out", wsEventUserLeft).Times(10)
		mockAPI.On("PublishWebSocketEvent", wsEventUserLeft, mock.Anything,
			&model.WebsocketBroadcast{ChannelId: channelID, ReliableClusterSend: true}).Times(10)

		mockAPI.On("UpdatePost", mock.AnythingOfType("*model.Post")).Return(&model.Post{Id: postID}, nil).Once()

		// Call unlock
		mockAPI.On("KVDelete", "mutex_call_"+channelID).Return(nil).Once()

		minMembersCountForBatching = 10

		p.mut.RLock()
		for _, us := range p.sessions {
			close(us.leaveCh)
		}
		p.mut.RUnlock()

		// We need to give it some time as leaving happens in a goroutine
		time.Sleep(time.Second)

		// Verify batching was used
		p.mut.RLock()
		require.NotNil(t, p.removeSessionsBatchers[channelID])
		p.mut.RUnlock()

		// Give enough time for the batch to run
		time.Sleep(5 * time.Second)

		// Verify user sessions were removed
		p.mut.RLock()
		require.Empty(t, p.sessions)
		p.mut.RUnlock()

		// Verify call ended
		state, err = p.getCallState(channelID, true)
		require.NoError(t, err)
		require.Nil(t, state)

		p.mut.RLock()
		require.Empty(t, p.removeSessionsBatchers)
		require.Empty(t, p.addSessionsBatchers)
		p.mut.RUnlock()
	})
<<<<<<< HEAD
}

func TestHandleMetricMessage(t *testing.T) {
	mockAPI := &pluginMocks.MockAPI{}
	mockMetrics := &serverMocks.MockMetrics{}

	p := Plugin{
		MattermostPlugin: plugin.MattermostPlugin{
			API: mockAPI,
		},
		metrics: mockMetrics,
		botSession: &model.Session{
			UserId: "botID",
		},
	}

	t.Run("live captions", func(t *testing.T) {
		t.Run("ignored if not from bot", func(t *testing.T) {
			defer mockAPI.AssertExpectations(t)
			defer mockMetrics.AssertExpectations(t)

			err := p.handleMetricMessage(public.MetricLiveCaptionsWindowDropped, "userID", nil)
			require.NoError(t, err)

			err = p.handleMetricMessage(public.MetricLiveCaptionsPktPayloadChBufFull, "userID", nil)
			require.NoError(t, err)

			err = p.handleMetricMessage(public.MetricLiveCaptionsTranscriberBufFull, "userID", nil)
			require.NoError(t, err)
		})

		t.Run("from bot", func(t *testing.T) {
			defer mockAPI.AssertExpectations(t)
			defer mockMetrics.AssertExpectations(t)

			mockMetrics.On("IncLiveCaptionsWindowDropped").Once()
			mockMetrics.On("IncLiveCaptionsPktPayloadChBufFull").Once()
			mockMetrics.On("IncLiveCaptionsTranscriberBufFull").Once()

			err := p.handleMetricMessage(public.MetricLiveCaptionsWindowDropped, "botID", nil)
			require.NoError(t, err)

			err = p.handleMetricMessage(public.MetricLiveCaptionsPktPayloadChBufFull, "botID", nil)
			require.NoError(t, err)

			err = p.handleMetricMessage(public.MetricLiveCaptionsTranscriberBufFull, "botID", nil)
			require.NoError(t, err)
		})
	})

	t.Run("client metrics", func(t *testing.T) {
		t.Run("invalid payload data", func(t *testing.T) {
			defer mockAPI.AssertExpectations(t)
			defer mockMetrics.AssertExpectations(t)

			err := p.handleMetricMessage(public.MetricClientICECandidatePair, "userID", nil)
			require.EqualError(t, err, "invalid payload found in metric message")
		})

		t.Run("bad json", func(t *testing.T) {
			defer mockAPI.AssertExpectations(t)
			defer mockMetrics.AssertExpectations(t)

			err := p.handleMetricMessage(public.MetricClientICECandidatePair, "userID", "invalid")
			require.EqualError(t, err, "failed to unmarshal payload: invalid character 'i' looking for beginning of value")
		})

		t.Run("invalid payload", func(t *testing.T) {
			defer mockAPI.AssertExpectations(t)
			defer mockMetrics.AssertExpectations(t)

			err := p.handleMetricMessage(public.MetricClientICECandidatePair, "userID", "{}")
			require.EqualError(t, err, "failed to validate payload: invalid state \"\"")
		})

		t.Run("valid", func(t *testing.T) {
			defer mockAPI.AssertExpectations(t)
			defer mockMetrics.AssertExpectations(t)

			mockMetrics.On("IncClientICECandidatePairs", public.ClientICECandidatePairMetricPayload{
				State: "succeeded",
				Local: public.ICECandidateInfo{
					Type:     "host",
					Protocol: "udp",
				},
				Remote: public.ICECandidateInfo{
					Type:     "host",
					Protocol: "udp",
				},
			}).Once()

			err := p.handleMetricMessage(public.MetricClientICECandidatePair, "userID", `{"state": "succeeded", "local": {"type": "host", "protocol": "udp"}, "remote": {"type": "host", "protocol": "udp"}}`)
			require.NoError(t, err)
		})
=======

	t.Run("admin warning", func(t *testing.T) {
		defer mockAPI.AssertExpectations(t)
		defer mockMetrics.AssertExpectations(t)
		defer mockRTCMetrics.AssertExpectations(t)

		channelID := model.NewId()
		userID := model.NewId()
		connID := model.NewId()
		postID := model.NewId()
		authSessionID := ""

		os.Setenv("MM_CALLS_CONCURRENT_SESSIONS_THRESHOLD", "1")
		defer os.Unsetenv("MM_CALLS_CONCURRENT_SESSIONS_THRESHOLD")

		mockAPI.On("HasPermissionToChannel", userID, channelID, model.PermissionCreatePost).Return(true).Once()
		mockAPI.On("GetChannel", channelID).Return(&model.Channel{
			Id: channelID,
		}, nil).Twice()

		mockAPI.On("GetChannelStats", channelID).Return(&model.ChannelStats{
			MemberCount: 1,
		}, nil).Once()

		// Call lock
		mockAPI.On("KVSetWithOptions", "mutex_call_"+channelID, []byte{0x1}, mock.Anything).Return(true, nil)

		// We'd be starting a new call
		mockMetrics.On("IncWebSocketEvent", "out", wsEventCallHostChanged).Once()
		mockAPI.On("PublishWebSocketEvent", wsEventCallHostChanged, mock.Anything,
			&model.WebsocketBroadcast{UserId: userID, ChannelId: channelID, ReliableClusterSend: true}).Once()

		// Call started post creation
		mockAPI.On("GetUser", userID).Return(&model.User{Id: userID}, nil).Once()
		mockAPI.On("GetConfig").Return(&model.Config{}, nil).Times(3)
		mockAPI.On("CreatePost", mock.AnythingOfType("*model.Post")).Return(&model.Post{Id: postID}, nil).Once()
		createPost(t, store, postID, userID, channelID)

		mockAPI.On("GetLicense").Return(&model.License{}, nil)

		mockMetrics.On("IncWebSocketEvent", "out", wsEventCallStart).Once()
		mockAPI.On("PublishWebSocketEvent", wsEventCallStart, mock.Anything,
			&model.WebsocketBroadcast{ChannelId: channelID, ReliableClusterSend: true}).Once()

		mockAPI.On("KVSetWithOptions", "concurrent_sessions_warning", mock.Anything, mock.Anything).Return(true, nil).Once()

		mockAPI.On("GetUsers", mock.AnythingOfType("*model.UserGetOptions")).Return([]*model.User{
			{
				Id:     "adminID",
				Locale: "it",
			},
		}, nil).Once()

		mockAPI.On("GetDirectChannel", "adminID", "").Return(&model.Channel{
			Id: "channelID",
		}, nil).Once()

		mockAPI.On("IsEnterpriseReady").Return(false).Once()

		mockAPI.On("CreatePost", &model.Post{
			UserId:    "",
			ChannelId: "channelID",
			Message:   ":warning: app.admin.concurrent_sessions_warning.intro\r\n\r\napp.admin.concurrent_sessions_warning.team",
		}).Return(&model.Post{Id: "postID"}, nil).Once()

		mockRTCMetrics.On("IncRTCSessions", "default").Once()

		mockMetrics.On("IncWebSocketEvent", "out", wsEventJoin).Once()
		mockAPI.On("PublishWebSocketEvent", wsEventJoin, map[string]any{"connID": connID},
			&model.WebsocketBroadcast{UserId: userID, ReliableClusterSend: true}).Once()

		// DEPRECATED
		mockMetrics.On("IncWebSocketEvent", "out", wsEventUserConnected).Once()
		mockAPI.On("PublishWebSocketEvent", wsEventUserConnected, map[string]any{"userID": userID},
			&model.WebsocketBroadcast{ChannelId: channelID, ReliableClusterSend: true}).Once()

		mockMetrics.On("IncWebSocketEvent", "out", wsEventUserJoined).Once()
		mockAPI.On("PublishWebSocketEvent", wsEventUserJoined, map[string]any{"session_id": connID, "user_id": userID},
			&model.WebsocketBroadcast{ChannelId: channelID, ReliableClusterSend: true}).Once()

		mockMetrics.On("IncWebSocketEvent", "out", wsEventCallState).Once()
		mockAPI.On("PublishWebSocketEvent", wsEventCallState, mock.Anything,
			&model.WebsocketBroadcast{UserId: userID, ReliableClusterSend: true}).Once()

		mockMetrics.On("IncWebSocketConn").Once()

		// Call unlock
		mockAPI.On("KVDelete", "mutex_call_"+channelID).Return(nil).Once()

		mockAPI.On("UpdatePost", mock.AnythingOfType("*model.Post")).Return(&model.Post{Id: postID}, nil).Once()

		mockAPI.On("LogWarn", "The number of active call sessions is high. Consider deploying a dedicated RTCD service.", mock.Anything, mock.Anything)

		err := p.handleJoin(userID, connID, authSessionID, callsJoinData{
			CallsClientJoinData: CallsClientJoinData{
				ChannelID: channelID,
			},
		})
		require.NoError(t, err)

		mockMetrics.On("DecWebSocketConn").Once()
		mockRTCMetrics.On("DecRTCSessions", "default").Once()
		mockRTCMetrics.On("IncRTCConnState", "closed").Once()

		// DEPRECATED
		mockMetrics.On("IncWebSocketEvent", "out", wsEventUserDisconnected).Once()
		mockAPI.On("PublishWebSocketEvent", wsEventUserDisconnected, map[string]any{"userID": userID},
			&model.WebsocketBroadcast{ChannelId: channelID, ReliableClusterSend: true}).Once()

		mockMetrics.On("IncWebSocketEvent", "out", wsEventUserLeft).Once()
		mockAPI.On("PublishWebSocketEvent", wsEventUserLeft, map[string]any{"session_id": connID, "user_id": userID},
			&model.WebsocketBroadcast{ChannelId: channelID, ReliableClusterSend: true}).Once()

		// Call unlock
		mockAPI.On("KVDelete", "mutex_call_"+channelID).Return(nil).Once()

		// Trigger leave call
		p.mut.RLock()
		close(p.sessions[connID].leaveCh)
		p.mut.RUnlock()

		// We need to give it some time as leaving happens in a goroutine.
		time.Sleep(2 * time.Second)
>>>>>>> a7dabb05
	})
}<|MERGE_RESOLUTION|>--- conflicted
+++ resolved
@@ -963,7 +963,130 @@
 		require.Empty(t, p.addSessionsBatchers)
 		p.mut.RUnlock()
 	})
-<<<<<<< HEAD
+
+	t.Run("admin warning", func(t *testing.T) {
+		defer mockAPI.AssertExpectations(t)
+		defer mockMetrics.AssertExpectations(t)
+		defer mockRTCMetrics.AssertExpectations(t)
+
+		channelID := model.NewId()
+		userID := model.NewId()
+		connID := model.NewId()
+		postID := model.NewId()
+		authSessionID := ""
+
+		os.Setenv("MM_CALLS_CONCURRENT_SESSIONS_THRESHOLD", "1")
+		defer os.Unsetenv("MM_CALLS_CONCURRENT_SESSIONS_THRESHOLD")
+
+		mockAPI.On("HasPermissionToChannel", userID, channelID, model.PermissionCreatePost).Return(true).Once()
+		mockAPI.On("GetChannel", channelID).Return(&model.Channel{
+			Id: channelID,
+		}, nil).Twice()
+
+		mockAPI.On("GetChannelStats", channelID).Return(&model.ChannelStats{
+			MemberCount: 1,
+		}, nil).Once()
+
+		// Call lock
+		mockAPI.On("KVSetWithOptions", "mutex_call_"+channelID, []byte{0x1}, mock.Anything).Return(true, nil)
+
+		// We'd be starting a new call
+		mockMetrics.On("IncWebSocketEvent", "out", wsEventCallHostChanged).Once()
+		mockAPI.On("PublishWebSocketEvent", wsEventCallHostChanged, mock.Anything,
+			&model.WebsocketBroadcast{UserId: userID, ChannelId: channelID, ReliableClusterSend: true}).Once()
+
+		// Call started post creation
+		mockAPI.On("GetUser", userID).Return(&model.User{Id: userID}, nil).Once()
+		mockAPI.On("GetConfig").Return(&model.Config{}, nil).Times(3)
+		mockAPI.On("CreatePost", mock.AnythingOfType("*model.Post")).Return(&model.Post{Id: postID}, nil).Once()
+		createPost(t, store, postID, userID, channelID)
+
+		mockAPI.On("GetLicense").Return(&model.License{}, nil)
+
+		mockMetrics.On("IncWebSocketEvent", "out", wsEventCallStart).Once()
+		mockAPI.On("PublishWebSocketEvent", wsEventCallStart, mock.Anything,
+			&model.WebsocketBroadcast{ChannelId: channelID, ReliableClusterSend: true}).Once()
+
+		mockAPI.On("KVSetWithOptions", "concurrent_sessions_warning", mock.Anything, mock.Anything).Return(true, nil).Once()
+
+		mockAPI.On("GetUsers", mock.AnythingOfType("*model.UserGetOptions")).Return([]*model.User{
+			{
+				Id:     "adminID",
+				Locale: "it",
+			},
+		}, nil).Once()
+
+		mockAPI.On("GetDirectChannel", "adminID", "").Return(&model.Channel{
+			Id: "channelID",
+		}, nil).Once()
+
+		mockAPI.On("IsEnterpriseReady").Return(false).Once()
+
+		mockAPI.On("CreatePost", &model.Post{
+			UserId:    "",
+			ChannelId: "channelID",
+			Message:   ":warning: app.admin.concurrent_sessions_warning.intro\r\n\r\napp.admin.concurrent_sessions_warning.team",
+		}).Return(&model.Post{Id: "postID"}, nil).Once()
+
+		mockRTCMetrics.On("IncRTCSessions", "default").Once()
+
+		mockMetrics.On("IncWebSocketEvent", "out", wsEventJoin).Once()
+		mockAPI.On("PublishWebSocketEvent", wsEventJoin, map[string]any{"connID": connID},
+			&model.WebsocketBroadcast{UserId: userID, ReliableClusterSend: true}).Once()
+
+		// DEPRECATED
+		mockMetrics.On("IncWebSocketEvent", "out", wsEventUserConnected).Once()
+		mockAPI.On("PublishWebSocketEvent", wsEventUserConnected, map[string]any{"userID": userID},
+			&model.WebsocketBroadcast{ChannelId: channelID, ReliableClusterSend: true}).Once()
+
+		mockMetrics.On("IncWebSocketEvent", "out", wsEventUserJoined).Once()
+		mockAPI.On("PublishWebSocketEvent", wsEventUserJoined, map[string]any{"session_id": connID, "user_id": userID},
+			&model.WebsocketBroadcast{ChannelId: channelID, ReliableClusterSend: true}).Once()
+
+		mockMetrics.On("IncWebSocketEvent", "out", wsEventCallState).Once()
+		mockAPI.On("PublishWebSocketEvent", wsEventCallState, mock.Anything,
+			&model.WebsocketBroadcast{UserId: userID, ReliableClusterSend: true}).Once()
+
+		mockMetrics.On("IncWebSocketConn").Once()
+
+		// Call unlock
+		mockAPI.On("KVDelete", "mutex_call_"+channelID).Return(nil).Once()
+
+		mockAPI.On("UpdatePost", mock.AnythingOfType("*model.Post")).Return(&model.Post{Id: postID}, nil).Once()
+
+		mockAPI.On("LogWarn", "The number of active call sessions is high. Consider deploying a dedicated RTCD service.", mock.Anything, mock.Anything)
+
+		err := p.handleJoin(userID, connID, authSessionID, callsJoinData{
+			CallsClientJoinData: CallsClientJoinData{
+				ChannelID: channelID,
+			},
+		})
+		require.NoError(t, err)
+
+		mockMetrics.On("DecWebSocketConn").Once()
+		mockRTCMetrics.On("DecRTCSessions", "default").Once()
+		mockRTCMetrics.On("IncRTCConnState", "closed").Once()
+
+		// DEPRECATED
+		mockMetrics.On("IncWebSocketEvent", "out", wsEventUserDisconnected).Once()
+		mockAPI.On("PublishWebSocketEvent", wsEventUserDisconnected, map[string]any{"userID": userID},
+			&model.WebsocketBroadcast{ChannelId: channelID, ReliableClusterSend: true}).Once()
+
+		mockMetrics.On("IncWebSocketEvent", "out", wsEventUserLeft).Once()
+		mockAPI.On("PublishWebSocketEvent", wsEventUserLeft, map[string]any{"session_id": connID, "user_id": userID},
+			&model.WebsocketBroadcast{ChannelId: channelID, ReliableClusterSend: true}).Once()
+
+		// Call unlock
+		mockAPI.On("KVDelete", "mutex_call_"+channelID).Return(nil).Once()
+
+		// Trigger leave call
+		p.mut.RLock()
+		close(p.sessions[connID].leaveCh)
+		p.mut.RUnlock()
+
+		// We need to give it some time as leaving happens in a goroutine.
+		time.Sleep(2 * time.Second)
+	})
 }
 
 func TestHandleMetricMessage(t *testing.T) {
@@ -1058,130 +1181,5 @@
 			err := p.handleMetricMessage(public.MetricClientICECandidatePair, "userID", `{"state": "succeeded", "local": {"type": "host", "protocol": "udp"}, "remote": {"type": "host", "protocol": "udp"}}`)
 			require.NoError(t, err)
 		})
-=======
-
-	t.Run("admin warning", func(t *testing.T) {
-		defer mockAPI.AssertExpectations(t)
-		defer mockMetrics.AssertExpectations(t)
-		defer mockRTCMetrics.AssertExpectations(t)
-
-		channelID := model.NewId()
-		userID := model.NewId()
-		connID := model.NewId()
-		postID := model.NewId()
-		authSessionID := ""
-
-		os.Setenv("MM_CALLS_CONCURRENT_SESSIONS_THRESHOLD", "1")
-		defer os.Unsetenv("MM_CALLS_CONCURRENT_SESSIONS_THRESHOLD")
-
-		mockAPI.On("HasPermissionToChannel", userID, channelID, model.PermissionCreatePost).Return(true).Once()
-		mockAPI.On("GetChannel", channelID).Return(&model.Channel{
-			Id: channelID,
-		}, nil).Twice()
-
-		mockAPI.On("GetChannelStats", channelID).Return(&model.ChannelStats{
-			MemberCount: 1,
-		}, nil).Once()
-
-		// Call lock
-		mockAPI.On("KVSetWithOptions", "mutex_call_"+channelID, []byte{0x1}, mock.Anything).Return(true, nil)
-
-		// We'd be starting a new call
-		mockMetrics.On("IncWebSocketEvent", "out", wsEventCallHostChanged).Once()
-		mockAPI.On("PublishWebSocketEvent", wsEventCallHostChanged, mock.Anything,
-			&model.WebsocketBroadcast{UserId: userID, ChannelId: channelID, ReliableClusterSend: true}).Once()
-
-		// Call started post creation
-		mockAPI.On("GetUser", userID).Return(&model.User{Id: userID}, nil).Once()
-		mockAPI.On("GetConfig").Return(&model.Config{}, nil).Times(3)
-		mockAPI.On("CreatePost", mock.AnythingOfType("*model.Post")).Return(&model.Post{Id: postID}, nil).Once()
-		createPost(t, store, postID, userID, channelID)
-
-		mockAPI.On("GetLicense").Return(&model.License{}, nil)
-
-		mockMetrics.On("IncWebSocketEvent", "out", wsEventCallStart).Once()
-		mockAPI.On("PublishWebSocketEvent", wsEventCallStart, mock.Anything,
-			&model.WebsocketBroadcast{ChannelId: channelID, ReliableClusterSend: true}).Once()
-
-		mockAPI.On("KVSetWithOptions", "concurrent_sessions_warning", mock.Anything, mock.Anything).Return(true, nil).Once()
-
-		mockAPI.On("GetUsers", mock.AnythingOfType("*model.UserGetOptions")).Return([]*model.User{
-			{
-				Id:     "adminID",
-				Locale: "it",
-			},
-		}, nil).Once()
-
-		mockAPI.On("GetDirectChannel", "adminID", "").Return(&model.Channel{
-			Id: "channelID",
-		}, nil).Once()
-
-		mockAPI.On("IsEnterpriseReady").Return(false).Once()
-
-		mockAPI.On("CreatePost", &model.Post{
-			UserId:    "",
-			ChannelId: "channelID",
-			Message:   ":warning: app.admin.concurrent_sessions_warning.intro\r\n\r\napp.admin.concurrent_sessions_warning.team",
-		}).Return(&model.Post{Id: "postID"}, nil).Once()
-
-		mockRTCMetrics.On("IncRTCSessions", "default").Once()
-
-		mockMetrics.On("IncWebSocketEvent", "out", wsEventJoin).Once()
-		mockAPI.On("PublishWebSocketEvent", wsEventJoin, map[string]any{"connID": connID},
-			&model.WebsocketBroadcast{UserId: userID, ReliableClusterSend: true}).Once()
-
-		// DEPRECATED
-		mockMetrics.On("IncWebSocketEvent", "out", wsEventUserConnected).Once()
-		mockAPI.On("PublishWebSocketEvent", wsEventUserConnected, map[string]any{"userID": userID},
-			&model.WebsocketBroadcast{ChannelId: channelID, ReliableClusterSend: true}).Once()
-
-		mockMetrics.On("IncWebSocketEvent", "out", wsEventUserJoined).Once()
-		mockAPI.On("PublishWebSocketEvent", wsEventUserJoined, map[string]any{"session_id": connID, "user_id": userID},
-			&model.WebsocketBroadcast{ChannelId: channelID, ReliableClusterSend: true}).Once()
-
-		mockMetrics.On("IncWebSocketEvent", "out", wsEventCallState).Once()
-		mockAPI.On("PublishWebSocketEvent", wsEventCallState, mock.Anything,
-			&model.WebsocketBroadcast{UserId: userID, ReliableClusterSend: true}).Once()
-
-		mockMetrics.On("IncWebSocketConn").Once()
-
-		// Call unlock
-		mockAPI.On("KVDelete", "mutex_call_"+channelID).Return(nil).Once()
-
-		mockAPI.On("UpdatePost", mock.AnythingOfType("*model.Post")).Return(&model.Post{Id: postID}, nil).Once()
-
-		mockAPI.On("LogWarn", "The number of active call sessions is high. Consider deploying a dedicated RTCD service.", mock.Anything, mock.Anything)
-
-		err := p.handleJoin(userID, connID, authSessionID, callsJoinData{
-			CallsClientJoinData: CallsClientJoinData{
-				ChannelID: channelID,
-			},
-		})
-		require.NoError(t, err)
-
-		mockMetrics.On("DecWebSocketConn").Once()
-		mockRTCMetrics.On("DecRTCSessions", "default").Once()
-		mockRTCMetrics.On("IncRTCConnState", "closed").Once()
-
-		// DEPRECATED
-		mockMetrics.On("IncWebSocketEvent", "out", wsEventUserDisconnected).Once()
-		mockAPI.On("PublishWebSocketEvent", wsEventUserDisconnected, map[string]any{"userID": userID},
-			&model.WebsocketBroadcast{ChannelId: channelID, ReliableClusterSend: true}).Once()
-
-		mockMetrics.On("IncWebSocketEvent", "out", wsEventUserLeft).Once()
-		mockAPI.On("PublishWebSocketEvent", wsEventUserLeft, map[string]any{"session_id": connID, "user_id": userID},
-			&model.WebsocketBroadcast{ChannelId: channelID, ReliableClusterSend: true}).Once()
-
-		// Call unlock
-		mockAPI.On("KVDelete", "mutex_call_"+channelID).Return(nil).Once()
-
-		// Trigger leave call
-		p.mut.RLock()
-		close(p.sessions[connID].leaveCh)
-		p.mut.RUnlock()
-
-		// We need to give it some time as leaving happens in a goroutine.
-		time.Sleep(2 * time.Second)
->>>>>>> a7dabb05
 	})
 }