--- conflicted
+++ resolved
@@ -59,7 +59,6 @@
 		return err
 	}
 
-<<<<<<< HEAD
 	// On Cloud installations we want calls enabled in all channels so we
 	// override it since the plugin's default is now false.
 	if isCloud(p.pluginAPI.System.GetLicense()) {
@@ -72,10 +71,7 @@
 		}
 	}
 
-	if cfg.RTCDServiceURL != "" {
-=======
 	if cfg.RTCDServiceURL != "" && p.licenseChecker.RTCDAllowed() {
->>>>>>> d1b3832c
 		rtcdManager, err := p.newRTCDClientManager(cfg.RTCDServiceURL)
 		if err != nil {
 			err = fmt.Errorf("failed to create rtcd manager: %w", err)
