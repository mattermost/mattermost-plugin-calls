--- conflicted
+++ resolved
@@ -180,13 +180,11 @@
 		}
 	}
 
-<<<<<<< HEAD
-	cfg.AllowedRecordingUsers = c.AllowedRecordingUsers
-=======
 	if c.MaxCallParticipants != nil {
 		cfg.MaxCallParticipants = model.NewInt(*c.MaxCallParticipants)
 	}
->>>>>>> 9078fab3
+
+	cfg.AllowedRecordingUsers = c.AllowedRecordingUsers
 
 	return &cfg
 }
