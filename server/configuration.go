--- conflicted
+++ resolved
@@ -174,13 +174,11 @@
 	if c.MaxRecordingDuration == nil {
 		c.MaxRecordingDuration = model.NewInt(defaultRecDurationMinutes)
 	}
-<<<<<<< HEAD
+	if c.RecordingQuality == "" {
+		c.RecordingQuality = "medium"
+	}
 	if c.EnableSimulcast == nil {
 		c.EnableSimulcast = new(bool)
-=======
-	if c.RecordingQuality == "" {
-		c.RecordingQuality = "medium"
->>>>>>> eef6e4d5
 	}
 }
 
