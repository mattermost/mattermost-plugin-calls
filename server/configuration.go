// Copyright (c) 2022-present Mattermost, Inc. All Rights Reserved.
// See LICENSE.txt for license information.

package main

import (
	"encoding/json"
	"errors"
	"fmt"
	"os"
	"reflect"
	"strconv"
	"strings"

	"github.com/mattermost/rtcd/service/rtc"

	"github.com/mattermost/mattermost-server/v6/model"
)

// configuration captures the plugin's external configuration as exposed in the Mattermost server
// configuration, as well as values computed from the configuration. Any public fields will be
// deserialized from the Mattermost server configuration in OnConfigurationChange.
//
// As plugins are inherently concurrent (hooks being called asynchronously), and the plugin
// configuration can change at any time, access to the configuration must be synchronized. The
// strategy used in this plugin is to guard a pointer to the configuration, and clone the entire
// struct whenever it changes. You may replace this with whatever strategy you choose.
//
// If you add non-reference types to your configuration struct, be sure to rewrite Clone as a deep
// copy appropriate for your types.
type configuration struct {
	// The IP (or hostname) to be used as the host ICE candidate.
	ICEHostOverride string
	// UDP port used by the RTC server to listen to.
	UDPServerPort *int
	// The URL to a running RTCD service instance that should host the calls.
	// When set (non empty) all calls will be handled by the external service.
	RTCDServiceURL string
	// The secret key used to generate TURN short-lived authentication credentials
	TURNStaticAuthSecret string
	// The number of minutes that the generated TURN credentials will be valid for.
	TURNCredentialsExpirationMinutes *int
	// When set to true it will pass and use configured TURN candidates to server
	// initiated connections.
	ServerSideTURN *bool
	// A comma separated list of user IDs that should be allowed to run the
	// "/call recording" command.
	AllowedRecordingUsers string

	clientConfig
}

type clientConfig struct {
	// **DEPRECATED: use ICEServersConfigs** A comma separated list of ICE servers URLs (STUN/TURN) to use.
	ICEServers ICEServers

	// A list of ICE server configurations to use.
	ICEServersConfigs ICEServersConfigs
	// When set to true, it allows channel admins to enable or disable calls in their channels.
	// It also allows participants of DMs/GMs to enable or disable calls.
	AllowEnableCalls *bool
	// When set to true, calls will be possible in all channels where they are not explicitly disabled.
	DefaultEnabled *bool
	// The maximum number of participants that can join a call. The zero value
	// means unlimited.
	MaxCallParticipants *int
	// Used to signal the client whether or not to generate TURN credentials. This is a client only option, generated server side.
	NeedsTURNCredentials *bool
	// When set to true it allows call participants to share their screen.
	AllowScreenSharing *bool
}

type ICEServers []string
type ICEServersConfigs rtc.ICEServers

func (cfgs *ICEServersConfigs) UnmarshalJSON(data []byte) error {
	if len(data) == 0 {
		return nil
	}
	unquoted, err := strconv.Unquote(string(data))
	if err != nil {
		return err
	}
	if unquoted == "" {
		return nil
	}

	var dst []rtc.ICEServerConfig
	err = json.Unmarshal([]byte(unquoted), &dst)
	*cfgs = dst

	return err
}

func (is *ICEServers) UnmarshalJSON(data []byte) error {
	*is = []string{}
	if len(data) == 0 {
		return nil
	}
	unquoted, err := strconv.Unquote(string(data))
	if err != nil {
		return err
	}
	if unquoted == "" {
		return nil
	}
	*is = strings.Split(strings.TrimSpace(unquoted), ",")
	return nil
}

type PortsRange string

func (pr PortsRange) MinPort() uint16 {
	parts := strings.Split(string(pr), "-")
	if len(parts) != 2 {
		return 0
	}
	val, err := strconv.Atoi(parts[0])
	if err != nil || val < 0 || val > 65536 {
		return 0
	}
	return uint16(val)
}

func (pr PortsRange) MaxPort() uint16 {
	parts := strings.Split(string(pr), "-")
	if len(parts) != 2 {
		return 0
	}
	val, err := strconv.Atoi(parts[1])
	if err != nil || val < 0 || val > 65536 {
		return 0
	}
	return uint16(val)
}

func (pr PortsRange) IsValid() error {
	if pr == "" {
		return errors.New("invalid empty input")
	}
	minPort := pr.MinPort()
	maxPort := pr.MaxPort()
	if minPort == 0 || maxPort == 0 {
		return errors.New("port range is not valid")
	}
	if minPort >= maxPort {
		return errors.New("min port must be less than max port")
	}
	return nil
}

func (c *configuration) getClientConfig() clientConfig {
	return clientConfig{
		AllowEnableCalls:     c.AllowEnableCalls,
		DefaultEnabled:       c.DefaultEnabled,
		ICEServers:           c.ICEServers,
		ICEServersConfigs:    c.getICEServers(true),
		MaxCallParticipants:  c.MaxCallParticipants,
		NeedsTURNCredentials: model.NewBool(c.TURNStaticAuthSecret != "" && len(c.ICEServersConfigs.getTURNConfigsForCredentials()) > 0),
		AllowScreenSharing:   c.AllowScreenSharing,
	}
}

func (c *configuration) SetDefaults() {
	if c.UDPServerPort == nil {
		c.UDPServerPort = model.NewInt(8443)
	}
	if c.AllowEnableCalls == nil {
		c.AllowEnableCalls = new(bool)
	}
	if c.DefaultEnabled == nil {
		c.DefaultEnabled = new(bool)
		*c.DefaultEnabled = false
	}
	if c.MaxCallParticipants == nil {
		c.MaxCallParticipants = new(int)
	}
	if c.TURNCredentialsExpirationMinutes == nil {
		c.TURNCredentialsExpirationMinutes = model.NewInt(1440)
	}
	if c.ServerSideTURN == nil {
		c.ServerSideTURN = new(bool)
	}
	if c.AllowScreenSharing == nil {
		c.AllowScreenSharing = new(bool)
		*c.AllowScreenSharing = true
	}
}

func (c *configuration) IsValid() error {
	if c.UDPServerPort == nil {
		return fmt.Errorf("UDPServerPort should not be nil")
	}

	if *c.UDPServerPort < 1024 || *c.UDPServerPort > 49151 {
		return fmt.Errorf("UDPServerPort is not valid: %d is not in allowed range [1024, 49151]", *c.UDPServerPort)
	}

	if c.MaxCallParticipants == nil || *c.MaxCallParticipants < 0 {
		return fmt.Errorf("MaxCallParticipants is not valid")
	}

	if c.TURNCredentialsExpirationMinutes != nil && *c.TURNCredentialsExpirationMinutes < 0 {
		return fmt.Errorf("TURNCredentialsExpirationMinutes is not valid")
	}

	return nil
}

// Clone copies the configuration.
func (c *configuration) Clone() *configuration {
	var cfg configuration

	cfg.ICEHostOverride = c.ICEHostOverride
	cfg.RTCDServiceURL = c.RTCDServiceURL
	cfg.TURNStaticAuthSecret = c.TURNStaticAuthSecret

	if c.UDPServerPort != nil {
		cfg.UDPServerPort = new(int)
		*cfg.UDPServerPort = *c.UDPServerPort
	}

	if c.AllowEnableCalls != nil {
		cfg.AllowEnableCalls = model.NewBool(*c.AllowEnableCalls)
	}

	if c.DefaultEnabled != nil {
		cfg.DefaultEnabled = model.NewBool(*c.DefaultEnabled)
	}

	if c.ICEServers != nil {
		cfg.ICEServers = make(ICEServers, len(c.ICEServers))
		copy(cfg.ICEServers, c.ICEServers)
	}

	if c.ICEServersConfigs != nil {
		cfg.ICEServersConfigs = make([]rtc.ICEServerConfig, len(c.ICEServersConfigs))
		copy(cfg.ICEServersConfigs, c.ICEServersConfigs)
	}

	if c.MaxCallParticipants != nil {
		cfg.MaxCallParticipants = model.NewInt(*c.MaxCallParticipants)
	}

	if c.TURNCredentialsExpirationMinutes != nil {
		cfg.TURNCredentialsExpirationMinutes = model.NewInt(*c.TURNCredentialsExpirationMinutes)
	}

	if c.ServerSideTURN != nil {
		cfg.ServerSideTURN = model.NewBool(*c.ServerSideTURN)
	}

<<<<<<< HEAD
	cfg.AllowedRecordingUsers = c.AllowedRecordingUsers
=======
	if c.AllowScreenSharing != nil {
		cfg.AllowScreenSharing = model.NewBool(*c.AllowScreenSharing)
	}
>>>>>>> f2d01eec

	return &cfg
}

func (c *configuration) getRTCDURL() string {
	if url := os.Getenv("MM_CALLS_RTCD_URL"); url != "" {
		return url
	}
	return c.RTCDServiceURL
}

// getConfiguration retrieves the active configuration under lock, making it safe to use
// concurrently. The active configuration may change underneath the client of this method, but
// the struct returned by this API call is considered immutable.
func (p *Plugin) getConfiguration() *configuration {
	p.configurationLock.Lock()
	defer p.configurationLock.Unlock()

	if p.configuration == nil {
		p.configuration = new(configuration)
		p.configuration.SetDefaults()
	}

	return p.configuration.Clone()
}

// setConfiguration replaces the active configuration under lock.
//
// Do not call setConfiguration while holding the configurationLock, as sync.Mutex is not
// reentrant. In particular, avoid using the plugin API entirely, as this may in turn trigger a
// hook back into the plugin. If that hook attempts to acquire this lock, a deadlock may occur.
//
// This method panics if setConfiguration is called with the existing configuration. This almost
// certainly means that the configuration was modified without being cloned and may result in
// an unsafe access.
func (p *Plugin) setConfiguration(configuration *configuration) error {
	p.configurationLock.Lock()
	defer p.configurationLock.Unlock()

	if p.configuration == nil && configuration != nil {
		p.setOverrides(configuration)
	}

	if configuration != nil && p.configuration == configuration {
		// Ignore assignment if the configuration struct is empty. Go will optimize the
		// allocation for same to point at the same memory address, breaking the check
		// above.
		if reflect.ValueOf(*configuration).NumField() == 0 {
			return nil
		}

		return errors.New("setConfiguration called with the existing configuration")
	}

	if err := configuration.IsValid(); err != nil {
		return fmt.Errorf("setConfiguration: configuration is not valid: %w", err)
	}

	p.configuration = configuration

	return nil
}

// OnConfigurationChange is invoked when configuration changes may have been made.
func (p *Plugin) OnConfigurationChange() error {
	var cfg = new(configuration)

	serverConfig := p.API.GetConfig()
	if serverConfig != nil {
		if err := p.initTelemetry(serverConfig.LogSettings.EnableDiagnostics); err != nil {
			p.LogError(err.Error())
		}
	} else {
		p.LogError("OnConfigurationChange: failed to get server config")
	}

	// Load the public configuration fields from the Mattermost server configuration.
	if err := p.API.LoadPluginConfiguration(cfg); err != nil {
		return fmt.Errorf("OnConfigurationChange: failed to load plugin configuration: %w", err)
	}

	// Permanently override with envVar and cloud overrides
	p.setOverrides(cfg)

	return p.setConfiguration(cfg)
}

func (p *Plugin) setOverrides(cfg *configuration) {
	if license := p.API.GetLicense(); license != nil && isCloud(license) {
		// On Cloud installations we want calls enabled in all channels so we
		// override it since the plugin's default is now false.
		*cfg.DefaultEnabled = true
	}

	// Allow env var to permanently override system console settings
	if maxPart := os.Getenv("MM_CALLS_MAX_PARTICIPANTS"); maxPart != "" {
		if max, err := strconv.Atoi(maxPart); err == nil {
			*cfg.MaxCallParticipants = max
		} else {
			p.LogError("setOverrides", "failed to parse MM_CALLS_MAX_PARTICIPANTS", err.Error())
		}
	} else if license := p.API.GetLicense(); license != nil && isCloud(license) {
		// otherwise, if this is a cloud installation, set it at the default
		*cfg.MaxCallParticipants = cloudMaxParticipantsDefault
	}
}

func (p *Plugin) isSingleHandler() bool {
	cfg := p.API.GetConfig()
	pluginCfg := p.getConfiguration()

	if cfg == nil || pluginCfg == nil || p.licenseChecker == nil {
		return false
	}

	rtcdURL := pluginCfg.getRTCDURL()
	hasRTCD := rtcdURL != "" && p.licenseChecker.RTCDAllowed()

	if hasRTCD {
		return false
	}

	isHA := cfg.ClusterSettings.Enable != nil && *cfg.ClusterSettings.Enable
	hasEnvVar := os.Getenv("MM_CALLS_IS_HANDLER") != ""

	return !isHA || (isHA && hasEnvVar)
}

func (c *configuration) getICEServers(forClient bool) ICEServersConfigs {
	var iceServers ICEServersConfigs

	for _, cfg := range c.ICEServersConfigs {
		if forClient && cfg.IsTURN() && cfg.Username == "" && cfg.Credential == "" {
			continue
		}
		iceServers = append(iceServers, cfg)
	}

	if len(c.ICEServers) > 0 {
		iceServers = append(iceServers, rtc.ICEServerConfig{
			URLs: c.ICEServers,
		})
	}

	return iceServers
}

func (cfgs ICEServersConfigs) getTURNConfigsForCredentials() []rtc.ICEServerConfig {
	var configs []rtc.ICEServerConfig
	for _, cfg := range cfgs {
		if cfg.IsTURN() && cfg.Username == "" && cfg.Credential == "" {
			configs = append(configs, cfg)
		}
	}
	return configs
}<|MERGE_RESOLUTION|>--- conflicted
+++ resolved
@@ -250,13 +250,11 @@
 		cfg.ServerSideTURN = model.NewBool(*c.ServerSideTURN)
 	}
 
-<<<<<<< HEAD
-	cfg.AllowedRecordingUsers = c.AllowedRecordingUsers
-=======
 	if c.AllowScreenSharing != nil {
 		cfg.AllowScreenSharing = model.NewBool(*c.AllowScreenSharing)
 	}
->>>>>>> f2d01eec
+
+	cfg.AllowedRecordingUsers = c.AllowedRecordingUsers
 
 	return &cfg
 }
