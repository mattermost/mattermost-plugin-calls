// Copyright (c) 2022-present Mattermost, Inc. All Rights Reserved.
// See LICENSE.txt for license information.

package main

import (
	"errors"
	"fmt"
	"os"
	"reflect"
	"strconv"
	"strings"

	"github.com/mattermost/mattermost-server/v6/model"
)

// configuration captures the plugin's external configuration as exposed in the Mattermost server
// configuration, as well as values computed from the configuration. Any public fields will be
// deserialized from the Mattermost server configuration in OnConfigurationChange.
//
// As plugins are inherently concurrent (hooks being called asynchronously), and the plugin
// configuration can change at any time, access to the configuration must be synchronized. The
// strategy used in this plugin is to guard a pointer to the configuration, and clone the entire
// struct whenever it changes. You may replace this with whatever strategy you choose.
//
// If you add non-reference types to your configuration struct, be sure to rewrite Clone as a deep
// copy appropriate for your types.
type configuration struct {
	// The IP (or hostname) to be used as the host ICE candidate.
	ICEHostOverride string
	// UDP port used by the RTC server to listen to.
	UDPServerPort *int
	// The URL to a running RTCD service instance that should host the calls.
	// When set (non empty) all calls will be handled by the external service.
	RTCDServiceURL string

	clientConfig
}

type clientConfig struct {
	// A comma separated list of ICE servers URLs (STUN/TURN) to use.
	ICEServers ICEServers
	// When set to true, it allows channel admins to enable or disable calls in their channels.
	// It also allows participants of DMs/GMs to enable or disable calls.
	AllowEnableCalls *bool
	// When set to true, calls will be possible in all channels where they are not explicitly disabled.
	DefaultEnabled *bool
	// The maximum number of participants that can join a call. The zero value
	// means unlimited.
	MaxCallParticipants *int
}

type ICEServers []string

func (is *ICEServers) UnmarshalJSON(data []byte) error {
	*is = []string{}
	if len(data) == 0 {
		return nil
	}
	unquoted, err := strconv.Unquote(string(data))
	if err != nil {
		return err
	}
	if unquoted == "" {
		return nil
	}
	*is = strings.Split(strings.TrimSpace(unquoted), ",")
	return nil
}

type PortsRange string

func (pr PortsRange) MinPort() uint16 {
	parts := strings.Split(string(pr), "-")
	if len(parts) != 2 {
		return 0
	}
	val, err := strconv.Atoi(parts[0])
	if err != nil || val < 0 || val > 65536 {
		return 0
	}
	return uint16(val)
}

func (pr PortsRange) MaxPort() uint16 {
	parts := strings.Split(string(pr), "-")
	if len(parts) != 2 {
		return 0
	}
	val, err := strconv.Atoi(parts[1])
	if err != nil || val < 0 || val > 65536 {
		return 0
	}
	return uint16(val)
}

func (pr PortsRange) IsValid() error {
	if pr == "" {
		return errors.New("invalid empty input")
	}
	minPort := pr.MinPort()
	maxPort := pr.MaxPort()
	if minPort == 0 || maxPort == 0 {
		return errors.New("port range is not valid")
	}
	if minPort >= maxPort {
		return errors.New("min port must be less than max port")
	}
	return nil
}

func (c *configuration) getClientConfig() clientConfig {
	return clientConfig{
		AllowEnableCalls:    c.AllowEnableCalls,
		DefaultEnabled:      c.DefaultEnabled,
		ICEServers:          c.ICEServers,
		MaxCallParticipants: c.MaxCallParticipants,
	}
}

func (c *configuration) SetDefaults() {
	if c.UDPServerPort == nil {
		c.UDPServerPort = model.NewInt(8443)
	}
	if c.AllowEnableCalls == nil {
		c.AllowEnableCalls = new(bool)
	}
	if c.DefaultEnabled == nil {
		c.DefaultEnabled = new(bool)
<<<<<<< HEAD
	}
	if c.MaxCallParticipants == nil {
		c.MaxCallParticipants = new(int)
=======
		*c.DefaultEnabled = false
>>>>>>> a152eed4
	}
}

func (c *configuration) IsValid() error {
	if c.UDPServerPort == nil {
		return fmt.Errorf("UDPServerPort should not be nil")
	}

	if *c.UDPServerPort < 1024 || *c.UDPServerPort > 49151 {
		return fmt.Errorf("UDPServerPort is not valid: %d is not in allowed range [1024, 49151]", *c.UDPServerPort)
	}

	if c.MaxCallParticipants == nil || *c.MaxCallParticipants < 0 {
		return fmt.Errorf("MaxCallParticipants is not valid")
	}

	return nil
}

// Clone copies the configuration.
func (c *configuration) Clone() *configuration {
	var cfg configuration

	cfg.ICEHostOverride = c.ICEHostOverride
	cfg.RTCDServiceURL = c.RTCDServiceURL

	if c.UDPServerPort != nil {
		cfg.UDPServerPort = new(int)
		*cfg.UDPServerPort = *c.UDPServerPort
	}

	if c.AllowEnableCalls != nil {
		cfg.AllowEnableCalls = model.NewBool(*c.AllowEnableCalls)
	}

	if c.DefaultEnabled != nil {
		cfg.DefaultEnabled = model.NewBool(*c.DefaultEnabled)
	}

	if c.ICEServers != nil {
		cfg.ICEServers = make(ICEServers, len(c.ICEServers))
		for i, u := range c.ICEServers {
			cfg.ICEServers[i] = u
		}
	}

	if c.MaxCallParticipants != nil {
		cfg.MaxCallParticipants = model.NewInt(*c.MaxCallParticipants)
	}

	return &cfg
}

// getConfiguration retrieves the active configuration under lock, making it safe to use
// concurrently. The active configuration may change underneath the client of this method, but
// the struct returned by this API call is considered immutable.
func (p *Plugin) getConfiguration() *configuration {
	p.configurationLock.Lock()
	defer p.configurationLock.Unlock()

	if p.configuration == nil {
		p.configuration = new(configuration)
		p.configuration.SetDefaults()
	}

	return p.configuration.Clone()
}

// setConfiguration replaces the active configuration under lock.
//
// Do not call setConfiguration while holding the configurationLock, as sync.Mutex is not
// reentrant. In particular, avoid using the plugin API entirely, as this may in turn trigger a
// hook back into the plugin. If that hook attempts to acquire this lock, a deadlock may occur.
//
// This method panics if setConfiguration is called with the existing configuration. This almost
// certainly means that the configuration was modified without being cloned and may result in
// an unsafe access.
func (p *Plugin) setConfiguration(configuration *configuration) error {
	p.configurationLock.Lock()
	defer p.configurationLock.Unlock()

	if p.configuration == nil && configuration != nil {
		p.setOverrides(configuration)
	}

	if configuration != nil && p.configuration == configuration {
		// Ignore assignment if the configuration struct is empty. Go will optimize the
		// allocation for same to point at the same memory address, breaking the check
		// above.
		if reflect.ValueOf(*configuration).NumField() == 0 {
			return nil
		}

		return errors.New("setConfiguration called with the existing configuration")
	}

	if err := configuration.IsValid(); err != nil {
		return fmt.Errorf("setConfiguration: configuration is not valid: %w", err)
	}

	p.configuration = configuration

	return nil
}

// OnConfigurationChange is invoked when configuration changes may have been made.
func (p *Plugin) OnConfigurationChange() error {
	var cfg = new(configuration)

	serverConfig := p.API.GetConfig()
	if serverConfig != nil {
		if err := p.initTelemetry(serverConfig.LogSettings.EnableDiagnostics); err != nil {
			p.LogError(err.Error())
		}
	} else {
		p.LogError("OnConfigurationChange: failed to get server config")
	}

	// Load the public configuration fields from the Mattermost server configuration.
	if err := p.API.LoadPluginConfiguration(cfg); err != nil {
		return fmt.Errorf("OnConfigurationChange: failed to load plugin configuration: %w", err)
	}

	// Permanently override with envVar and cloud overrides
	p.setOverrides(cfg)

	return p.setConfiguration(cfg)
}

<<<<<<< HEAD
func (p *Plugin) setOverrides(cfg *configuration) {
	if license := p.API.GetLicense(); license != nil && isCloud(license) {
		// On Cloud installations we want calls enabled in all channels so we
		// override it since the plugin's default is now false.
		*cfg.DefaultEnabled = true
	}

	// Allow env var to permanently override system console settings
	if maxPart := os.Getenv("MM_CALLS_MAX_PARTICIPANTS"); maxPart != "" {
		if max, err := strconv.Atoi(maxPart); err == nil {
			*cfg.MaxCallParticipants = max
		} else {
			p.LogError("setOverrides", "failed to parse MM_CALLS_MAX_PARTICIPANTS", err.Error())
		}
	} else if license := p.API.GetLicense(); license != nil && isCloud(license) {
		// otherwise, if this is a cloud installation, set it at the default
		*cfg.MaxCallParticipants = cloudMaxParticipantsDefault
	}
=======
func (p *Plugin) isHAEnabled() bool {
	cfg := p.API.GetConfig()
	return cfg != nil && cfg.ClusterSettings.Enable != nil && *cfg.ClusterSettings.Enable
>>>>>>> a152eed4
}<|MERGE_RESOLUTION|>--- conflicted
+++ resolved
@@ -127,13 +127,10 @@
 	}
 	if c.DefaultEnabled == nil {
 		c.DefaultEnabled = new(bool)
-<<<<<<< HEAD
+		*c.DefaultEnabled = false
 	}
 	if c.MaxCallParticipants == nil {
 		c.MaxCallParticipants = new(int)
-=======
-		*c.DefaultEnabled = false
->>>>>>> a152eed4
 	}
 }
 
@@ -263,7 +260,6 @@
 	return p.setConfiguration(cfg)
 }
 
-<<<<<<< HEAD
 func (p *Plugin) setOverrides(cfg *configuration) {
 	if license := p.API.GetLicense(); license != nil && isCloud(license) {
 		// On Cloud installations we want calls enabled in all channels so we
@@ -282,9 +278,9 @@
 		// otherwise, if this is a cloud installation, set it at the default
 		*cfg.MaxCallParticipants = cloudMaxParticipantsDefault
 	}
-=======
+}
+
 func (p *Plugin) isHAEnabled() bool {
 	cfg := p.API.GetConfig()
 	return cfg != nil && cfg.ClusterSettings.Enable != nil && *cfg.ClusterSettings.Enable
->>>>>>> a152eed4
 }