--- conflicted
+++ resolved
@@ -20,16 +20,12 @@
 	joinCommandTrigger         = "join"
 	leaveCommandTrigger        = "leave"
 	linkCommandTrigger         = "link"
-	recordingCommandTrigger    = "recording"
 	experimentalCommandTrigger = "experimental"
 	statsCommandTrigger        = "stats"
 	endCommandTrigger          = "end"
 	recordingCommandTrigger    = "recording"
 )
 
-<<<<<<< HEAD
-var subCommands = []string{startCommandTrigger, joinCommandTrigger, leaveCommandTrigger, linkCommandTrigger, experimentalCommandTrigger, endCommandTrigger, statsCommandTrigger, recordingCommandTrigger}
-=======
 var subCommands = []string{
 	startCommandTrigger,
 	joinCommandTrigger,
@@ -40,7 +36,6 @@
 	statsCommandTrigger,
 	recordingCommandTrigger,
 }
->>>>>>> 87cb5569
 
 func getAutocompleteData() *model.AutocompleteData {
 	data := model.NewAutocompleteData(rootCommandTrigger, "[command]",
@@ -208,18 +203,6 @@
 	return &model.CommandResponse{}, nil
 }
 
-func (p *Plugin) handleRecordingCommand(args *model.CommandArgs, fields []string) (*model.CommandResponse, error) {
-	if len(fields) != 3 {
-		return nil, fmt.Errorf("Invalid number of arguments provided")
-	}
-
-	if subCmd := fields[2]; subCmd != "start" && subCmd != "stop" {
-		return nil, fmt.Errorf("Invalid subcommand %q", subCmd)
-	}
-
-	return &model.CommandResponse{}, nil
-}
-
 func (p *Plugin) ExecuteCommand(c *plugin.Context, args *model.CommandArgs) (*model.CommandResponse, *model.AppError) {
 	fields := strings.Fields(args.Command)
 
@@ -284,17 +267,6 @@
 
 	if subCmd == endCommandTrigger {
 		resp, err := p.handleEndCallCommand(args.UserId, args.ChannelId)
-		if err != nil {
-			return &model.CommandResponse{
-				ResponseType: model.CommandResponseTypeEphemeral,
-				Text:         fmt.Sprintf("Error: %s", err.Error()),
-			}, nil
-		}
-		return resp, nil
-	}
-
-	if subCmd == recordingCommandTrigger {
-		resp, err := p.handleRecordingCommand(args, fields)
 		if err != nil {
 			return &model.CommandResponse{
 				ResponseType: model.CommandResponseTypeEphemeral,
