# Mattermost Calls

![calls_screen](https://user-images.githubusercontent.com/1832946/205749357-1f2d5af3-cfe7-4352-b1f2-953a31d91fca.png)

Calls enables voice calling and screen sharing functionality in Mattermost channels.

## Installation

1. Download the latest version from the [release page](https://github.com/mattermost/mattermost-plugin-calls/releases).
2. Upload the file through **System Console > Plugins > Plugin Management**, or manually upload it to the Mattermost server under plugin directory. 
3. Configure and enable the plugin.

## Requirements

This plugin demands some network configuration changes to allow audio/video communication between clients, such as opening network ports. Please refer to the [documentation](https://docs.mattermost.com/configure/calls-deployment.html#network) for more details.

## Documentation

[End-user documentation](https://docs.mattermost.com/channels/make-calls.html)  
[Calls self-hosted deployment](https://docs.mattermost.com/configure/calls-deployment.html)  
[Configuration settings](https://docs.mattermost.com/configure/plugins-configuration-settings.html#calls)  

## Development

Use ```make dist``` to build this plugin.

Use `make deploy` to deploy the plugin to your local server.

For more details on how to develop a plugin refer to the official [documentation](https://developers.mattermost.com/extend/plugins/).

<<<<<<< HEAD
## Load testing

Refer to the load-test client [documentation](lt/) for information on how to simulate and load-test calls.
=======
## Get involved

Please join the [Developers: Calls](https://community.mattermost.com/core/channels/developers-channel-call) channel to discuss any topic related to this project.
>>>>>>> 2bc09dd7

## License

See [LICENSE](LICENSE) and [LICENSE.enterprise](server/enterprise/LICENSE) for license rights and limitations.
<|MERGE_RESOLUTION|>--- conflicted
+++ resolved
@@ -28,15 +28,13 @@
 
 For more details on how to develop a plugin refer to the official [documentation](https://developers.mattermost.com/extend/plugins/).
 
-<<<<<<< HEAD
 ## Load testing
 
 Refer to the load-test client [documentation](lt/) for information on how to simulate and load-test calls.
-=======
+
 ## Get involved
 
 Please join the [Developers: Calls](https://community.mattermost.com/core/channels/developers-channel-call) channel to discuss any topic related to this project.
->>>>>>> 2bc09dd7
 
 ## License
 
